--- conflicted
+++ resolved
@@ -78,15 +78,9 @@
 		if symmetric.Mode.Sym() != SymModeCFB {
 			return errors.New("unsupported cipher mode")
 		}
-<<<<<<< HEAD
-		k := internal_crypt.KDFa(hashAlg.GetHash(), sessionValue, []byte(CFBKey), sessionData.NonceCaller, sessionData.NonceTPM,
+		k := internal_crypt.KDFa(hashAlg.GetHash(), sessionValue, []byte(CFBKey), s.NonceCaller, s.Session.NonceTPM(),
 			int(symmetric.KeyBits.Sym())+(aes.BlockSize*8))
 		offset := (symmetric.KeyBits.Sym() + 7) / 8
-=======
-		k := internal_crypt.KDFa(hashAlg.GetHash(), sessionValue, []byte(CFBKey), s.NonceCaller, s.Session.NonceTPM(),
-			int(symmetric.KeyBits.Sym)+(aes.BlockSize*8))
-		offset := (symmetric.KeyBits.Sym + 7) / 8
->>>>>>> 9be62f4a
 		symKey := k[0:offset]
 		iv := k[offset:]
 		if err := internal_crypt.SymmetricEncrypt(symmetric.Algorithm, symKey, iv, data); err != nil {
@@ -125,15 +119,9 @@
 		if symmetric.Mode.Sym() != SymModeCFB {
 			return errors.New("unsupported cipher mode")
 		}
-<<<<<<< HEAD
-		k := internal_crypt.KDFa(hashAlg.GetHash(), sessionValue, []byte(CFBKey), sessionData.NonceTPM, sessionData.NonceCaller,
+		k := internal_crypt.KDFa(hashAlg.GetHash(), sessionValue, []byte(CFBKey), s.Session.NonceTPM(), s.NonceCaller,
 			int(symmetric.KeyBits.Sym())+(aes.BlockSize*8))
 		offset := (symmetric.KeyBits.Sym() + 7) / 8
-=======
-		k := internal_crypt.KDFa(hashAlg.GetHash(), sessionValue, []byte(CFBKey), s.Session.NonceTPM(), s.NonceCaller,
-			int(symmetric.KeyBits.Sym)+(aes.BlockSize*8))
-		offset := (symmetric.KeyBits.Sym + 7) / 8
->>>>>>> 9be62f4a
 		symKey := k[0:offset]
 		iv := k[offset:]
 		if err := internal_crypt.SymmetricDecrypt(symmetric.Algorithm, symKey, iv, data); err != nil {
