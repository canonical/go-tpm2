--- conflicted
+++ resolved
@@ -1196,13 +1196,8 @@
 
 		switch session.Params().Symmetric.Algorithm {
 		case SymAlgorithmAES:
-<<<<<<< HEAD
-			k := internal_crypt.KDFa(session.HashAlg().GetHash(), param.ComputeSessionValue(), []byte(CFBKey), param.NonceCaller, session.NonceTPM(), int(session.Symmetric().KeyBits.Sym())+(aes.BlockSize*8))
-			offset := (session.Symmetric().KeyBits.Sym() + 7) / 8
-=======
-			k := internal_crypt.KDFa(session.Params().HashAlg.GetHash(), param.ComputeSessionValue(), []byte(CFBKey), param.NonceCaller, session.State().NonceTPM, int(session.Params().Symmetric.KeyBits.Sym)+(aes.BlockSize*8))
-			offset := (session.Params().Symmetric.KeyBits.Sym + 7) / 8
->>>>>>> 18c7063e
+			k := internal_crypt.KDFa(session.Params().HashAlg.GetHash(), param.ComputeSessionValue(), []byte(CFBKey), param.NonceCaller, session.State().NonceTPM, int(session.Params().Symmetric.KeyBits.Sym())+(aes.BlockSize*8))
+			offset := (session.Params().Symmetric.KeyBits.Sym() + 7) / 8
 			symKey := k[0:offset]
 			iv := k[offset:]
 			c.Check(internal_crypt.SymmetricDecrypt(session.Params().Symmetric.Algorithm, symKey, iv, recovered[2:n+2]), IsNil)
@@ -1269,26 +1264,15 @@
 		sessions: []SessionContext{
 			&mockSessionContext{
 				handle: 0x02000000,
-<<<<<<< HEAD
-				data: &SessionContextData{
-					HashAlg:    HashAlgorithmSHA256,
-					SessionKey: internal_testutil.DecodeHexString(c, "b5bb9d8014a0f9b1d61e21e796d78dccdf1352f23cd32812f4850b878ae4944c"),
-					NonceTPM:   internal_testutil.DecodeHexString(c, "53c234e5e8472b6ac51c1ae1cab3fe06fad053beb8ebfd8977b010655bfdd3c3"),
-					Symmetric: &SymDef{
-						Algorithm: SymAlgorithmAES,
-						KeyBits:   MakeSymKeyBitsUnion[uint16](256),
-						Mode:      MakeSymModeUnion(SymModeCFB)}},
-=======
 				data: SessionContextData{
 					Params: SessionContextParams{
 						HashAlg:    HashAlgorithmSHA256,
 						SessionKey: internal_testutil.DecodeHexString(c, "b5bb9d8014a0f9b1d61e21e796d78dccdf1352f23cd32812f4850b878ae4944c"),
 						Symmetric: SymDef{
 							Algorithm: SymAlgorithmAES,
-							KeyBits:   &SymKeyBitsU{Sym: 256},
-							Mode:      &SymModeU{Sym: SymModeCFB}}},
+							KeyBits:   MakeSymKeyBitsUnion[uint16](256),
+							Mode:      MakeSymModeUnion(SymModeCFB)}},
 					State: SessionContextState{NonceTPM: internal_testutil.DecodeHexString(c, "53c234e5e8472b6ac51c1ae1cab3fe06fad053beb8ebfd8977b010655bfdd3c3")}},
->>>>>>> 18c7063e
 				attrs: AttrContinueSession | AttrCommandEncrypt}},
 		resources:           []ResourceContext{&mockResourceContext{authValue: []byte("foo")}},
 		commandCode:         CommandNVWrite,
@@ -1316,26 +1300,15 @@
 				attrs: AttrContinueSession},
 			&mockSessionContext{
 				handle: 0x02000001,
-<<<<<<< HEAD
-				data: &SessionContextData{
-					HashAlg:    HashAlgorithmSHA256,
-					SessionKey: internal_testutil.DecodeHexString(c, "7d865e959b2466918c9863afca942d0fb89d7c9ac0c99bafc3749504ded97730"),
-					NonceTPM:   internal_testutil.DecodeHexString(c, "7de1555df0c2700329e815b93b32c571c3ea54dc967b89e81ab73b9972b72d1d"),
-					Symmetric: &SymDef{
-						Algorithm: SymAlgorithmAES,
-						KeyBits:   MakeSymKeyBitsUnion[uint16](256),
-						Mode:      MakeSymModeUnion(SymModeCFB)}},
-=======
 				data: SessionContextData{
 					Params: SessionContextParams{
 						HashAlg:    HashAlgorithmSHA256,
 						SessionKey: internal_testutil.DecodeHexString(c, "7d865e959b2466918c9863afca942d0fb89d7c9ac0c99bafc3749504ded97730"),
 						Symmetric: SymDef{
 							Algorithm: SymAlgorithmAES,
-							KeyBits:   &SymKeyBitsU{Sym: 256},
-							Mode:      &SymModeU{Sym: SymModeCFB}}},
+							KeyBits:   MakeSymKeyBitsUnion[uint16](256),
+							Mode:      MakeSymModeUnion(SymModeCFB)}},
 					State: SessionContextState{NonceTPM: internal_testutil.DecodeHexString(c, "7de1555df0c2700329e815b93b32c571c3ea54dc967b89e81ab73b9972b72d1d")}},
->>>>>>> 18c7063e
 				attrs: AttrContinueSession | AttrCommandEncrypt}},
 		resources:           []ResourceContext{new(mockResourceContext)},
 		commandCode:         CommandNVWrite,
@@ -1385,26 +1358,15 @@
 				attrs: AttrContinueSession},
 			&mockSessionContext{
 				handle: 0x02000001,
-<<<<<<< HEAD
-				data: &SessionContextData{
-					HashAlg:    HashAlgorithmSHA256,
-					SessionKey: internal_testutil.DecodeHexString(c, "7d865e959b2466918c9863afca942d0fb89d7c9ac0c99bafc3749504ded97730"),
-					NonceTPM:   internal_testutil.DecodeHexString(c, "7de1555df0c2700329e815b93b32c571c3ea54dc967b89e81ab73b9972b72d1d"),
-					Symmetric: &SymDef{
-						Algorithm: SymAlgorithmAES,
-						KeyBits:   MakeSymKeyBitsUnion[uint16](256),
-						Mode:      MakeSymModeUnion(SymModeCFB)}},
-=======
 				data: SessionContextData{
 					Params: SessionContextParams{
 						HashAlg:    HashAlgorithmSHA256,
 						SessionKey: internal_testutil.DecodeHexString(c, "7d865e959b2466918c9863afca942d0fb89d7c9ac0c99bafc3749504ded97730"),
 						Symmetric: SymDef{
 							Algorithm: SymAlgorithmAES,
-							KeyBits:   &SymKeyBitsU{Sym: 256},
-							Mode:      &SymModeU{Sym: SymModeCFB}}},
+							KeyBits:   MakeSymKeyBitsUnion[uint16](256),
+							Mode:      MakeSymModeUnion(SymModeCFB)}},
 					State: SessionContextState{NonceTPM: internal_testutil.DecodeHexString(c, "7de1555df0c2700329e815b93b32c571c3ea54dc967b89e81ab73b9972b72d1d")}},
->>>>>>> 18c7063e
 				attrs: AttrContinueSession | AttrCommandEncrypt}},
 		resources:            []ResourceContext{new(mockResourceContext)},
 		commandCode:          CommandUnseal,
@@ -1480,13 +1442,8 @@
 
 		switch session.Params().Symmetric.Algorithm {
 		case SymAlgorithmAES:
-<<<<<<< HEAD
-			k := internal_crypt.KDFa(session.HashAlg().GetHash(), param.ComputeSessionValue(), []byte(CFBKey), auth.Nonce, param.NonceCaller, int(session.Symmetric().KeyBits.Sym())+(aes.BlockSize*8))
-			offset := (session.Symmetric().KeyBits.Sym() + 7) / 8
-=======
-			k := internal_crypt.KDFa(session.Params().HashAlg.GetHash(), param.ComputeSessionValue(), []byte(CFBKey), auth.Nonce, param.NonceCaller, int(session.Params().Symmetric.KeyBits.Sym)+(aes.BlockSize*8))
-			offset := (session.Params().Symmetric.KeyBits.Sym + 7) / 8
->>>>>>> 18c7063e
+			k := internal_crypt.KDFa(session.Params().HashAlg.GetHash(), param.ComputeSessionValue(), []byte(CFBKey), auth.Nonce, param.NonceCaller, int(session.Params().Symmetric.KeyBits.Sym())+(aes.BlockSize*8))
+			offset := (session.Params().Symmetric.KeyBits.Sym() + 7) / 8
 			symKey := k[0:offset]
 			iv := k[offset:]
 			c.Check(internal_crypt.SymmetricEncrypt(session.Params().Symmetric.Algorithm, symKey, iv, rpBytes[2:n+2]), IsNil)
@@ -1605,24 +1562,14 @@
 		sessions: []SessionContext{
 			&mockSessionContext{
 				handle: 0x02000000,
-<<<<<<< HEAD
-				data: &SessionContextData{
-					HashAlg:    HashAlgorithmSHA256,
-					SessionKey: internal_testutil.DecodeHexString(c, "b5bb9d8014a0f9b1d61e21e796d78dccdf1352f23cd32812f4850b878ae4944c"),
-					Symmetric: &SymDef{
-						Algorithm: SymAlgorithmAES,
-						KeyBits:   MakeSymKeyBitsUnion[uint16](256),
-						Mode:      MakeSymModeUnion(SymModeCFB)}}}},
-=======
 				data: SessionContextData{
 					Params: SessionContextParams{
 						HashAlg:    HashAlgorithmSHA256,
 						SessionKey: internal_testutil.DecodeHexString(c, "b5bb9d8014a0f9b1d61e21e796d78dccdf1352f23cd32812f4850b878ae4944c"),
 						Symmetric: SymDef{
 							Algorithm: SymAlgorithmAES,
-							KeyBits:   &SymKeyBitsU{Sym: 256},
-							Mode:      &SymModeU{Sym: SymModeCFB}}}}}},
->>>>>>> 18c7063e
+							KeyBits:   MakeSymKeyBitsUnion[uint16](256),
+							Mode:      MakeSymModeUnion(SymModeCFB)}}}}},
 		resources:           []ResourceContext{&mockResourceContext{authValue: []byte("foo")}},
 		callerNonces:        []Nonce{internal_testutil.DecodeHexString(c, "4355a46b19d348dc2f57c046f8ef63d4538ebb936000f3c9ee954a27460dd865")},
 		commandCode:         CommandUnseal,
@@ -1647,26 +1594,15 @@
 						SessionKey: internal_testutil.DecodeHexString(c, "b5bb9d8014a0f9b1d61e21e796d78dccdf1352f23cd32812f4850b878ae4944c")}}},
 			&mockSessionContext{
 				handle: 0x02000001,
-<<<<<<< HEAD
-				data: &SessionContextData{
-					HashAlg:    HashAlgorithmSHA256,
-					SessionKey: internal_testutil.DecodeHexString(c, "7d865e959b2466918c9863afca942d0fb89d7c9ac0c99bafc3749504ded97730"),
-					NonceTPM:   internal_testutil.DecodeHexString(c, "9a271f2a916b0b6ee6cecb2426f0b3206ef074578be55d9bc94f6f3fe3ab86aa"),
-					Symmetric: &SymDef{
-						Algorithm: SymAlgorithmAES,
-						KeyBits:   MakeSymKeyBitsUnion[uint16](256),
-						Mode:      MakeSymModeUnion(SymModeCFB)}}}},
-=======
 				data: SessionContextData{
 					Params: SessionContextParams{
 						HashAlg:    HashAlgorithmSHA256,
 						SessionKey: internal_testutil.DecodeHexString(c, "7d865e959b2466918c9863afca942d0fb89d7c9ac0c99bafc3749504ded97730"),
 						Symmetric: SymDef{
 							Algorithm: SymAlgorithmAES,
-							KeyBits:   &SymKeyBitsU{Sym: 256},
-							Mode:      &SymModeU{Sym: SymModeCFB}}},
+							KeyBits:   MakeSymKeyBitsUnion[uint16](256),
+							Mode:      MakeSymModeUnion(SymModeCFB)}},
 					State: SessionContextState{NonceTPM: internal_testutil.DecodeHexString(c, "9a271f2a916b0b6ee6cecb2426f0b3206ef074578be55d9bc94f6f3fe3ab86aa")}}}},
->>>>>>> 18c7063e
 		resources: []ResourceContext{&mockResourceContext{authValue: []byte("foo")}},
 		callerNonces: []Nonce{
 			internal_testutil.DecodeHexString(c, "4355a46b19d348dc2f57c046f8ef63d4538ebb936000f3c9ee954a27460dd865"),
