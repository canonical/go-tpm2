// Copyright 2019-2021 Canonical Ltd.
// Licensed under the LGPLv3 with static-linking exception.
// See LICENCE file for details.

package tpm2_test

import (
	"bytes"
	"crypto/aes"
	"encoding/binary"
	"testing"

	. "gopkg.in/check.v1"

	. "github.com/canonical/go-tpm2"
	internal_crypt "github.com/canonical/go-tpm2/internal/crypt"
	internal_testutil "github.com/canonical/go-tpm2/internal/testutil"
	"github.com/canonical/go-tpm2/testutil"
)

type authSuite struct {
	testutil.BaseTest
}

var _ = Suite(&authSuite{})

func newMockSessionParam(session SessionContext, associatedResource ResourceContext, includeAuthValue bool, nonceCaller, decryptNonce, encryptNonce Nonce) *SessionParam {
	return &SessionParam{
		Session:            session,
		AssociatedResource: associatedResource,
		IncludeAuthValue:   includeAuthValue,
		NonceCaller:        nonceCaller,
		DecryptNonce:       decryptNonce,
		EncryptNonce:       encryptNonce}
}

func newMockSessionParams(commandCode CommandCode, sessions []*SessionParam, encryptSessionIndex, decryptSessionIndex int) *SessionParams {
	return &SessionParams{
		CommandCode:         commandCode,
		Sessions:            sessions,
		EncryptSessionIndex: encryptSessionIndex,
		DecryptSessionIndex: decryptSessionIndex}
}

func (s *authSuite) TestNewExtraSessionParam(c *C) {
	session := &mockSessionContext{
		handle: 0x02000000,
		data:   new(SessionContextData)}
	p, err := NewExtraSessionParam(session)
	c.Assert(err, IsNil)
	c.Check(p, DeepEquals, newMockSessionParam(session, nil, false, nil, nil, nil))
}

func (s *authSuite) TestNewExtraSessionParamUnloaded(c *C) {
	session := &mockSessionContext{handle: 0x02000000, unloaded: true}
	_, err := NewExtraSessionParam(session)
	c.Check(err, ErrorMatches, "saved or flushed session")
}

func (s *authSuite) TestNewExtraSessionParamWrongType(c *C) {
	session := &mockSessionContext{
		handle: 0x03000000,
		data:   new(SessionContextData)}
	_, err := NewExtraSessionParam(session)
	c.Check(err, ErrorMatches, "invalid session type")
}

func (s *authSuite) TestNewSessionParamForAuthPW(c *C) {
	session := &mockSessionContext{
		handle: HandlePW,
		data:   new(SessionContextData)}
	resource := &mockResourceContext{handle: HandleOwner}
	p, err := NewSessionParamForAuth(session, resource)
	c.Assert(err, IsNil)
	c.Check(p, DeepEquals, newMockSessionParam(session, resource, false, nil, nil, nil))
}

func (s *authSuite) TestNewSessionParamForAuthUnboundHMAC(c *C) {
	session := &mockSessionContext{
		handle: 0x02000000,
		data:   new(SessionContextData)}
	resource := &mockResourceContext{handle: HandleOwner}
	p, err := NewSessionParamForAuth(session, resource)
	c.Assert(err, IsNil)
	c.Check(p, DeepEquals, newMockSessionParam(session, resource, true, nil, nil, nil))
}

func (s *authSuite) TestNewSessionParamForAuthBoundHMAC1(c *C) {
	session := &mockSessionContext{
		handle: 0x02000000,
		data: &SessionContextData{
			IsBound:     true,
			BoundEntity: []byte{0xaa, 0xaa, 0xaa, 0xaa, 0xff, 0xff}}}
	resource := &mockResourceContext{
		handle:    HandleOwner,
		name:      []byte{0xaa, 0xaa, 0xaa, 0xaa, 0xaa, 0xaa},
		authValue: []byte{0x55, 0x55}}
	p, err := NewSessionParamForAuth(session, resource)
	c.Assert(err, IsNil)
	c.Check(p, DeepEquals, newMockSessionParam(session, resource, false, nil, nil, nil))
}

func (s *authSuite) TestNewSessionParamForAuthBoundHMAC2(c *C) {
	session := &mockSessionContext{
		handle: 0x02000000,
		data: &SessionContextData{
			IsBound:     true,
			BoundEntity: []byte{0xaa, 0xaa, 0xaa, 0xaa, 0xaa, 0xaa}}}
	resource := &mockResourceContext{
		handle:    HandleOwner,
		name:      []byte{0xaa, 0xaa, 0xaa, 0xaa, 0xaa, 0xaa},
		authValue: []byte{0x55, 0x55}}
	p, err := NewSessionParamForAuth(session, resource)
	c.Assert(err, IsNil)
	c.Check(p, DeepEquals, newMockSessionParam(session, resource, true, nil, nil, nil))
}

func (s *authSuite) TestNewSessionParamForAuthPolicy(c *C) {
	session := &mockSessionContext{
		handle: 0x03000000,
		data:   new(SessionContextData)}
	resource := &mockResourceContext{handle: HandleOwner}
	p, err := NewSessionParamForAuth(session, resource)
	c.Assert(err, IsNil)
	c.Check(p, DeepEquals, newMockSessionParam(session, resource, false, nil, nil, nil))
}

func (s *authSuite) TestNewSessionParamForAuthPolicyAuth(c *C) {
	session := &mockSessionContext{
		handle: 0x03000000,
		data: &SessionContextData{
			PolicyHMACType: PolicyHMACTypeAuth}}
	resource := &mockResourceContext{handle: HandleOwner}
	p, err := NewSessionParamForAuth(session, resource)
	c.Assert(err, IsNil)
	c.Check(p, DeepEquals, newMockSessionParam(session, resource, true, nil, nil, nil))
}

func (s *authSuite) TestSessionParamIsAuthFalse(c *C) {
	p := newMockSessionParam(nil, nil, false, nil, nil, nil)
	c.Check(p.IsAuth(), internal_testutil.IsFalse)
}

func (s *authSuite) TestSessionParamIsAuthTrue(c *C) {
	p := newMockSessionParam(nil, new(mockResourceContext), false, nil, nil, nil)
	c.Check(p.IsAuth(), internal_testutil.IsTrue)
}

func (s *authSuite) TestSessionParamIsPasswordTruePwSession(c *C) {
	session := &mockSessionContext{handle: HandlePW, data: &SessionContextData{}}
	p := newMockSessionParam(session, nil, false, nil, nil, nil)
	c.Check(p.IsPassword(), internal_testutil.IsTrue)
}

func (s *authSuite) TestSessionParamIsPasswordTruePolicySession(c *C) {
	session := &mockSessionContext{
		handle: 0x03000000,
		data: &SessionContextData{
			PolicyHMACType: PolicyHMACTypePassword}}
	p := newMockSessionParam(session, nil, false, nil, nil, nil)
	c.Check(p.IsPassword(), internal_testutil.IsTrue)
}

func (s *authSuite) TestSessionParamIsPasswordFalsePolicySession(c *C) {
	session := &mockSessionContext{
		handle: 0x03000000,
		data:   new(SessionContextData)}
	p := newMockSessionParam(session, nil, false, nil, nil, nil)
	c.Check(p.IsPassword(), internal_testutil.IsFalse)
}

func (s *authSuite) TestSessionParamIsPasswordFalseHMACSession(c *C) {
	session := &mockSessionContext{
		handle: 0x02000000,
		data:   new(SessionContextData)}
	p := newMockSessionParam(session, nil, false, nil, nil, nil)
	c.Check(p.IsPassword(), internal_testutil.IsFalse)
}

type testSessionParamComputeSessionHMACKeyData struct {
	sessionKey       []byte
	resource         ResourceContext
	includeAuthValue bool
	expected         []byte
}

func (s *authSuite) testSessionParamComputeSessionHMACKey(c *C, data *testSessionParamComputeSessionHMACKeyData) {
	session := &mockSessionContext{data: &SessionContextData{SessionKey: data.sessionKey}}
	p := newMockSessionParam(session, data.resource, data.includeAuthValue, nil, nil, nil)
	c.Check(p.ComputeSessionHMACKey(), DeepEquals, data.expected)
}

func (s *authSuite) TestSessionParamComputeSessionHMACKeyNoIncludeAuthValue(c *C) {
	s.testSessionParamComputeSessionHMACKey(c, &testSessionParamComputeSessionHMACKeyData{
		sessionKey:       []byte("foo"),
		resource:         &mockResourceContext{authValue: []byte("bar")},
		includeAuthValue: false,
		expected:         []byte("foo")})
}

func (s *authSuite) TestSessionParamComputeSessionHMACKeyIncludeAuthValue(c *C) {
	s.testSessionParamComputeSessionHMACKey(c, &testSessionParamComputeSessionHMACKeyData{
		sessionKey:       []byte("foo"),
		resource:         &mockResourceContext{authValue: []byte("bar")},
		includeAuthValue: true,
		expected:         []byte("foobar")})
}

func (s *authSuite) TestSessionParamComputeSessionHMACKeyNoSessionKeyNoIncludeAuthValue(c *C) {
	s.testSessionParamComputeSessionHMACKey(c, &testSessionParamComputeSessionHMACKeyData{
		resource:         &mockResourceContext{authValue: []byte("bar")},
		includeAuthValue: false,
		expected:         []byte(nil)})
}

func (s *authSuite) TestSessionParamComputeSessionHMACKeyNoSessionKeyIncludeAuthValue(c *C) {
	s.testSessionParamComputeSessionHMACKey(c, &testSessionParamComputeSessionHMACKeyData{
		resource:         &mockResourceContext{authValue: []byte("bar")},
		includeAuthValue: true,
		expected:         []byte("bar")})
}

func (s *authSuite) TestSessionParamComputeSessionHMACKeyIncludeEmptyAuthValue(c *C) {
	s.testSessionParamComputeSessionHMACKey(c, &testSessionParamComputeSessionHMACKeyData{
		sessionKey:       []byte("foo"),
		resource:         new(mockResourceContext),
		includeAuthValue: true,
		expected:         []byte("foo")})
}

func (s *authSuite) TestSessionParamComputeSessionHMACKeyNoResource(c *C) {
	s.testSessionParamComputeSessionHMACKey(c, &testSessionParamComputeSessionHMACKeyData{
		sessionKey:       []byte("foo"),
		includeAuthValue: false,
		expected:         []byte("foo")})
}

type testSessionParamComputeCommandHMACData struct {
	hashAlg          HashAlgorithmId
	sessionKey       []byte
	nonceCaller      Nonce
	nonceTPM         Nonce
	attrs            SessionAttributes
	resource         ResourceContext
	includeAuthValue bool
	decryptNonce     Nonce
	encryptNonce     Nonce

	commandCode    CommandCode
	commandHandles []Name
	cpBytes        []byte

	expected []byte
}

func (s *authSuite) testSessionParamComputeCommandHMAC(c *C, data *testSessionParamComputeCommandHMACData) {
	session := &mockSessionContext{data: &SessionContextData{
		HashAlg:    data.hashAlg,
		SessionKey: data.sessionKey,
		NonceTPM:   data.nonceTPM}, attrs: data.attrs}
	p := newMockSessionParam(session, data.resource, data.includeAuthValue, data.nonceCaller, data.decryptNonce, data.encryptNonce)

	h := p.ComputeCommandHMAC(data.commandCode, data.commandHandles, data.cpBytes)
	c.Check(h, DeepEquals, data.expected)
}

func (s *authSuite) TestSessionParamComputeCommandHMACUnbound(c *C) {
	s.testSessionParamComputeCommandHMAC(c, &testSessionParamComputeCommandHMACData{
		hashAlg:          HashAlgorithmSHA256,
		sessionKey:       internal_testutil.DecodeHexString(c, "b5bb9d8014a0f9b1d61e21e796d78dccdf1352f23cd32812f4850b878ae4944c"),
		nonceCaller:      internal_testutil.DecodeHexString(c, "4355a46b19d348dc2f57c046f8ef63d4538ebb936000f3c9ee954a27460dd865"),
		nonceTPM:         internal_testutil.DecodeHexString(c, "53c234e5e8472b6ac51c1ae1cab3fe06fad053beb8ebfd8977b010655bfdd3c3"),
		attrs:            AttrContinueSession,
		resource:         &mockResourceContext{authValue: []byte("foo")},
		includeAuthValue: true,
		commandCode:      CommandUnseal,
		commandHandles:   []Name{internal_testutil.DecodeHexString(c, "000bf80b1fa820d95a87cf48f78eb6c298b427fda46207f7b52eaff6fb8ab1590c64")},
		expected:         internal_testutil.DecodeHexString(c, "c2ec178c103828144980213df8cb534554551c2662ddecb13d60e23e8b81b5c9")})
}

func (s *authSuite) TestSessionParamComputeCommandHMACUnboundNoSessionKey(c *C) {
	s.testSessionParamComputeCommandHMAC(c, &testSessionParamComputeCommandHMACData{
		hashAlg:          HashAlgorithmSHA256,
		nonceCaller:      internal_testutil.DecodeHexString(c, "4355a46b19d348dc2f57c046f8ef63d4538ebb936000f3c9ee954a27460dd865"),
		nonceTPM:         internal_testutil.DecodeHexString(c, "53c234e5e8472b6ac51c1ae1cab3fe06fad053beb8ebfd8977b010655bfdd3c3"),
		attrs:            AttrContinueSession,
		resource:         &mockResourceContext{authValue: []byte("foo")},
		includeAuthValue: true,
		commandCode:      CommandUnseal,
		commandHandles:   []Name{internal_testutil.DecodeHexString(c, "000bf80b1fa820d95a87cf48f78eb6c298b427fda46207f7b52eaff6fb8ab1590c64")},
		expected:         internal_testutil.DecodeHexString(c, "3b3e7fdc6ad56e78ff1c9317c2f0dfca3d7e19ef1ad1f84ff462277e169ceb70")})
}

func (s *authSuite) TestSessionParamComputeCommandHMACUnboundNoKey(c *C) {
	s.testSessionParamComputeCommandHMAC(c, &testSessionParamComputeCommandHMACData{
		hashAlg:          HashAlgorithmSHA256,
		nonceCaller:      internal_testutil.DecodeHexString(c, "4355a46b19d348dc2f57c046f8ef63d4538ebb936000f3c9ee954a27460dd865"),
		nonceTPM:         internal_testutil.DecodeHexString(c, "53c234e5e8472b6ac51c1ae1cab3fe06fad053beb8ebfd8977b010655bfdd3c3"),
		attrs:            AttrContinueSession,
		resource:         new(mockResourceContext),
		includeAuthValue: true,
		commandCode:      CommandUnseal,
		commandHandles:   []Name{internal_testutil.DecodeHexString(c, "000bf80b1fa820d95a87cf48f78eb6c298b427fda46207f7b52eaff6fb8ab1590c64")},
		expected:         internal_testutil.DecodeHexString(c, "7eea68509344f1dbd6ac7277398926bbd3c3f2893a745a2bd6e420edf53d8bca")})
}

func (s *authSuite) TestSessionParamComputeCommandHMACBound(c *C) {
	s.testSessionParamComputeCommandHMAC(c, &testSessionParamComputeCommandHMACData{
		hashAlg:          HashAlgorithmSHA256,
		sessionKey:       internal_testutil.DecodeHexString(c, "b5bb9d8014a0f9b1d61e21e796d78dccdf1352f23cd32812f4850b878ae4944c"),
		nonceCaller:      internal_testutil.DecodeHexString(c, "4355a46b19d348dc2f57c046f8ef63d4538ebb936000f3c9ee954a27460dd865"),
		nonceTPM:         internal_testutil.DecodeHexString(c, "53c234e5e8472b6ac51c1ae1cab3fe06fad053beb8ebfd8977b010655bfdd3c3"),
		attrs:            AttrContinueSession,
		resource:         &mockResourceContext{authValue: []byte("foo")},
		includeAuthValue: false,
		commandCode:      CommandUnseal,
		commandHandles:   []Name{internal_testutil.DecodeHexString(c, "000bf80b1fa820d95a87cf48f78eb6c298b427fda46207f7b52eaff6fb8ab1590c64")},
		expected:         internal_testutil.DecodeHexString(c, "5a82eb5cbc7dd73bb8a5e0cb4ab1ca9580b52910d9ebbc9cdb4d3357f2b31b98")})
}

func (s *authSuite) TestSessionParamComputeCommandHMACNoResource(c *C) {
	s.testSessionParamComputeCommandHMAC(c, &testSessionParamComputeCommandHMACData{
		hashAlg:          HashAlgorithmSHA256,
		sessionKey:       internal_testutil.DecodeHexString(c, "b5bb9d8014a0f9b1d61e21e796d78dccdf1352f23cd32812f4850b878ae4944c"),
		nonceCaller:      internal_testutil.DecodeHexString(c, "4355a46b19d348dc2f57c046f8ef63d4538ebb936000f3c9ee954a27460dd865"),
		nonceTPM:         internal_testutil.DecodeHexString(c, "53c234e5e8472b6ac51c1ae1cab3fe06fad053beb8ebfd8977b010655bfdd3c3"),
		attrs:            AttrContinueSession,
		includeAuthValue: false,
		commandCode:      CommandUnseal,
		commandHandles:   []Name{internal_testutil.DecodeHexString(c, "000bf80b1fa820d95a87cf48f78eb6c298b427fda46207f7b52eaff6fb8ab1590c64")},
		expected:         internal_testutil.DecodeHexString(c, "5a82eb5cbc7dd73bb8a5e0cb4ab1ca9580b52910d9ebbc9cdb4d3357f2b31b98")})
}

func (s *authSuite) TestSessionParamComputeCommandHMACSHA1(c *C) {
	s.testSessionParamComputeCommandHMAC(c, &testSessionParamComputeCommandHMACData{
		hashAlg:          HashAlgorithmSHA1,
		sessionKey:       internal_testutil.DecodeHexString(c, "f1d2d2f924e986ac86fdf7b36c94bcdf32beec15"),
		nonceCaller:      internal_testutil.DecodeHexString(c, "e5fa44f2b31c1fb553b6021e7360d07d5d91ff5e"),
		nonceTPM:         internal_testutil.DecodeHexString(c, "7448d8798a4380162d4b56f9b452e2f6f9e24e7a"),
		attrs:            AttrContinueSession,
		resource:         &mockResourceContext{authValue: []byte("foo")},
		includeAuthValue: true,
		commandCode:      CommandUnseal,
		commandHandles:   []Name{internal_testutil.DecodeHexString(c, "000bf80b1fa820d95a87cf48f78eb6c298b427fda46207f7b52eaff6fb8ab1590c64")},
		expected:         internal_testutil.DecodeHexString(c, "d6d2cee4ec40cfa5ed80b65db6c16fb8d0772c47")})
}

func (s *authSuite) TestSessionParamComputeCommandHMACWithDifferentAuthValue(c *C) {
	s.testSessionParamComputeCommandHMAC(c, &testSessionParamComputeCommandHMACData{
		hashAlg:          HashAlgorithmSHA256,
		sessionKey:       internal_testutil.DecodeHexString(c, "b5bb9d8014a0f9b1d61e21e796d78dccdf1352f23cd32812f4850b878ae4944c"),
		nonceCaller:      internal_testutil.DecodeHexString(c, "4355a46b19d348dc2f57c046f8ef63d4538ebb936000f3c9ee954a27460dd865"),
		nonceTPM:         internal_testutil.DecodeHexString(c, "53c234e5e8472b6ac51c1ae1cab3fe06fad053beb8ebfd8977b010655bfdd3c3"),
		attrs:            AttrContinueSession,
		resource:         &mockResourceContext{authValue: []byte("bar")},
		includeAuthValue: true,
		commandCode:      CommandUnseal,
		commandHandles:   []Name{internal_testutil.DecodeHexString(c, "000bf80b1fa820d95a87cf48f78eb6c298b427fda46207f7b52eaff6fb8ab1590c64")},
		expected:         internal_testutil.DecodeHexString(c, "31c4c8df09e549f43213d454f086721bacbe07f9b983b54ca1afcf45fbdb3470")})
}

func (s *authSuite) TestSessionParamComputeCommandHMACWithDifferentSessionKey(c *C) {
	s.testSessionParamComputeCommandHMAC(c, &testSessionParamComputeCommandHMACData{
		hashAlg:          HashAlgorithmSHA256,
		sessionKey:       internal_testutil.DecodeHexString(c, "7d865e959b2466918c9863afca942d0fb89d7c9ac0c99bafc3749504ded97730"),
		nonceCaller:      internal_testutil.DecodeHexString(c, "4355a46b19d348dc2f57c046f8ef63d4538ebb936000f3c9ee954a27460dd865"),
		nonceTPM:         internal_testutil.DecodeHexString(c, "53c234e5e8472b6ac51c1ae1cab3fe06fad053beb8ebfd8977b010655bfdd3c3"),
		attrs:            AttrContinueSession,
		resource:         &mockResourceContext{authValue: []byte("foo")},
		includeAuthValue: true,
		commandCode:      CommandUnseal,
		commandHandles:   []Name{internal_testutil.DecodeHexString(c, "000bf80b1fa820d95a87cf48f78eb6c298b427fda46207f7b52eaff6fb8ab1590c64")},
		expected:         internal_testutil.DecodeHexString(c, "3790219b2959b0cb2fdf64cb2ce95b993fb6f96ffef55d4ab0874dfa77251bd5")})
}

func (s *authSuite) TestSessionParamComputeCommandHMACWithDifferentAttributes(c *C) {
	s.testSessionParamComputeCommandHMAC(c, &testSessionParamComputeCommandHMACData{
		hashAlg:          HashAlgorithmSHA256,
		sessionKey:       internal_testutil.DecodeHexString(c, "b5bb9d8014a0f9b1d61e21e796d78dccdf1352f23cd32812f4850b878ae4944c"),
		nonceCaller:      internal_testutil.DecodeHexString(c, "4355a46b19d348dc2f57c046f8ef63d4538ebb936000f3c9ee954a27460dd865"),
		nonceTPM:         internal_testutil.DecodeHexString(c, "53c234e5e8472b6ac51c1ae1cab3fe06fad053beb8ebfd8977b010655bfdd3c3"),
		resource:         &mockResourceContext{authValue: []byte("foo")},
		includeAuthValue: true,
		commandCode:      CommandUnseal,
		commandHandles:   []Name{internal_testutil.DecodeHexString(c, "000bf80b1fa820d95a87cf48f78eb6c298b427fda46207f7b52eaff6fb8ab1590c64")},
		expected:         internal_testutil.DecodeHexString(c, "f074436034eaeae63f5f031ef1a21b95e7adce59e06f2dcfcbad71a2ad1770ea")})
}

func (s *authSuite) TestSessionParamComputeCommandHMACWithUpdatedNonceCaller(c *C) {
	s.testSessionParamComputeCommandHMAC(c, &testSessionParamComputeCommandHMACData{
		hashAlg:          HashAlgorithmSHA256,
		sessionKey:       internal_testutil.DecodeHexString(c, "b5bb9d8014a0f9b1d61e21e796d78dccdf1352f23cd32812f4850b878ae4944c"),
		nonceCaller:      internal_testutil.DecodeHexString(c, "1121cfccd5913f0a63fec40a6ffd44ea64f9dc135c66634ba001d10bcf4302a2"),
		nonceTPM:         internal_testutil.DecodeHexString(c, "53c234e5e8472b6ac51c1ae1cab3fe06fad053beb8ebfd8977b010655bfdd3c3"),
		attrs:            AttrContinueSession,
		resource:         &mockResourceContext{authValue: []byte("foo")},
		includeAuthValue: true,
		commandCode:      CommandUnseal,
		commandHandles:   []Name{internal_testutil.DecodeHexString(c, "000bf80b1fa820d95a87cf48f78eb6c298b427fda46207f7b52eaff6fb8ab1590c64")},
		expected:         internal_testutil.DecodeHexString(c, "c9bf0a8f87ef938b9ccb9bdb67eef3efec5d32de6eda5af5e2d962f8dcfc73d0")})
}

func (s *authSuite) TestSessionParamComputeCommandHMACWithUpdatedNonceTPM(c *C) {
	s.testSessionParamComputeCommandHMAC(c, &testSessionParamComputeCommandHMACData{
		hashAlg:          HashAlgorithmSHA256,
		sessionKey:       internal_testutil.DecodeHexString(c, "b5bb9d8014a0f9b1d61e21e796d78dccdf1352f23cd32812f4850b878ae4944c"),
		nonceCaller:      internal_testutil.DecodeHexString(c, "4355a46b19d348dc2f57c046f8ef63d4538ebb936000f3c9ee954a27460dd865"),
		nonceTPM:         internal_testutil.DecodeHexString(c, "1121cfccd5913f0a63fec40a6ffd44ea64f9dc135c66634ba001d10bcf4302a2"),
		attrs:            AttrContinueSession,
		resource:         &mockResourceContext{authValue: []byte("foo")},
		includeAuthValue: true,
		commandCode:      CommandUnseal,
		commandHandles:   []Name{internal_testutil.DecodeHexString(c, "000bf80b1fa820d95a87cf48f78eb6c298b427fda46207f7b52eaff6fb8ab1590c64")},
		expected:         internal_testutil.DecodeHexString(c, "5cd146e7b379326e71d0dd1cffce16b69624311baee8cc76073b875bba682540")})
}

func (s *authSuite) TestSessionParamComputeCommandHMACWithDecryptSession(c *C) {
	s.testSessionParamComputeCommandHMAC(c, &testSessionParamComputeCommandHMACData{
		hashAlg:          HashAlgorithmSHA256,
		sessionKey:       internal_testutil.DecodeHexString(c, "b5bb9d8014a0f9b1d61e21e796d78dccdf1352f23cd32812f4850b878ae4944c"),
		nonceCaller:      internal_testutil.DecodeHexString(c, "4355a46b19d348dc2f57c046f8ef63d4538ebb936000f3c9ee954a27460dd865"),
		nonceTPM:         internal_testutil.DecodeHexString(c, "53c234e5e8472b6ac51c1ae1cab3fe06fad053beb8ebfd8977b010655bfdd3c3"),
		attrs:            AttrContinueSession,
		resource:         &mockResourceContext{authValue: []byte("foo")},
		includeAuthValue: true,
		decryptNonce:     internal_testutil.DecodeHexString(c, "56947de9ea64e970d05d96eb0a54a3e2817b1533ef5606ffbbad3525a4c3e24a"),
		commandCode:      CommandUnseal,
		commandHandles:   []Name{internal_testutil.DecodeHexString(c, "000bf80b1fa820d95a87cf48f78eb6c298b427fda46207f7b52eaff6fb8ab1590c64")},
		expected:         internal_testutil.DecodeHexString(c, "8d1fceb50c6f1d2eca994429c1b00b249d173b5f3c91f296f7e142743b8fda22")})
}

func (s *authSuite) TestSessionParamComputeCommandHMACWithEncryptSession(c *C) {
	s.testSessionParamComputeCommandHMAC(c, &testSessionParamComputeCommandHMACData{
		hashAlg:          HashAlgorithmSHA256,
		sessionKey:       internal_testutil.DecodeHexString(c, "b5bb9d8014a0f9b1d61e21e796d78dccdf1352f23cd32812f4850b878ae4944c"),
		nonceCaller:      internal_testutil.DecodeHexString(c, "4355a46b19d348dc2f57c046f8ef63d4538ebb936000f3c9ee954a27460dd865"),
		nonceTPM:         internal_testutil.DecodeHexString(c, "53c234e5e8472b6ac51c1ae1cab3fe06fad053beb8ebfd8977b010655bfdd3c3"),
		attrs:            AttrContinueSession,
		resource:         &mockResourceContext{authValue: []byte("foo")},
		includeAuthValue: true,
		encryptNonce:     internal_testutil.DecodeHexString(c, "79364818804e4cad50c6c820c1ad446036ba82949c2753c9f00839c8508f890f"),
		commandCode:      CommandUnseal,
		commandHandles:   []Name{internal_testutil.DecodeHexString(c, "000bf80b1fa820d95a87cf48f78eb6c298b427fda46207f7b52eaff6fb8ab1590c64")},
		expected:         internal_testutil.DecodeHexString(c, "d8eb6eee55b5ee5e9eb5fd1d928f440d5617bb9d36a3fb85dd9d8a0b1dfa47bf")})
}

func (s *authSuite) TestSessionParamComputeCommandHMACWithDecryptAndEncryptSession(c *C) {
	s.testSessionParamComputeCommandHMAC(c, &testSessionParamComputeCommandHMACData{
		hashAlg:          HashAlgorithmSHA256,
		sessionKey:       internal_testutil.DecodeHexString(c, "b5bb9d8014a0f9b1d61e21e796d78dccdf1352f23cd32812f4850b878ae4944c"),
		nonceCaller:      internal_testutil.DecodeHexString(c, "4355a46b19d348dc2f57c046f8ef63d4538ebb936000f3c9ee954a27460dd865"),
		nonceTPM:         internal_testutil.DecodeHexString(c, "53c234e5e8472b6ac51c1ae1cab3fe06fad053beb8ebfd8977b010655bfdd3c3"),
		attrs:            AttrContinueSession,
		resource:         &mockResourceContext{authValue: []byte("foo")},
		includeAuthValue: true,
		decryptNonce:     internal_testutil.DecodeHexString(c, "56947de9ea64e970d05d96eb0a54a3e2817b1533ef5606ffbbad3525a4c3e24a"),
		encryptNonce:     internal_testutil.DecodeHexString(c, "79364818804e4cad50c6c820c1ad446036ba82949c2753c9f00839c8508f890f"),
		commandCode:      CommandUnseal,
		commandHandles:   []Name{internal_testutil.DecodeHexString(c, "000bf80b1fa820d95a87cf48f78eb6c298b427fda46207f7b52eaff6fb8ab1590c64")},
		expected:         internal_testutil.DecodeHexString(c, "8fbb9b4536b0c8324eb1d4638b140575236b82f0329bebb13192525c309d7747")})
}

func (s *authSuite) TestSessionParamComputeCommandHMACDifferentCommand(c *C) {
	s.testSessionParamComputeCommandHMAC(c, &testSessionParamComputeCommandHMACData{
		hashAlg:          HashAlgorithmSHA256,
		sessionKey:       internal_testutil.DecodeHexString(c, "b5bb9d8014a0f9b1d61e21e796d78dccdf1352f23cd32812f4850b878ae4944c"),
		nonceCaller:      internal_testutil.DecodeHexString(c, "4355a46b19d348dc2f57c046f8ef63d4538ebb936000f3c9ee954a27460dd865"),
		nonceTPM:         internal_testutil.DecodeHexString(c, "53c234e5e8472b6ac51c1ae1cab3fe06fad053beb8ebfd8977b010655bfdd3c3"),
		attrs:            AttrContinueSession,
		resource:         &mockResourceContext{authValue: []byte("foo")},
		includeAuthValue: true,
		commandCode:      CommandClearControl,
		commandHandles:   []Name{internal_testutil.DecodeHexString(c, "0400000a")},
		cpBytes:          []byte{0x01},
		expected:         internal_testutil.DecodeHexString(c, "b967c04071695d4e3598adb1b033780d795f1dee3c7b2ab02dc46202b2ab7067")})
}

type testSessionParamComputeResponseHMACData struct {
	hashAlg          HashAlgorithmId
	sessionKey       []byte
	nonceCaller      Nonce
	nonceTPM         Nonce
	resource         ResourceContext
	includeAuthValue bool
	decryptNonce     Nonce
	encryptNonce     Nonce

	attrs       SessionAttributes
	commandCode CommandCode
	rpBytes     []byte

	expected []byte
	required bool
}

func (s *authSuite) testSessionParamComputeResponseHMAC(c *C, data *testSessionParamComputeResponseHMACData) {
	session := &mockSessionContext{data: &SessionContextData{
		HashAlg:    data.hashAlg,
		SessionKey: data.sessionKey,
		NonceTPM:   data.nonceTPM}}
	p := newMockSessionParam(session, data.resource, data.includeAuthValue, data.nonceCaller, data.decryptNonce, data.encryptNonce)

	h, required := p.ComputeResponseHMAC(AuthResponse{SessionAttributes: data.attrs}, data.commandCode, data.rpBytes)
	c.Check(h, DeepEquals, data.expected)
	c.Check(required, Equals, data.required)
}

func (s *authSuite) TestSessionParamComputeResponseHMACUnbound(c *C) {
	s.testSessionParamComputeResponseHMAC(c, &testSessionParamComputeResponseHMACData{
		hashAlg:          HashAlgorithmSHA256,
		sessionKey:       internal_testutil.DecodeHexString(c, "b5bb9d8014a0f9b1d61e21e796d78dccdf1352f23cd32812f4850b878ae4944c"),
		nonceCaller:      internal_testutil.DecodeHexString(c, "4355a46b19d348dc2f57c046f8ef63d4538ebb936000f3c9ee954a27460dd865"),
		nonceTPM:         internal_testutil.DecodeHexString(c, "53c234e5e8472b6ac51c1ae1cab3fe06fad053beb8ebfd8977b010655bfdd3c3"),
		resource:         &mockResourceContext{authValue: []byte("foo")},
		includeAuthValue: true,
		attrs:            AttrContinueSession,
		commandCode:      CommandUnseal,
		rpBytes:          append([]byte{0, 3}, []byte("bar")...),
		expected:         internal_testutil.DecodeHexString(c, "5ea73cb92c896cddbe717d16c263eb7ba79d701224d465be6640c018eee557cd"),
		required:         true})
}

func (s *authSuite) TestSessionParamComputeResponseHMACUnboundNoSessionKey(c *C) {
	s.testSessionParamComputeResponseHMAC(c, &testSessionParamComputeResponseHMACData{
		hashAlg:          HashAlgorithmSHA256,
		nonceCaller:      internal_testutil.DecodeHexString(c, "4355a46b19d348dc2f57c046f8ef63d4538ebb936000f3c9ee954a27460dd865"),
		nonceTPM:         internal_testutil.DecodeHexString(c, "53c234e5e8472b6ac51c1ae1cab3fe06fad053beb8ebfd8977b010655bfdd3c3"),
		resource:         &mockResourceContext{authValue: []byte("foo")},
		includeAuthValue: true,
		attrs:            AttrContinueSession,
		commandCode:      CommandUnseal,
		rpBytes:          append([]byte{0, 3}, []byte("bar")...),
		expected:         internal_testutil.DecodeHexString(c, "5828acd68f75f3f1aeb37a1256ef21aee50d73e53e8b316ed4802b8942a7be28"),
		required:         true})
}

func (s *authSuite) TestSessionParamComputeResponseHMACUnboundNoKey(c *C) {
	s.testSessionParamComputeResponseHMAC(c, &testSessionParamComputeResponseHMACData{
		hashAlg:          HashAlgorithmSHA256,
		nonceCaller:      internal_testutil.DecodeHexString(c, "4355a46b19d348dc2f57c046f8ef63d4538ebb936000f3c9ee954a27460dd865"),
		nonceTPM:         internal_testutil.DecodeHexString(c, "53c234e5e8472b6ac51c1ae1cab3fe06fad053beb8ebfd8977b010655bfdd3c3"),
		resource:         new(mockResourceContext),
		includeAuthValue: true,
		attrs:            AttrContinueSession,
		commandCode:      CommandUnseal,
		rpBytes:          append([]byte{0, 3}, []byte("bar")...),
		expected:         internal_testutil.DecodeHexString(c, "45c56cd43521cde19cba928ea8bdaf9305f985824a180124cade770310ef614f"),
		required:         false})
}

func (s *authSuite) TestSessionParamComputeResponseHMACBound(c *C) {
	s.testSessionParamComputeResponseHMAC(c, &testSessionParamComputeResponseHMACData{
		hashAlg:          HashAlgorithmSHA256,
		sessionKey:       internal_testutil.DecodeHexString(c, "b5bb9d8014a0f9b1d61e21e796d78dccdf1352f23cd32812f4850b878ae4944c"),
		nonceCaller:      internal_testutil.DecodeHexString(c, "4355a46b19d348dc2f57c046f8ef63d4538ebb936000f3c9ee954a27460dd865"),
		nonceTPM:         internal_testutil.DecodeHexString(c, "53c234e5e8472b6ac51c1ae1cab3fe06fad053beb8ebfd8977b010655bfdd3c3"),
		resource:         &mockResourceContext{authValue: []byte("foo")},
		includeAuthValue: false,
		attrs:            AttrContinueSession,
		commandCode:      CommandUnseal,
		rpBytes:          append([]byte{0, 3}, []byte("bar")...),
		expected:         internal_testutil.DecodeHexString(c, "87b82babc9d13836e563163e6e87392881dd1bb2c1509662b9f30768a926b3d0"),
		required:         true})
}

func (s *authSuite) TestSessionParamComputeResponseHMACNoResource(c *C) {
	s.testSessionParamComputeResponseHMAC(c, &testSessionParamComputeResponseHMACData{
		hashAlg:          HashAlgorithmSHA256,
		sessionKey:       internal_testutil.DecodeHexString(c, "b5bb9d8014a0f9b1d61e21e796d78dccdf1352f23cd32812f4850b878ae4944c"),
		nonceCaller:      internal_testutil.DecodeHexString(c, "4355a46b19d348dc2f57c046f8ef63d4538ebb936000f3c9ee954a27460dd865"),
		nonceTPM:         internal_testutil.DecodeHexString(c, "53c234e5e8472b6ac51c1ae1cab3fe06fad053beb8ebfd8977b010655bfdd3c3"),
		includeAuthValue: false,
		attrs:            AttrContinueSession,
		commandCode:      CommandUnseal,
		rpBytes:          append([]byte{0, 3}, []byte("bar")...),
		expected:         internal_testutil.DecodeHexString(c, "87b82babc9d13836e563163e6e87392881dd1bb2c1509662b9f30768a926b3d0"),
		required:         true})
}

func (s *authSuite) TestSessionParamComputeResponseHMACSHA1(c *C) {
	s.testSessionParamComputeResponseHMAC(c, &testSessionParamComputeResponseHMACData{
		hashAlg:          HashAlgorithmSHA1,
		sessionKey:       internal_testutil.DecodeHexString(c, "f1d2d2f924e986ac86fdf7b36c94bcdf32beec15"),
		nonceCaller:      internal_testutil.DecodeHexString(c, "e5fa44f2b31c1fb553b6021e7360d07d5d91ff5e"),
		nonceTPM:         internal_testutil.DecodeHexString(c, "7448d8798a4380162d4b56f9b452e2f6f9e24e7a"),
		resource:         &mockResourceContext{authValue: []byte("foo")},
		includeAuthValue: true,
		attrs:            AttrContinueSession,
		commandCode:      CommandUnseal,
		rpBytes:          append([]byte{0, 3}, []byte("bar")...),
		expected:         internal_testutil.DecodeHexString(c, "afd6acbfb60f1f6acc1435a08e2d01f7e5e13c46"),
		required:         true})
}

func (s *authSuite) TestSessionParamComputeResponseHMACDifferentAuthValue(c *C) {
	s.testSessionParamComputeResponseHMAC(c, &testSessionParamComputeResponseHMACData{
		hashAlg:          HashAlgorithmSHA256,
		sessionKey:       internal_testutil.DecodeHexString(c, "b5bb9d8014a0f9b1d61e21e796d78dccdf1352f23cd32812f4850b878ae4944c"),
		nonceCaller:      internal_testutil.DecodeHexString(c, "4355a46b19d348dc2f57c046f8ef63d4538ebb936000f3c9ee954a27460dd865"),
		nonceTPM:         internal_testutil.DecodeHexString(c, "53c234e5e8472b6ac51c1ae1cab3fe06fad053beb8ebfd8977b010655bfdd3c3"),
		resource:         &mockResourceContext{authValue: []byte("bar")},
		includeAuthValue: true,
		attrs:            AttrContinueSession,
		commandCode:      CommandUnseal,
		rpBytes:          append([]byte{0, 3}, []byte("bar")...),
		expected:         internal_testutil.DecodeHexString(c, "4cb786ea943fc7ccda067cfd08e84a341555794ab50a669ff8c4557ab370f1d0"),
		required:         true})
}

func (s *authSuite) TestSessionParamComputeResponseHMACDifferentSessionKey(c *C) {
	s.testSessionParamComputeResponseHMAC(c, &testSessionParamComputeResponseHMACData{
		hashAlg:          HashAlgorithmSHA256,
		sessionKey:       internal_testutil.DecodeHexString(c, "7d865e959b2466918c9863afca942d0fb89d7c9ac0c99bafc3749504ded97730"),
		nonceCaller:      internal_testutil.DecodeHexString(c, "4355a46b19d348dc2f57c046f8ef63d4538ebb936000f3c9ee954a27460dd865"),
		nonceTPM:         internal_testutil.DecodeHexString(c, "53c234e5e8472b6ac51c1ae1cab3fe06fad053beb8ebfd8977b010655bfdd3c3"),
		resource:         &mockResourceContext{authValue: []byte("foo")},
		includeAuthValue: true,
		attrs:            AttrContinueSession,
		commandCode:      CommandUnseal,
		rpBytes:          append([]byte{0, 3}, []byte("bar")...),
		expected:         internal_testutil.DecodeHexString(c, "27e58e3a8261fc7bfa5a1ab255da50e8403df3a069fc01f783cc39abcf362936"),
		required:         true})
}

func (s *authSuite) TestSessionParamComputeResponseHMACDifferentAttributes(c *C) {
	s.testSessionParamComputeResponseHMAC(c, &testSessionParamComputeResponseHMACData{
		hashAlg:          HashAlgorithmSHA256,
		sessionKey:       internal_testutil.DecodeHexString(c, "b5bb9d8014a0f9b1d61e21e796d78dccdf1352f23cd32812f4850b878ae4944c"),
		nonceCaller:      internal_testutil.DecodeHexString(c, "4355a46b19d348dc2f57c046f8ef63d4538ebb936000f3c9ee954a27460dd865"),
		nonceTPM:         internal_testutil.DecodeHexString(c, "53c234e5e8472b6ac51c1ae1cab3fe06fad053beb8ebfd8977b010655bfdd3c3"),
		resource:         &mockResourceContext{authValue: []byte("foo")},
		includeAuthValue: true,
		attrs:            AttrContinueSession | AttrAudit | AttrAuditExclusive,
		commandCode:      CommandUnseal,
		rpBytes:          append([]byte{0, 3}, []byte("bar")...),
		expected:         internal_testutil.DecodeHexString(c, "90205adabcbd77d7ad1f9b884939fb35a805b5375d2be64d0a449dadc06558e6"),
		required:         true})
}

func (s *authSuite) TestSessionParamComputeResponseHMACDifferentNonceCaller(c *C) {
	s.testSessionParamComputeResponseHMAC(c, &testSessionParamComputeResponseHMACData{
		hashAlg:          HashAlgorithmSHA256,
		sessionKey:       internal_testutil.DecodeHexString(c, "b5bb9d8014a0f9b1d61e21e796d78dccdf1352f23cd32812f4850b878ae4944c"),
		nonceCaller:      internal_testutil.DecodeHexString(c, "1121cfccd5913f0a63fec40a6ffd44ea64f9dc135c66634ba001d10bcf4302a2"),
		nonceTPM:         internal_testutil.DecodeHexString(c, "53c234e5e8472b6ac51c1ae1cab3fe06fad053beb8ebfd8977b010655bfdd3c3"),
		resource:         &mockResourceContext{authValue: []byte("foo")},
		includeAuthValue: true,
		attrs:            AttrContinueSession,
		commandCode:      CommandUnseal,
		rpBytes:          append([]byte{0, 3}, []byte("bar")...),
		expected:         internal_testutil.DecodeHexString(c, "e4ff3a9beaff6d5db07748b1c8a9f9eddfa5d609a42b87c83a91cea4167f069b"),
		required:         true})
}

func (s *authSuite) TestSessionParamComputeResponseHMACDifferentNonceTPM(c *C) {
	s.testSessionParamComputeResponseHMAC(c, &testSessionParamComputeResponseHMACData{
		hashAlg:          HashAlgorithmSHA256,
		sessionKey:       internal_testutil.DecodeHexString(c, "b5bb9d8014a0f9b1d61e21e796d78dccdf1352f23cd32812f4850b878ae4944c"),
		nonceCaller:      internal_testutil.DecodeHexString(c, "4355a46b19d348dc2f57c046f8ef63d4538ebb936000f3c9ee954a27460dd865"),
		nonceTPM:         internal_testutil.DecodeHexString(c, "1121cfccd5913f0a63fec40a6ffd44ea64f9dc135c66634ba001d10bcf4302a2"),
		resource:         &mockResourceContext{authValue: []byte("foo")},
		includeAuthValue: true,
		attrs:            AttrContinueSession,
		commandCode:      CommandUnseal,
		rpBytes:          append([]byte{0, 3}, []byte("bar")...),
		expected:         internal_testutil.DecodeHexString(c, "7d2f7fd60a203df42b0609f54eee5e24608cdce07e2a98cf360b0d59d0fad107"),
		required:         true})
}

func (s *authSuite) TestSessionParamComputeResponseHMACWithDecryptAndEncryptSession(c *C) {
	s.testSessionParamComputeResponseHMAC(c, &testSessionParamComputeResponseHMACData{
		hashAlg:          HashAlgorithmSHA256,
		sessionKey:       internal_testutil.DecodeHexString(c, "b5bb9d8014a0f9b1d61e21e796d78dccdf1352f23cd32812f4850b878ae4944c"),
		nonceCaller:      internal_testutil.DecodeHexString(c, "4355a46b19d348dc2f57c046f8ef63d4538ebb936000f3c9ee954a27460dd865"),
		nonceTPM:         internal_testutil.DecodeHexString(c, "53c234e5e8472b6ac51c1ae1cab3fe06fad053beb8ebfd8977b010655bfdd3c3"),
		resource:         &mockResourceContext{authValue: []byte("foo")},
		includeAuthValue: true,
		decryptNonce:     internal_testutil.DecodeHexString(c, "56947de9ea64e970d05d96eb0a54a3e2817b1533ef5606ffbbad3525a4c3e24a"),
		encryptNonce:     internal_testutil.DecodeHexString(c, "79364818804e4cad50c6c820c1ad446036ba82949c2753c9f00839c8508f890f"),
		attrs:            AttrContinueSession,
		commandCode:      CommandUnseal,
		rpBytes:          append([]byte{0, 3}, []byte("bar")...),
		expected:         internal_testutil.DecodeHexString(c, "5ea73cb92c896cddbe717d16c263eb7ba79d701224d465be6640c018eee557cd"),
		required:         true})
}

func (s *authSuite) TestSessionParamComputeResponseHMACDifferentCommand(c *C) {
	s.testSessionParamComputeResponseHMAC(c, &testSessionParamComputeResponseHMACData{
		hashAlg:          HashAlgorithmSHA256,
		sessionKey:       internal_testutil.DecodeHexString(c, "b5bb9d8014a0f9b1d61e21e796d78dccdf1352f23cd32812f4850b878ae4944c"),
		nonceCaller:      internal_testutil.DecodeHexString(c, "4355a46b19d348dc2f57c046f8ef63d4538ebb936000f3c9ee954a27460dd865"),
		nonceTPM:         internal_testutil.DecodeHexString(c, "53c234e5e8472b6ac51c1ae1cab3fe06fad053beb8ebfd8977b010655bfdd3c3"),
		resource:         &mockResourceContext{authValue: []byte("foo")},
		includeAuthValue: true,
		attrs:            AttrContinueSession,
		commandCode:      CommandUnseal,
		rpBytes:          append([]byte{0, 10}, []byte("xxxxxxxxxx")...),
		expected:         internal_testutil.DecodeHexString(c, "eb1235d806ebbb10e49776e9517ab958353a81e9aa03e18b77282be4703db3bb"),
		required:         true})
}

func (s *authSuite) TestSessionParamBuildCommandAuthPW(c *C) {
	resource := &mockResourceContext{authValue: []byte("foo")}

	session := &mockSessionContext{
		handle: HandlePW,
		data:   new(SessionContextData),
		attrs:  AttrContinueSession}
	p := newMockSessionParam(session, resource, false, nil, nil, nil)

	auth := p.BuildCommandAuth(CommandClearControl, []Name{internal_testutil.DecodeHexString(c, "0400000a")}, []byte{0x01})
	c.Check(auth, DeepEquals, &AuthCommand{
		SessionHandle:     HandlePW,
		SessionAttributes: AttrContinueSession,
		HMAC:              []byte("foo")})
}

func (s *authSuite) TestSessionParamBuildCommandAuthPolicyPW(c *C) {
	resource := &mockResourceContext{authValue: []byte("foo")}

	session := &mockSessionContext{
		handle: 0x03000000,
		data: &SessionContextData{
			PolicyHMACType: PolicyHMACTypePassword},
		attrs: AttrContinueSession}
	p := newMockSessionParam(session, resource, false, nil, nil, nil)

	auth := p.BuildCommandAuth(CommandClearControl, []Name{internal_testutil.DecodeHexString(c, "0400000a")}, []byte{0x01})
	c.Check(auth, DeepEquals, &AuthCommand{
		SessionHandle:     session.handle,
		SessionAttributes: AttrContinueSession,
		HMAC:              []byte("foo")})
}

type testSessionParamBuildCommandAuthData struct {
	handle         Handle
	policyHMACType PolicyHMACType
	nonceCaller    Nonce
	attrs          SessionAttributes

	resource         ResourceContext
	includeAuthValue bool

	commandCode    CommandCode
	commandHandles []Name
	cpBytes        []byte
}

func (s *authSuite) testSessionParamBuildCommandAuth(c *C, data *testSessionParamBuildCommandAuthData) {
	session := &mockSessionContext{
		handle: data.handle,
		data: &SessionContextData{
			HashAlg:        HashAlgorithmSHA256,
			PolicyHMACType: data.policyHMACType,
			SessionKey:     internal_testutil.DecodeHexString(c, "b5bb9d8014a0f9b1d61e21e796d78dccdf1352f23cd32812f4850b878ae4944c"),
			NonceTPM:       internal_testutil.DecodeHexString(c, "53c234e5e8472b6ac51c1ae1cab3fe06fad053beb8ebfd8977b010655bfdd3c3")},
		attrs: data.attrs}
	p := newMockSessionParam(session, data.resource, data.includeAuthValue, data.nonceCaller, nil, nil)

	expectedHmac := p.ComputeCommandHMAC(data.commandCode, data.commandHandles, data.cpBytes)

	auth := p.BuildCommandAuth(data.commandCode, data.commandHandles, data.cpBytes)
	c.Check(auth, DeepEquals, &AuthCommand{
		SessionHandle:     data.handle,
		Nonce:             data.nonceCaller,
		SessionAttributes: data.attrs,
		HMAC:              expectedHmac})
}

func (s *authSuite) TestSessionParamBuildCommandAuthUnbound(c *C) {
	s.testSessionParamBuildCommandAuth(c, &testSessionParamBuildCommandAuthData{
		handle:           0x02000000,
		nonceCaller:      internal_testutil.DecodeHexString(c, "4355a46b19d348dc2f57c046f8ef63d4538ebb936000f3c9ee954a27460dd865"),
		attrs:            AttrContinueSession,
		resource:         &mockResourceContext{authValue: []byte("foo")},
		includeAuthValue: true,
		commandCode:      CommandUnseal,
		commandHandles:   []Name{internal_testutil.DecodeHexString(c, "000bf80b1fa820d95a87cf48f78eb6c298b427fda46207f7b52eaff6fb8ab1590c64")}})
}

func (s *authSuite) TestSessionParamBuildCommandAuthDifferentHandle(c *C) {
	s.testSessionParamBuildCommandAuth(c, &testSessionParamBuildCommandAuthData{
		handle:           0x02000003,
		nonceCaller:      internal_testutil.DecodeHexString(c, "4355a46b19d348dc2f57c046f8ef63d4538ebb936000f3c9ee954a27460dd865"),
		attrs:            AttrContinueSession,
		resource:         &mockResourceContext{authValue: []byte("foo")},
		includeAuthValue: true,
		commandCode:      CommandUnseal,
		commandHandles:   []Name{internal_testutil.DecodeHexString(c, "000bf80b1fa820d95a87cf48f78eb6c298b427fda46207f7b52eaff6fb8ab1590c64")}})
}

func (s *authSuite) TestSessionParamBuildCommandAuthPolicy(c *C) {
	s.testSessionParamBuildCommandAuth(c, &testSessionParamBuildCommandAuthData{
		handle:           0x03000000,
		nonceCaller:      internal_testutil.DecodeHexString(c, "4355a46b19d348dc2f57c046f8ef63d4538ebb936000f3c9ee954a27460dd865"),
		attrs:            AttrContinueSession,
		resource:         &mockResourceContext{authValue: []byte("foo")},
		includeAuthValue: false,
		commandCode:      CommandUnseal,
		commandHandles:   []Name{internal_testutil.DecodeHexString(c, "000bf80b1fa820d95a87cf48f78eb6c298b427fda46207f7b52eaff6fb8ab1590c64")}})
}

func (s *authSuite) TestSessionParamBuildCommandAuthPolicyWithAuthValue(c *C) {
	s.testSessionParamBuildCommandAuth(c, &testSessionParamBuildCommandAuthData{
		handle:           0x03000000,
		policyHMACType:   PolicyHMACTypeAuth,
		nonceCaller:      internal_testutil.DecodeHexString(c, "1121cfccd5913f0a63fec40a6ffd44ea64f9dc135c66634ba001d10bcf4302a2"),
		attrs:            AttrContinueSession,
		resource:         &mockResourceContext{authValue: []byte("foo")},
		includeAuthValue: true,
		commandCode:      CommandUnseal,
		commandHandles:   []Name{internal_testutil.DecodeHexString(c, "000bf80b1fa820d95a87cf48f78eb6c298b427fda46207f7b52eaff6fb8ab1590c64")}})
}

func (s *authSuite) TestSessionParamBuildCommandAuthDifferentNonceCaller(c *C) {
	s.testSessionParamBuildCommandAuth(c, &testSessionParamBuildCommandAuthData{
		handle:           0x02000000,
		nonceCaller:      internal_testutil.DecodeHexString(c, "4355a46b19d348dc2f57c046f8ef63d4538ebb936000f3c9ee954a27460dd865"),
		attrs:            AttrContinueSession,
		resource:         &mockResourceContext{authValue: []byte("foo")},
		includeAuthValue: true,
		commandCode:      CommandUnseal,
		commandHandles:   []Name{internal_testutil.DecodeHexString(c, "000bf80b1fa820d95a87cf48f78eb6c298b427fda46207f7b52eaff6fb8ab1590c64")}})
}

func (s *authSuite) TestSessionParamBuildCommandAuthDifferentAttributes(c *C) {
	s.testSessionParamBuildCommandAuth(c, &testSessionParamBuildCommandAuthData{
		handle:           0x02000000,
		nonceCaller:      internal_testutil.DecodeHexString(c, "4355a46b19d348dc2f57c046f8ef63d4538ebb936000f3c9ee954a27460dd865"),
		attrs:            AttrContinueSession | AttrAudit,
		resource:         &mockResourceContext{authValue: []byte("foo")},
		includeAuthValue: true,
		commandCode:      CommandUnseal,
		commandHandles:   []Name{internal_testutil.DecodeHexString(c, "000bf80b1fa820d95a87cf48f78eb6c298b427fda46207f7b52eaff6fb8ab1590c64")}})
}

func (s *authSuite) TestSessionParamBuildCommandAuthDifferentCommand(c *C) {
	s.testSessionParamBuildCommandAuth(c, &testSessionParamBuildCommandAuthData{
		handle:           0x02000000,
		nonceCaller:      internal_testutil.DecodeHexString(c, "4355a46b19d348dc2f57c046f8ef63d4538ebb936000f3c9ee954a27460dd865"),
		attrs:            AttrContinueSession,
		resource:         &mockResourceContext{authValue: []byte("foo")},
		includeAuthValue: true,
		commandCode:      CommandClearControl,
		commandHandles:   []Name{internal_testutil.DecodeHexString(c, "0400000a")},
		cpBytes:          []byte{0x01}})
}

func (s *authSuite) TestSessionParamProcessResponseAuthPW(c *C) {
	session := &mockSessionContext{
		handle: HandlePW,
		data:   new(SessionContextData),
		attrs:  AttrContinueSession}
	p := newMockSessionParam(session, new(mockResourceContext), false, nil, nil, nil)

	c.Check(p.ProcessResponseAuth(AuthResponse{}, CommandUnseal, []byte{0, 0}), IsNil)
}

func (s *authSuite) TestSessionParamProcessResponseAuthPolicyPW(c *C) {
	session := &mockSessionContext{
		handle: 0x03000000,
		data: &SessionContextData{
			PolicyHMACType: PolicyHMACTypePassword},
		attrs: AttrContinueSession}
	p := newMockSessionParam(session, new(mockResourceContext), false, nil, nil, nil)

	c.Check(p.ProcessResponseAuth(AuthResponse{}, CommandUnseal, []byte{0, 0}), IsNil)
}

type testSessionParamProcessResponseAuthData struct {
	sessionType    HandleType
	policyHMACType PolicyHMACType

	resource         ResourceContext
	includeAuthValue bool

	nonce Nonce
	attrs SessionAttributes
	hmac  Auth

	commandCode CommandCode
	rpBytes     []byte
}

func (s *authSuite) testSessionParamProcessResponseAuth(c *C, data *testSessionParamProcessResponseAuthData) error {
	session := &mockSessionContext{
		handle: data.sessionType.BaseHandle(),
		data: &SessionContextData{
			HashAlg:        HashAlgorithmSHA256,
			PolicyHMACType: data.policyHMACType,
			SessionKey:     internal_testutil.DecodeHexString(c, "b5bb9d8014a0f9b1d61e21e796d78dccdf1352f23cd32812f4850b878ae4944c")}}
	nonceCaller := internal_testutil.DecodeHexString(c, "4355a46b19d348dc2f57c046f8ef63d4538ebb936000f3c9ee954a27460dd865")
	p := newMockSessionParam(session, data.resource, data.includeAuthValue, nonceCaller, nil, nil)

	resp := AuthResponse{
		Nonce:             data.nonce,
		SessionAttributes: data.attrs,
		HMAC:              data.hmac}
	err := p.ProcessResponseAuth(resp, data.commandCode, data.rpBytes)

	if err == nil {
		c.Check(session.data.NonceTPM, DeepEquals, data.nonce)
		c.Check(session.data.IsAudit, Equals, data.attrs&AttrAudit > 0)
		c.Check(session.data.IsExclusive, Equals, data.attrs&AttrAuditExclusive > 0)
	}

	return err
}

func (s *authSuite) TestSessionParamProcessResponseAuthUnbound(c *C) {
	c.Check(s.testSessionParamProcessResponseAuth(c, &testSessionParamProcessResponseAuthData{
		sessionType:      HandleTypeHMACSession,
		resource:         &mockResourceContext{authValue: []byte("foo")},
		includeAuthValue: true,
		nonce:            internal_testutil.DecodeHexString(c, "53c234e5e8472b6ac51c1ae1cab3fe06fad053beb8ebfd8977b010655bfdd3c3"),
		attrs:            AttrContinueSession,
		hmac:             internal_testutil.DecodeHexString(c, "5ea73cb92c896cddbe717d16c263eb7ba79d701224d465be6640c018eee557cd"),
		commandCode:      CommandUnseal,
		rpBytes:          append([]byte{0, 3}, []byte("bar")...)}), IsNil)
}

func (s *authSuite) TestSessionParamProcessResponseAuthPolicy(c *C) {
	c.Check(s.testSessionParamProcessResponseAuth(c, &testSessionParamProcessResponseAuthData{
		sessionType:      HandleTypePolicySession,
		resource:         &mockResourceContext{authValue: []byte("foo")},
		includeAuthValue: false,
		nonce:            internal_testutil.DecodeHexString(c, "53c234e5e8472b6ac51c1ae1cab3fe06fad053beb8ebfd8977b010655bfdd3c3"),
		attrs:            AttrContinueSession,
		hmac:             internal_testutil.DecodeHexString(c, "87b82babc9d13836e563163e6e87392881dd1bb2c1509662b9f30768a926b3d0"),
		commandCode:      CommandUnseal,
		rpBytes:          append([]byte{0, 3}, []byte("bar")...)}), IsNil)
}

func (s *authSuite) TestSessionParamProcessResponseAuthPolicyWithAuthValue(c *C) {
	c.Check(s.testSessionParamProcessResponseAuth(c, &testSessionParamProcessResponseAuthData{
		sessionType:      HandleTypeHMACSession,
		policyHMACType:   PolicyHMACTypeAuth,
		resource:         &mockResourceContext{authValue: []byte("foo")},
		includeAuthValue: true,
		nonce:            internal_testutil.DecodeHexString(c, "53c234e5e8472b6ac51c1ae1cab3fe06fad053beb8ebfd8977b010655bfdd3c3"),
		attrs:            AttrContinueSession,
		hmac:             internal_testutil.DecodeHexString(c, "5ea73cb92c896cddbe717d16c263eb7ba79d701224d465be6640c018eee557cd"),
		commandCode:      CommandUnseal,
		rpBytes:          append([]byte{0, 3}, []byte("bar")...)}), IsNil)
}

func (s *authSuite) TestSessionParamProcessResponseDifferentNonce(c *C) {
	c.Check(s.testSessionParamProcessResponseAuth(c, &testSessionParamProcessResponseAuthData{
		sessionType:      HandleTypeHMACSession,
		resource:         &mockResourceContext{authValue: []byte("foo")},
		includeAuthValue: true,
		nonce:            internal_testutil.DecodeHexString(c, "1121cfccd5913f0a63fec40a6ffd44ea64f9dc135c66634ba001d10bcf4302a2"),
		attrs:            AttrContinueSession,
		hmac:             internal_testutil.DecodeHexString(c, "7d2f7fd60a203df42b0609f54eee5e24608cdce07e2a98cf360b0d59d0fad107"),
		commandCode:      CommandUnseal,
		rpBytes:          append([]byte{0, 3}, []byte("bar")...)}), IsNil)
}

func (s *authSuite) TestSessionParamProcessResponseAuthDifferentCommand(c *C) {
	c.Check(s.testSessionParamProcessResponseAuth(c, &testSessionParamProcessResponseAuthData{
		sessionType:      HandleTypeHMACSession,
		resource:         &mockResourceContext{authValue: []byte("foo")},
		includeAuthValue: true,
		nonce:            internal_testutil.DecodeHexString(c, "53c234e5e8472b6ac51c1ae1cab3fe06fad053beb8ebfd8977b010655bfdd3c3"),
		attrs:            AttrContinueSession,
		hmac:             internal_testutil.DecodeHexString(c, "6670807a9d299e1df9256aca76bd98d92d421fa62c6a0838f5bda40c2cddda45"),
		commandCode:      CommandClearControl}), IsNil)
}

func (s *authSuite) TestSessionParamProcessResponseAuthAudit(c *C) {
	c.Check(s.testSessionParamProcessResponseAuth(c, &testSessionParamProcessResponseAuthData{
		sessionType:      HandleTypeHMACSession,
		resource:         &mockResourceContext{authValue: []byte("foo")},
		includeAuthValue: true,
		nonce:            internal_testutil.DecodeHexString(c, "53c234e5e8472b6ac51c1ae1cab3fe06fad053beb8ebfd8977b010655bfdd3c3"),
		attrs:            AttrContinueSession | AttrAudit,
		hmac:             internal_testutil.DecodeHexString(c, "2643db59c4035372893ab08a64d6d8a0261a09e4b656961d566ff8f767f0889c"),
		commandCode:      CommandUnseal,
		rpBytes:          append([]byte{0, 3}, []byte("bar")...)}), IsNil)
}

func (s *authSuite) TestSessionParamProcessResponseAuthAuditExclusive(c *C) {
	c.Check(s.testSessionParamProcessResponseAuth(c, &testSessionParamProcessResponseAuthData{
		sessionType:      HandleTypeHMACSession,
		resource:         &mockResourceContext{authValue: []byte("foo")},
		includeAuthValue: true,
		nonce:            internal_testutil.DecodeHexString(c, "53c234e5e8472b6ac51c1ae1cab3fe06fad053beb8ebfd8977b010655bfdd3c3"),
		attrs:            AttrContinueSession | AttrAudit | AttrAuditExclusive,
		hmac:             internal_testutil.DecodeHexString(c, "90205adabcbd77d7ad1f9b884939fb35a805b5375d2be64d0a449dadc06558e6"),
		commandCode:      CommandUnseal,
		rpBytes:          append([]byte{0, 3}, []byte("bar")...)}), IsNil)
}

func (s *authSuite) TestSessionParamProcessResponseAuthInvalidHMAC(c *C) {
	c.Check(s.testSessionParamProcessResponseAuth(c, &testSessionParamProcessResponseAuthData{
		sessionType:      HandleTypeHMACSession,
		resource:         new(mockResourceContext),
		includeAuthValue: true,
		nonce:            internal_testutil.DecodeHexString(c, "53c234e5e8472b6ac51c1ae1cab3fe06fad053beb8ebfd8977b010655bfdd3c3"),
		attrs:            AttrContinueSession,
		hmac:             internal_testutil.DecodeHexString(c, "5ea73cb92c896cddbe717d16c263eb7ba79d701224d465be6640c018eee557cd"),
		commandCode:      CommandUnseal,
		rpBytes:          append([]byte{0, 3}, []byte("bar")...)}), ErrorMatches,
		"incorrect HMAC \\(expected: 87b82babc9d13836e563163e6e87392881dd1bb2c1509662b9f30768a926b3d0, got: 5ea73cb92c896cddbe717d16c263eb7ba79d701224d465be6640c018eee557cd\\)")
}

type testSessionParamsAppendSessionForResourceData struct {
	sessions                    []SessionContext
	resources                   []ResourceContext
	expectedEncryptSessionIndex int
	expectedDecryptSessionIndex int
}

func (s *authSuite) testSessionParamsAppendSessionForResource(c *C, data *testSessionParamsAppendSessionForResourceData) {
	c.Assert(len(data.sessions), Equals, len(data.resources))

	params := NewSessionParams()
	var expectedParams []*SessionParam
	for i := range data.sessions {
		c.Check(params.AppendSessionForResource(data.sessions[i], data.resources[i]), IsNil)
		p, err := NewSessionParamForAuth(data.sessions[i], data.resources[i])
		c.Assert(err, IsNil)
		expectedParams = append(expectedParams, p)
	}

	c.Check(params.Sessions, DeepEquals, expectedParams)
	c.Check(params.EncryptSessionIndex, Equals, data.expectedEncryptSessionIndex)
	c.Check(params.DecryptSessionIndex, Equals, data.expectedDecryptSessionIndex)
}

func (s *authSuite) TestSessionParamsAppendSessionForResource(c *C) {
	s.testSessionParamsAppendSessionForResource(c, &testSessionParamsAppendSessionForResourceData{
		sessions: []SessionContext{
			&mockSessionContext{
				handle: HandlePW,
				data:   new(SessionContextData),
				attrs:  AttrContinueSession}},
		resources:                   []ResourceContext{new(mockResourceContext)},
		expectedEncryptSessionIndex: -1,
		expectedDecryptSessionIndex: -1,
	})
}

func (s *authSuite) TestSessionParamsAppendSessionForResourceWithEncryptSession(c *C) {
	s.testSessionParamsAppendSessionForResource(c, &testSessionParamsAppendSessionForResourceData{
		sessions: []SessionContext{
			&mockSessionContext{
				handle: 0x03000000,
				data:   new(SessionContextData),
				attrs:  AttrContinueSession | AttrResponseEncrypt}},
		resources:                   []ResourceContext{new(mockResourceContext)},
		expectedEncryptSessionIndex: 0,
		expectedDecryptSessionIndex: -1,
	})
}

type testSessionParamsAppendExtraSessionsData struct {
	sessions                    []SessionContext
	expectedEncryptSessionIndex int
	expectedDecryptSessionIndex int
}

func (s *authSuite) testSessionParamsAppendExtraSessions(c *C, data *testSessionParamsAppendExtraSessionsData) {
	resource := new(mockResourceContext)
	session := &mockSessionContext{
		handle: HandlePW,
		data:   new(SessionContextData),
		attrs:  AttrContinueSession}

	expectedParams := []*SessionParam{newMockSessionParam(session, resource, false, nil, nil, nil)}
	params := newMockSessionParams(0, []*SessionParam{expectedParams[0]}, -1, -1)

	c.Check(params.AppendExtraSessions(data.sessions...), IsNil)
	for _, s := range data.sessions {
		if s == nil {
			continue
		}
		p, err := NewExtraSessionParam(s)
		c.Assert(err, IsNil)
		expectedParams = append(expectedParams, p)
	}

	c.Check(params.Sessions, DeepEquals, expectedParams)
	c.Check(params.EncryptSessionIndex, Equals, data.expectedEncryptSessionIndex)
	c.Check(params.DecryptSessionIndex, Equals, data.expectedDecryptSessionIndex)
}

func (s *authSuite) TestSessionParamsAppendExtraSessionsAudit(c *C) {
	s.testSessionParamsAppendExtraSessions(c, &testSessionParamsAppendExtraSessionsData{
		sessions: []SessionContext{
			&mockSessionContext{
				handle: 0x02000001,
				data:   new(SessionContextData),
				attrs:  AttrAudit}},
		expectedEncryptSessionIndex: -1,
		expectedDecryptSessionIndex: -1,
	})
}

func (s *authSuite) TestSessionParamsAppendExtraSessionsEncrypt(c *C) {
	s.testSessionParamsAppendExtraSessions(c, &testSessionParamsAppendExtraSessionsData{
		sessions: []SessionContext{
			&mockSessionContext{
				handle: 0x02000001,
				data:   new(SessionContextData),
				attrs:  AttrResponseEncrypt}},
		expectedEncryptSessionIndex: 1,
		expectedDecryptSessionIndex: -1,
	})
}

func (s *authSuite) TestSessionParamsAppendExtraSessionsDecrypt(c *C) {
	s.testSessionParamsAppendExtraSessions(c, &testSessionParamsAppendExtraSessionsData{
		sessions: []SessionContext{
			&mockSessionContext{
				handle: 0x02000001,
				data:   new(SessionContextData),
				attrs:  AttrCommandEncrypt}},
		expectedEncryptSessionIndex: -1,
		expectedDecryptSessionIndex: 1,
	})
}

func (s *authSuite) TestSessionParamsAppendExtraSessionsSkipNils(c *C) {
	s.testSessionParamsAppendExtraSessions(c, &testSessionParamsAppendExtraSessionsData{
		sessions: []SessionContext{
			nil, nil,
			&mockSessionContext{
				handle: 0x02000001,
				data:   new(SessionContextData),
				attrs:  AttrResponseEncrypt}},
		expectedEncryptSessionIndex: 1,
		expectedDecryptSessionIndex: -1,
	})
}

func (s *authSuite) TestSessionParamsComputeCallerNonces(c *C) {
	b := internal_testutil.DecodeHexString(c, "111111112222222233333333444444445555555566666666777777778888888899999999aaaaaaaabbbbbbbbccccccccdddddddd")
	s.AddCleanup(MockRandReader(bytes.NewReader(b)))

	sessions := []*mockSessionContext{
		&mockSessionContext{data: &SessionContextData{HashAlg: HashAlgorithmSHA1}},
		&mockSessionContext{data: &SessionContextData{HashAlg: HashAlgorithmSHA256}}}
	params := newMockSessionParams(0, []*SessionParam{
		newMockSessionParam(sessions[0], nil, false, nil, nil, nil),
		newMockSessionParam(sessions[1], nil, false, nil, nil, nil),
	}, -1, -1)

	c.Check(params.ComputeCallerNonces(), IsNil)
	c.Check(params.Sessions[0].NonceCaller, DeepEquals, Nonce(internal_testutil.DecodeHexString(c, "1111111122222222333333334444444455555555")))
	c.Check(params.Sessions[1].NonceCaller, DeepEquals, Nonce(internal_testutil.DecodeHexString(c, "66666666777777778888888899999999aaaaaaaabbbbbbbbccccccccdddddddd")))
}

type testSessionParamsBuildCommandAuthAreaData struct {
	rand []byte

	sessions  []SessionContext
	resources []ResourceContext

	encryptSessionIndex int
	decryptSessionIndex int

	commandCode    CommandCode
	commandHandles []Name
	cpBytes        []byte

	expectedCallerNonces []Nonce
	expectedDecryptNonce Nonce
	expectedEncryptNonce Nonce
}

func (s *authSuite) testSessionParamsBuildCommandAuthArea(c *C, data *testSessionParamsBuildCommandAuthAreaData) {
	s.AddCleanup(MockRandReader(bytes.NewReader(data.rand)))

	var sessions []*SessionParam
	for i, s := range data.sessions {
		var r ResourceContext
		if i < len(data.resources) {
			r = data.resources[i]
		}
		sessions = append(sessions, newMockSessionParam(s, r, false, nil, nil, nil))
	}

	params := newMockSessionParams(0, sessions, data.encryptSessionIndex, data.decryptSessionIndex)

	origCpBytes := data.cpBytes
	if data.cpBytes == nil {
		origCpBytes = []byte{}
	}

	cpBytes := make([]byte, len(origCpBytes))
	copy(cpBytes, origCpBytes)

	authArea, err := params.BuildCommandAuthArea(data.commandCode, data.commandHandles, cpBytes)
	c.Check(err, IsNil)

	// check command code was saved
	c.Check(params.CommandCode, Equals, data.commandCode)

	// check caller nonces
	for i, s := range sessions {
		if i >= len(data.expectedCallerNonces) {
			break
		}
		c.Check(s.NonceCaller, DeepEquals, data.expectedCallerNonces[i])
	}

	recovered := make([]byte, len(cpBytes))
	copy(recovered, cpBytes)

	// check command encryption
	if data.decryptSessionIndex >= 0 {
		param := sessions[data.decryptSessionIndex]
		session := param.Session

		n := int(binary.BigEndian.Uint16(recovered))

		switch session.Symmetric().Algorithm {
		case SymAlgorithmAES:
<<<<<<< HEAD
			k := internal_crypt.KDFa(sessionData.HashAlg.GetHash(), param.ComputeSessionValue(), []byte(CFBKey), sessionData.NonceCaller, sessionData.NonceTPM, int(sessionData.Symmetric.KeyBits.Sym())+(aes.BlockSize*8))
			offset := (sessionData.Symmetric.KeyBits.Sym() + 7) / 8
=======
			k := internal_crypt.KDFa(session.HashAlg().GetHash(), param.ComputeSessionValue(), []byte(CFBKey), param.NonceCaller, session.NonceTPM(), int(session.Symmetric().KeyBits.Sym)+(aes.BlockSize*8))
			offset := (session.Symmetric().KeyBits.Sym + 7) / 8
>>>>>>> 9be62f4a
			symKey := k[0:offset]
			iv := k[offset:]
			c.Check(internal_crypt.SymmetricDecrypt(session.Symmetric().Algorithm, symKey, iv, recovered[2:n+2]), IsNil)
		case SymAlgorithmXOR:
			internal_crypt.XORObfuscation(session.HashAlg().GetHash(), param.ComputeSessionValue(), param.NonceCaller, session.NonceTPM(), recovered[2:n+2])
		}
	}
	c.Check(recovered, DeepEquals, origCpBytes)

	// check encrypt/decrypt nonces
	c.Check(sessions[0].DecryptNonce, DeepEquals, data.expectedDecryptNonce)
	c.Check(sessions[0].EncryptNonce, DeepEquals, data.expectedEncryptNonce)

	// check auth area
	c.Assert(authArea, HasLen, len(sessions))
	for i, a := range authArea {
		c.Check(a.SessionHandle, Equals, data.sessions[i].Handle())
		c.Check(a.Nonce, DeepEquals, sessions[i].NonceCaller)
		c.Check(a.SessionAttributes, Equals, data.sessions[i].Attrs())

		var expectedHmac Auth
		if sessions[i].IsPassword() {
			expectedHmac = data.resources[i].AuthValue()
		} else {
			expectedHmac = sessions[i].ComputeCommandHMAC(data.commandCode, data.commandHandles, cpBytes)
		}
		c.Check(a.HMAC, DeepEquals, expectedHmac)
	}
}

func (s *authSuite) TestSessionParamsBuildCommandAuthAreaPW(c *C) {
	s.testSessionParamsBuildCommandAuthArea(c, &testSessionParamsBuildCommandAuthAreaData{
		sessions:            []SessionContext{&mockSessionContext{handle: HandlePW, data: &SessionContextData{HashAlg: HashAlgorithmNull}, attrs: AttrContinueSession}},
		resources:           []ResourceContext{&mockResourceContext{authValue: []byte("foo")}},
		commandCode:         CommandUnseal,
		encryptSessionIndex: -1,
		decryptSessionIndex: -1,
		commandHandles:      []Name{internal_testutil.DecodeHexString(c, "000bf80b1fa820d95a87cf48f78eb6c298b427fda46207f7b52eaff6fb8ab1590c64")}})
}

func (s *authSuite) TestSessionParamsBuildCommandAuthAreaHMAC(c *C) {
	s.testSessionParamsBuildCommandAuthArea(c, &testSessionParamsBuildCommandAuthAreaData{
		rand: internal_testutil.DecodeHexString(c, "4355a46b19d348dc2f57c046f8ef63d4538ebb936000f3c9ee954a27460dd865"),
		sessions: []SessionContext{
			&mockSessionContext{
				handle: 0x02000000,
				data: &SessionContextData{
					HashAlg:    HashAlgorithmSHA256,
					SessionKey: internal_testutil.DecodeHexString(c, "b5bb9d8014a0f9b1d61e21e796d78dccdf1352f23cd32812f4850b878ae4944c"),
					NonceTPM:   internal_testutil.DecodeHexString(c, "53c234e5e8472b6ac51c1ae1cab3fe06fad053beb8ebfd8977b010655bfdd3c3")},
				attrs: AttrContinueSession}},
		resources:            []ResourceContext{new(mockResourceContext)},
		commandCode:          CommandUnseal,
		encryptSessionIndex:  -1,
		decryptSessionIndex:  -1,
		commandHandles:       []Name{internal_testutil.DecodeHexString(c, "000bf80b1fa820d95a87cf48f78eb6c298b427fda46207f7b52eaff6fb8ab1590c64")},
		expectedCallerNonces: []Nonce{internal_testutil.DecodeHexString(c, "4355a46b19d348dc2f57c046f8ef63d4538ebb936000f3c9ee954a27460dd865")}})
}

func (s *authSuite) TestSessionParamsBuildCommandAuthAreaWithDecryptSession(c *C) {
	s.testSessionParamsBuildCommandAuthArea(c, &testSessionParamsBuildCommandAuthAreaData{
		rand: internal_testutil.DecodeHexString(c, "4355a46b19d348dc2f57c046f8ef63d4538ebb936000f3c9ee954a27460dd865"),
		sessions: []SessionContext{
			&mockSessionContext{
				handle: 0x02000000,
				data: &SessionContextData{
					HashAlg:    HashAlgorithmSHA256,
					SessionKey: internal_testutil.DecodeHexString(c, "b5bb9d8014a0f9b1d61e21e796d78dccdf1352f23cd32812f4850b878ae4944c"),
					NonceTPM:   internal_testutil.DecodeHexString(c, "53c234e5e8472b6ac51c1ae1cab3fe06fad053beb8ebfd8977b010655bfdd3c3"),
					Symmetric: &SymDef{
						Algorithm: SymAlgorithmAES,
						KeyBits:   MakeSymKeyBitsUnion[uint16](256),
						Mode:      MakeSymModeUnion(SymModeCFB)}},
				attrs: AttrContinueSession | AttrCommandEncrypt}},
		resources:           []ResourceContext{&mockResourceContext{authValue: []byte("foo")}},
		commandCode:         CommandNVWrite,
		encryptSessionIndex: -1,
		decryptSessionIndex: 0,
		commandHandles: []Name{
			internal_testutil.DecodeHexString(c, "40000001"),
			internal_testutil.DecodeHexString(c, "000bf80b1fa820d95a87cf48f78eb6c298b427fda46207f7b52eaff6fb8ab1590c64")},
		cpBytes:              []byte{0x00, 0x03, 0xaa, 0x55, 0xa5, 0x00, 0x10},
		expectedCallerNonces: []Nonce{internal_testutil.DecodeHexString(c, "4355a46b19d348dc2f57c046f8ef63d4538ebb936000f3c9ee954a27460dd865")}})
}

func (s *authSuite) TestSessionParamsBuildCommandAuthAreaWithExtraDecryptSession(c *C) {
	s.testSessionParamsBuildCommandAuthArea(c, &testSessionParamsBuildCommandAuthAreaData{
		rand: internal_testutil.DecodeHexString(c, "4355a46b19d348dc2f57c046f8ef63d4538ebb936000f3c9ee954a27460dd8651121cfccd5913f0a63fec40a6ffd44ea64f9dc135c66634ba001d10bcf4302a2"),
		sessions: []SessionContext{
			&mockSessionContext{
				handle: 0x02000000,
				data: &SessionContextData{
					HashAlg:    HashAlgorithmSHA256,
					SessionKey: internal_testutil.DecodeHexString(c, "b5bb9d8014a0f9b1d61e21e796d78dccdf1352f23cd32812f4850b878ae4944c"),
					NonceTPM:   internal_testutil.DecodeHexString(c, "53c234e5e8472b6ac51c1ae1cab3fe06fad053beb8ebfd8977b010655bfdd3c3"),
				},
				attrs: AttrContinueSession},
			&mockSessionContext{
				handle: 0x02000001,
				data: &SessionContextData{
					HashAlg:    HashAlgorithmSHA256,
					SessionKey: internal_testutil.DecodeHexString(c, "7d865e959b2466918c9863afca942d0fb89d7c9ac0c99bafc3749504ded97730"),
					NonceTPM:   internal_testutil.DecodeHexString(c, "7de1555df0c2700329e815b93b32c571c3ea54dc967b89e81ab73b9972b72d1d"),
					Symmetric: &SymDef{
						Algorithm: SymAlgorithmAES,
						KeyBits:   MakeSymKeyBitsUnion[uint16](256),
						Mode:      MakeSymModeUnion(SymModeCFB)}},
				attrs: AttrContinueSession | AttrCommandEncrypt}},
		resources:           []ResourceContext{new(mockResourceContext)},
		commandCode:         CommandNVWrite,
		encryptSessionIndex: -1,
		decryptSessionIndex: 1,
		commandHandles: []Name{
			internal_testutil.DecodeHexString(c, "40000001"),
			internal_testutil.DecodeHexString(c, "000bf80b1fa820d95a87cf48f78eb6c298b427fda46207f7b52eaff6fb8ab1590c64")},
		cpBytes: []byte{0x00, 0x03, 0xaa, 0x55, 0xa5, 0x00, 0x10},
		expectedCallerNonces: []Nonce{
			internal_testutil.DecodeHexString(c, "4355a46b19d348dc2f57c046f8ef63d4538ebb936000f3c9ee954a27460dd865"),
			internal_testutil.DecodeHexString(c, "1121cfccd5913f0a63fec40a6ffd44ea64f9dc135c66634ba001d10bcf4302a2")},
		expectedDecryptNonce: internal_testutil.DecodeHexString(c, "7de1555df0c2700329e815b93b32c571c3ea54dc967b89e81ab73b9972b72d1d")})
}

func (s *authSuite) TestSessionParamsBuildCommandAuthAreaWithEncryptSession(c *C) {
	s.testSessionParamsBuildCommandAuthArea(c, &testSessionParamsBuildCommandAuthAreaData{
		rand: internal_testutil.DecodeHexString(c, "4355a46b19d348dc2f57c046f8ef63d4538ebb936000f3c9ee954a27460dd865"),
		sessions: []SessionContext{
			&mockSessionContext{
				handle: 0x02000000,
				data: &SessionContextData{
					HashAlg:    HashAlgorithmSHA256,
					SessionKey: internal_testutil.DecodeHexString(c, "b5bb9d8014a0f9b1d61e21e796d78dccdf1352f23cd32812f4850b878ae4944c"),
					NonceTPM:   internal_testutil.DecodeHexString(c, "53c234e5e8472b6ac51c1ae1cab3fe06fad053beb8ebfd8977b010655bfdd3c3")},
				attrs: AttrContinueSession | AttrResponseEncrypt}},
		resources:            []ResourceContext{new(mockResourceContext)},
		commandCode:          CommandUnseal,
		encryptSessionIndex:  0,
		decryptSessionIndex:  -1,
		commandHandles:       []Name{internal_testutil.DecodeHexString(c, "000bf80b1fa820d95a87cf48f78eb6c298b427fda46207f7b52eaff6fb8ab1590c64")},
		expectedCallerNonces: []Nonce{internal_testutil.DecodeHexString(c, "4355a46b19d348dc2f57c046f8ef63d4538ebb936000f3c9ee954a27460dd865")}})
}

func (s *authSuite) TestSessionParamsBuildCommandAuthAreaWithExtraEncryptSession(c *C) {
	s.testSessionParamsBuildCommandAuthArea(c, &testSessionParamsBuildCommandAuthAreaData{
		rand: internal_testutil.DecodeHexString(c, "4355a46b19d348dc2f57c046f8ef63d4538ebb936000f3c9ee954a27460dd8651121cfccd5913f0a63fec40a6ffd44ea64f9dc135c66634ba001d10bcf4302a2"),
		sessions: []SessionContext{
			&mockSessionContext{
				handle: 0x02000000,
				data: &SessionContextData{
					HashAlg:    HashAlgorithmSHA256,
					SessionKey: internal_testutil.DecodeHexString(c, "b5bb9d8014a0f9b1d61e21e796d78dccdf1352f23cd32812f4850b878ae4944c"),
					NonceTPM:   internal_testutil.DecodeHexString(c, "53c234e5e8472b6ac51c1ae1cab3fe06fad053beb8ebfd8977b010655bfdd3c3")},
				attrs: AttrContinueSession},
			&mockSessionContext{
				handle: 0x02000001,
				data: &SessionContextData{
					HashAlg:    HashAlgorithmSHA256,
					SessionKey: internal_testutil.DecodeHexString(c, "7d865e959b2466918c9863afca942d0fb89d7c9ac0c99bafc3749504ded97730"),
					NonceTPM:   internal_testutil.DecodeHexString(c, "7de1555df0c2700329e815b93b32c571c3ea54dc967b89e81ab73b9972b72d1d"),
					Symmetric: &SymDef{
						Algorithm: SymAlgorithmAES,
						KeyBits:   MakeSymKeyBitsUnion[uint16](256),
						Mode:      MakeSymModeUnion(SymModeCFB)}},
				attrs: AttrContinueSession | AttrCommandEncrypt}},
		resources:            []ResourceContext{new(mockResourceContext)},
		commandCode:          CommandUnseal,
		encryptSessionIndex:  1,
		decryptSessionIndex:  -1,
		commandHandles:       []Name{internal_testutil.DecodeHexString(c, "000bf80b1fa820d95a87cf48f78eb6c298b427fda46207f7b52eaff6fb8ab1590c64")},
		expectedCallerNonces: []Nonce{internal_testutil.DecodeHexString(c, "4355a46b19d348dc2f57c046f8ef63d4538ebb936000f3c9ee954a27460dd865")},
		expectedEncryptNonce: internal_testutil.DecodeHexString(c, "7de1555df0c2700329e815b93b32c571c3ea54dc967b89e81ab73b9972b72d1d")})
}

func (s *authSuite) TestSessionParamsInvalidateSessionContexts(c *C) {
	sessions := []*mockSessionContext{
		&mockSessionContext{handle: 0x02000000},
		&mockSessionContext{handle: 0x03000001},
		&mockSessionContext{handle: 0x02000002}}
	params := newMockSessionParams(0, []*SessionParam{
		newMockSessionParam(sessions[0], nil, false, nil, nil, nil),
		newMockSessionParam(sessions[1], nil, false, nil, nil, nil),
		newMockSessionParam(sessions[2], nil, false, nil, nil, nil),
	}, -1, -1)

	params.InvalidateSessionContexts([]AuthResponse{
		{SessionAttributes: AttrContinueSession},
		{},
		{SessionAttributes: AttrResponseEncrypt}})
	c.Check(sessions[0].Handle(), Equals, Handle(0x02000000))
	c.Check(sessions[1].Handle(), Equals, HandleUnassigned)
	c.Check(sessions[2].Handle(), Equals, HandleUnassigned)
}

type testSessionParamsProcessResponseAuthAreaData struct {
	sessions     []SessionContext
	resources    []ResourceContext
	callerNonces []Nonce
	encryptNonce Nonce

	commandCode         CommandCode
	encryptSessionIndex int

	responseAuth []AuthResponse
	rpBytes      []byte
}

func (s *authSuite) testSessionParamsProcessResponseAuthArea(c *C, data *testSessionParamsProcessResponseAuthAreaData) error {
	var sessions []*SessionParam
	for i, s := range data.sessions {
		var r ResourceContext
		if i < len(data.resources) {
			r = data.resources[i]
		}
		var nonceCaller Nonce
		if i < len(data.callerNonces) {
			nonceCaller = data.callerNonces[i]
		}
		var encryptNonce Nonce
		if i == 0 {
			encryptNonce = data.encryptNonce
		}
		sessions = append(sessions, newMockSessionParam(s, r, false, nonceCaller, nil, encryptNonce))
	}

	params := newMockSessionParams(data.commandCode, sessions, data.encryptSessionIndex, -1)

	rpBytes := make([]byte, len(data.rpBytes))
	copy(rpBytes, data.rpBytes)

	if data.encryptSessionIndex >= 0 {
		param := sessions[data.encryptSessionIndex]
		session := param.Session
		auth := data.responseAuth[data.encryptSessionIndex]

		n := int(binary.BigEndian.Uint16(rpBytes))

		switch session.Symmetric().Algorithm {
		case SymAlgorithmAES:
<<<<<<< HEAD
			k := internal_crypt.KDFa(sessionData.HashAlg.GetHash(), param.ComputeSessionValue(), []byte(CFBKey), auth.Nonce, sessionData.NonceCaller, int(sessionData.Symmetric.KeyBits.Sym())+(aes.BlockSize*8))
			offset := (sessionData.Symmetric.KeyBits.Sym() + 7) / 8
=======
			k := internal_crypt.KDFa(session.HashAlg().GetHash(), param.ComputeSessionValue(), []byte(CFBKey), auth.Nonce, param.NonceCaller, int(session.Symmetric().KeyBits.Sym)+(aes.BlockSize*8))
			offset := (session.Symmetric().KeyBits.Sym + 7) / 8
>>>>>>> 9be62f4a
			symKey := k[0:offset]
			iv := k[offset:]
			c.Check(internal_crypt.SymmetricEncrypt(session.Symmetric().Algorithm, symKey, iv, rpBytes[2:n+2]), IsNil)
		case SymAlgorithmXOR:
			internal_crypt.XORObfuscation(session.HashAlg().GetHash(), param.ComputeSessionValue(), auth.Nonce, param.NonceCaller, rpBytes[2:n+2])
		}
	}

	if err := params.ProcessResponseAuthArea(data.responseAuth, rpBytes); err != nil {
		return err
	}

	// check sessions
	for i, s := range data.sessions {
		auth := data.responseAuth[i]

		c.Check(s.NonceTPM(), DeepEquals, auth.Nonce)
		c.Check(s.IsAudit(), Equals, auth.SessionAttributes&AttrAudit > 0)
		c.Check(s.IsExclusive(), Equals, auth.SessionAttributes&AttrAuditExclusive > 0)

		if auth.SessionAttributes&AttrContinueSession == 0 {
			c.Check(s.Handle(), Equals, HandleUnassigned)
		}
	}

	// check response bytes
	c.Check(rpBytes, DeepEquals, data.rpBytes)

	return nil
}

func (s *authSuite) TestSessionParamsProcessResponseAuthAreaPW(c *C) {
	c.Check(s.testSessionParamsProcessResponseAuthArea(c, &testSessionParamsProcessResponseAuthAreaData{
		sessions:            []SessionContext{&mockSessionContext{handle: HandlePW, data: new(SessionContextData)}},
		resources:           []ResourceContext{&mockResourceContext{authValue: []byte("foo")}},
		commandCode:         CommandUnseal,
		encryptSessionIndex: -1,
		responseAuth:        []AuthResponse{{SessionAttributes: AttrContinueSession}},
		rpBytes:             append([]byte{0, 6}, []byte("foobar")...)}), IsNil)
}

func (s *authSuite) TestSessionParamsProcessResponseAuthAreaHMAC(c *C) {
	c.Check(s.testSessionParamsProcessResponseAuthArea(c, &testSessionParamsProcessResponseAuthAreaData{
		sessions: []SessionContext{
			&mockSessionContext{
				handle: 0x02000000,
				data: &SessionContextData{
					HashAlg:    HashAlgorithmSHA256,
					SessionKey: internal_testutil.DecodeHexString(c, "b5bb9d8014a0f9b1d61e21e796d78dccdf1352f23cd32812f4850b878ae4944c")}}},
		resources:           []ResourceContext{&mockResourceContext{authValue: []byte("foo")}},
		callerNonces:        []Nonce{internal_testutil.DecodeHexString(c, "4355a46b19d348dc2f57c046f8ef63d4538ebb936000f3c9ee954a27460dd865")},
		commandCode:         CommandUnseal,
		encryptSessionIndex: -1,
		responseAuth: []AuthResponse{
			{
				Nonce:             internal_testutil.DecodeHexString(c, "53c234e5e8472b6ac51c1ae1cab3fe06fad053beb8ebfd8977b010655bfdd3c3"),
				SessionAttributes: AttrContinueSession,
				HMAC:              internal_testutil.DecodeHexString(c, "f5c298228f0195386a623875430b30bfa414e1aa5280dbcb2f656ec5d50890cb"),
			}},
		rpBytes: append([]byte{0, 6}, []byte("foobar")...)}), IsNil)
}

func (s *authSuite) TestSessionParamsProcessResponseAuthAreaInvalidHMAC(c *C) {
	err := s.testSessionParamsProcessResponseAuthArea(c, &testSessionParamsProcessResponseAuthAreaData{
		sessions: []SessionContext{
			&mockSessionContext{
				handle: 0x02000000,
				data: &SessionContextData{
					HashAlg:    HashAlgorithmSHA256,
					SessionKey: internal_testutil.DecodeHexString(c, "b5bb9d8014a0f9b1d61e21e796d78dccdf1352f23cd32812f4850b878ae4944c")}}},
		resources:           []ResourceContext{&mockResourceContext{authValue: []byte("foo")}},
		callerNonces:        []Nonce{internal_testutil.DecodeHexString(c, "4355a46b19d348dc2f57c046f8ef63d4538ebb936000f3c9ee954a27460dd865")},
		commandCode:         CommandUnseal,
		encryptSessionIndex: -1,
		responseAuth: []AuthResponse{
			{
				Nonce:             internal_testutil.DecodeHexString(c, "53c234e5e8472b6ac51c1ae1cab3fe06fad053beb8ebfd8977b010655bfdd3c3"),
				SessionAttributes: AttrContinueSession,
				HMAC:              internal_testutil.DecodeHexString(c, "042aea10a0f14f2d391373599be69d53a75dde9951fc3d3cd10b6100aa7a9f24"),
			}},
		rpBytes: append([]byte{0, 6}, []byte("foobar")...)})
	c.Check(err, ErrorMatches,
		"encountered an error whilst processing the auth response for session 1: "+
			"incorrect HMAC \\(expected: f5c298228f0195386a623875430b30bfa414e1aa5280dbcb2f656ec5d50890cb, got: 042aea10a0f14f2d391373599be69d53a75dde9951fc3d3cd10b6100aa7a9f24\\)")

	var e *InvalidAuthResponseError
	c.Check(err, internal_testutil.ErrorAs, &e)
	c.Check(e.Index, Equals, 1)
}

func (s *authSuite) TestSessionParamsProcessResponseAuthAreaFlushSession(c *C) {
	c.Check(s.testSessionParamsProcessResponseAuthArea(c, &testSessionParamsProcessResponseAuthAreaData{
		sessions: []SessionContext{
			&mockSessionContext{
				handle: 0x02000000,
				data: &SessionContextData{
					HashAlg:    HashAlgorithmSHA256,
					SessionKey: internal_testutil.DecodeHexString(c, "b5bb9d8014a0f9b1d61e21e796d78dccdf1352f23cd32812f4850b878ae4944c")}}},
		resources:           []ResourceContext{&mockResourceContext{authValue: []byte("foo")}},
		callerNonces:        []Nonce{internal_testutil.DecodeHexString(c, "4355a46b19d348dc2f57c046f8ef63d4538ebb936000f3c9ee954a27460dd865")},
		commandCode:         CommandUnseal,
		encryptSessionIndex: -1,
		responseAuth: []AuthResponse{
			{
				Nonce: internal_testutil.DecodeHexString(c, "53c234e5e8472b6ac51c1ae1cab3fe06fad053beb8ebfd8977b010655bfdd3c3"),
				HMAC:  internal_testutil.DecodeHexString(c, "a9be82abaff00f33e546d30b08d2cc315cb2a3e20a1ec2b8ed2885e55e3dfcec"),
			}},
		rpBytes: append([]byte{0, 6}, []byte("foobar")...)}), IsNil)
}

func (s *authSuite) TestSessionParamsProcessResponseAuthAreaWithDecryptSession(c *C) {
	c.Check(s.testSessionParamsProcessResponseAuthArea(c, &testSessionParamsProcessResponseAuthAreaData{
		sessions: []SessionContext{
			&mockSessionContext{
				handle: 0x02000000,
				data: &SessionContextData{
					HashAlg:    HashAlgorithmSHA256,
					SessionKey: internal_testutil.DecodeHexString(c, "b5bb9d8014a0f9b1d61e21e796d78dccdf1352f23cd32812f4850b878ae4944c"),
					Symmetric: &SymDef{
						Algorithm: SymAlgorithmAES,
						KeyBits:   MakeSymKeyBitsUnion[uint16](256),
						Mode:      MakeSymModeUnion(SymModeCFB)}}}},
		resources:           []ResourceContext{&mockResourceContext{authValue: []byte("foo")}},
		callerNonces:        []Nonce{internal_testutil.DecodeHexString(c, "4355a46b19d348dc2f57c046f8ef63d4538ebb936000f3c9ee954a27460dd865")},
		commandCode:         CommandUnseal,
		encryptSessionIndex: 0,
		responseAuth: []AuthResponse{
			{
				Nonce:             internal_testutil.DecodeHexString(c, "53c234e5e8472b6ac51c1ae1cab3fe06fad053beb8ebfd8977b010655bfdd3c3"),
				SessionAttributes: AttrContinueSession | AttrResponseEncrypt,
				HMAC:              internal_testutil.DecodeHexString(c, "e7d274435fa3875f41baaf8f761ebccd27fd3e0805d7327eb86adcfc738909e7"),
			}},
		rpBytes: append([]byte{0, 6}, []byte("foobar")...)}), IsNil)
}

func (s *authSuite) TestSessionParamsProcessResponseAuthAreaWithExtraDecryptSession(c *C) {
	c.Check(s.testSessionParamsProcessResponseAuthArea(c, &testSessionParamsProcessResponseAuthAreaData{
		sessions: []SessionContext{
			&mockSessionContext{
				handle: 0x02000000,
				data: &SessionContextData{
					HashAlg:    HashAlgorithmSHA256,
					SessionKey: internal_testutil.DecodeHexString(c, "b5bb9d8014a0f9b1d61e21e796d78dccdf1352f23cd32812f4850b878ae4944c")}},
			&mockSessionContext{
				handle: 0x02000001,
				data: &SessionContextData{
					HashAlg:    HashAlgorithmSHA256,
					SessionKey: internal_testutil.DecodeHexString(c, "7d865e959b2466918c9863afca942d0fb89d7c9ac0c99bafc3749504ded97730"),
					NonceTPM:   internal_testutil.DecodeHexString(c, "9a271f2a916b0b6ee6cecb2426f0b3206ef074578be55d9bc94f6f3fe3ab86aa"),
					Symmetric: &SymDef{
						Algorithm: SymAlgorithmAES,
<<<<<<< HEAD
						KeyBits:   MakeSymKeyBitsUnion[uint16](256),
						Mode:      MakeSymModeUnion(SymModeCFB)}}}},
		resources:           []ResourceContext{&mockResourceContext{authValue: []byte("foo")}},
=======
						KeyBits:   &SymKeyBitsU{Sym: 256},
						Mode:      &SymModeU{Sym: SymModeCFB}}}}},
		resources: []ResourceContext{&mockResourceContext{authValue: []byte("foo")}},
		callerNonces: []Nonce{
			internal_testutil.DecodeHexString(c, "4355a46b19d348dc2f57c046f8ef63d4538ebb936000f3c9ee954a27460dd865"),
			internal_testutil.DecodeHexString(c, "1121cfccd5913f0a63fec40a6ffd44ea64f9dc135c66634ba001d10bcf4302a2")},
>>>>>>> 9be62f4a
		encryptNonce:        internal_testutil.DecodeHexString(c, "9a271f2a916b0b6ee6cecb2426f0b3206ef074578be55d9bc94f6f3fe3ab86aa"),
		commandCode:         CommandUnseal,
		encryptSessionIndex: 1,
		responseAuth: []AuthResponse{
			{
				Nonce:             internal_testutil.DecodeHexString(c, "53c234e5e8472b6ac51c1ae1cab3fe06fad053beb8ebfd8977b010655bfdd3c3"),
				SessionAttributes: AttrContinueSession,
				HMAC:              internal_testutil.DecodeHexString(c, "a12c72d6febaf47273402bad147feccafbb19ca42f12d10b4b12ef1331e94690"),
			},
			{
				Nonce:             internal_testutil.DecodeHexString(c, "7de1555df0c2700329e815b93b32c571c3ea54dc967b89e81ab73b9972b72d1d"),
				SessionAttributes: AttrResponseEncrypt,
				HMAC:              internal_testutil.DecodeHexString(c, "55c3dffa8b2d32ff4f8bcedc267fa5a5380b47d48ff0e05e46b5f1d9f4a80cae"),
			}},
		rpBytes: append([]byte{0, 6}, []byte("foobar")...)}), IsNil)
}

func TestHMACSessions(t *testing.T) {
	tpm, _, closeTPM := testutil.NewTPMContextT(t, testutil.TPMFeatureOwnerHierarchy)
	defer closeTPM()

	owner := tpm.OwnerHandleContext()

	primary := createRSASrkForTesting(t, tpm, testAuth)
	defer flushContext(t, tpm, primary)

	primaryECC := createECCSrkForTesting(t, tpm, nil)
	defer flushContext(t, tpm, primaryECC)

	for _, data := range []struct {
		desc         string
		tpmKey       ResourceContext
		bind         ResourceContext
		sessionAttrs SessionAttributes
	}{
		{
			desc:         "UnboundUnsalted",
			sessionAttrs: AttrContinueSession,
		},
		{
			desc:         "BoundUnsalted",
			bind:         primary,
			sessionAttrs: AttrContinueSession,
		},
		{
			desc:         "BoundUnsaltedUsedOnNonBoundResource",
			bind:         owner,
			sessionAttrs: AttrContinueSession,
		},
		{
			desc: "UnboundUnsaltedUncontinued",
		},
		{
			desc:         "UnboundSaltedRSA",
			tpmKey:       primary,
			sessionAttrs: AttrContinueSession,
		},
		{
			desc:         "UnboundSaltedECC",
			tpmKey:       primaryECC,
			sessionAttrs: AttrContinueSession,
		},
		{
			desc:         "BoundSaltedRSA",
			tpmKey:       primary,
			bind:         primary,
			sessionAttrs: AttrContinueSession,
		},
	} {
		t.Run(data.desc, func(t *testing.T) {
			sc, err := tpm.StartAuthSession(data.tpmKey, data.bind, SessionTypeHMAC, nil, HashAlgorithmSHA256)
			if err != nil {
				t.Fatalf("StartAuthSession failed: %v", err)
			}
			defer func() {
				if data.sessionAttrs&AttrContinueSession > 0 {
					flushContext(t, tpm, sc)
				} else {
					verifyContextFlushed(t, tpm, sc)
				}
			}()

			template := Public{
				Type:    ObjectTypeRSA,
				NameAlg: HashAlgorithmSHA256,
				Attrs:   AttrFixedTPM | AttrFixedParent | AttrSensitiveDataOrigin | AttrUserWithAuth | AttrDecrypt | AttrSign,
				Params: MakePublicParamsUnion(
					RSAParams{
						Symmetric: SymDefObject{Algorithm: SymObjectAlgorithmNull},
						Scheme:    RSAScheme{Scheme: RSASchemeNull},
						KeyBits:   2048,
						Exponent:  0})}

			sc.SetAttrs(data.sessionAttrs)
			_, _, _, _, _, err = tpm.Create(primary, nil, &template, nil, nil, sc)
			if err != nil {
				t.Errorf("Session usage failed: %v", err)
			}

			_, _, _, _, _, err = tpm.Create(primary, nil, &template, nil, nil, sc)
			if data.sessionAttrs&AttrContinueSession > 0 {
				if err != nil {
					t.Errorf("Subsequent session usage failed: %v", err)
				}
			} else {
				if err.Error() != "cannot process HandleContext for command TPM_CC_Create at index 1: invalid context for session: saved or flushed session" {
					t.Errorf("Unexpected error: %v", err)
				}
			}
		})
	}
}

func TestPolicySessions(t *testing.T) {
	tpm, _, closeTPM := testutil.NewTPMContextT(t, testutil.TPMFeatureOwnerHierarchy)
	defer closeTPM()

	primary := createRSASrkForTesting(t, tpm, testAuth)
	defer flushContext(t, tpm, primary)

	secret := []byte("super secret data")

	template := Public{
		Type:       ObjectTypeKeyedHash,
		NameAlg:    HashAlgorithmSHA256,
		Attrs:      AttrFixedTPM | AttrFixedParent | AttrNoDA,
		AuthPolicy: make([]byte, 32),
		Params:     MakePublicParamsUnion(KeyedHashParams{Scheme: KeyedHashScheme{Scheme: KeyedHashSchemeNull}})}
	sensitive := SensitiveCreate{Data: secret, UserAuth: testAuth}

	outPrivate, outPublic, _, _, _, err := tpm.Create(primary, &sensitive, &template, nil, nil, nil)
	if err != nil {
		t.Fatalf("Create failed: %v", err)
	}
	objectContext, err := tpm.Load(primary, outPrivate, outPublic, nil)
	if err != nil {
		t.Fatalf("Load failed: %v", err)
	}
	defer flushContext(t, tpm, objectContext)

	objectContext.SetAuthValue(testAuth)

	for _, data := range []struct {
		desc         string
		tpmKey       ResourceContext
		bind         ResourceContext
		sessionAttrs SessionAttributes
	}{
		{
			desc:         "UnboundUnsalted",
			sessionAttrs: AttrContinueSession,
		},
		{
			desc:         "UnboundSalted",
			tpmKey:       primary,
			sessionAttrs: AttrContinueSession,
		},
		{
			desc: "UnboundUnsaltedUncontinued",
		},
		{
			desc:         "BoundUnsalted",
			bind:         objectContext,
			sessionAttrs: AttrContinueSession,
		},
		{
			desc:         "BoundUnsaltedUsedOnNonBoundResource",
			bind:         primary,
			sessionAttrs: AttrContinueSession,
		},
		{
			desc:         "BoundSalted",
			tpmKey:       primary,
			bind:         objectContext,
			sessionAttrs: AttrContinueSession,
		},
	} {
		t.Run(data.desc, func(t *testing.T) {
			sc, err := tpm.StartAuthSession(data.tpmKey, data.bind, SessionTypePolicy, nil, HashAlgorithmSHA256)
			if err != nil {
				t.Fatalf("StartAuthSession failed: %v", err)
			}
			defer func() {
				if data.sessionAttrs&AttrContinueSession > 0 {
					flushContext(t, tpm, sc)
				} else {
					verifyContextFlushed(t, tpm, sc)
				}
			}()

			sc.SetAttrs(data.sessionAttrs)
			_, err = tpm.Unseal(objectContext, sc)
			if err != nil {
				t.Errorf("Session usage failed: %v", err)
			}

			_, err = tpm.Unseal(objectContext, sc)
			if data.sessionAttrs&AttrContinueSession > 0 {
				if err != nil {
					t.Errorf("Subsequent usage of the session failed: %v", err)
				}
			} else {
				if err.Error() != "cannot process HandleContext for command TPM_CC_Unseal at index 1: invalid context for session: saved or flushed session" {
					t.Errorf("Unexpected error: %v", err)
				}
			}
		})
	}
}<|MERGE_RESOLUTION|>--- conflicted
+++ resolved
@@ -1217,13 +1217,8 @@
 
 		switch session.Symmetric().Algorithm {
 		case SymAlgorithmAES:
-<<<<<<< HEAD
-			k := internal_crypt.KDFa(sessionData.HashAlg.GetHash(), param.ComputeSessionValue(), []byte(CFBKey), sessionData.NonceCaller, sessionData.NonceTPM, int(sessionData.Symmetric.KeyBits.Sym())+(aes.BlockSize*8))
-			offset := (sessionData.Symmetric.KeyBits.Sym() + 7) / 8
-=======
-			k := internal_crypt.KDFa(session.HashAlg().GetHash(), param.ComputeSessionValue(), []byte(CFBKey), param.NonceCaller, session.NonceTPM(), int(session.Symmetric().KeyBits.Sym)+(aes.BlockSize*8))
-			offset := (session.Symmetric().KeyBits.Sym + 7) / 8
->>>>>>> 9be62f4a
+			k := internal_crypt.KDFa(session.HashAlg().GetHash(), param.ComputeSessionValue(), []byte(CFBKey), param.NonceCaller, session.NonceTPM(), int(session.Symmetric().KeyBits.Sym())+(aes.BlockSize*8))
+			offset := (session.Symmetric().KeyBits.Sym() + 7) / 8
 			symKey := k[0:offset]
 			iv := k[offset:]
 			c.Check(internal_crypt.SymmetricDecrypt(session.Symmetric().Algorithm, symKey, iv, recovered[2:n+2]), IsNil)
@@ -1461,13 +1456,8 @@
 
 		switch session.Symmetric().Algorithm {
 		case SymAlgorithmAES:
-<<<<<<< HEAD
-			k := internal_crypt.KDFa(sessionData.HashAlg.GetHash(), param.ComputeSessionValue(), []byte(CFBKey), auth.Nonce, sessionData.NonceCaller, int(sessionData.Symmetric.KeyBits.Sym())+(aes.BlockSize*8))
-			offset := (sessionData.Symmetric.KeyBits.Sym() + 7) / 8
-=======
-			k := internal_crypt.KDFa(session.HashAlg().GetHash(), param.ComputeSessionValue(), []byte(CFBKey), auth.Nonce, param.NonceCaller, int(session.Symmetric().KeyBits.Sym)+(aes.BlockSize*8))
-			offset := (session.Symmetric().KeyBits.Sym + 7) / 8
->>>>>>> 9be62f4a
+			k := internal_crypt.KDFa(session.HashAlg().GetHash(), param.ComputeSessionValue(), []byte(CFBKey), auth.Nonce, param.NonceCaller, int(session.Symmetric().KeyBits.Sym())+(aes.BlockSize*8))
+			offset := (session.Symmetric().KeyBits.Sym() + 7) / 8
 			symKey := k[0:offset]
 			iv := k[offset:]
 			c.Check(internal_crypt.SymmetricEncrypt(session.Symmetric().Algorithm, symKey, iv, rpBytes[2:n+2]), IsNil)
@@ -1619,18 +1609,12 @@
 					NonceTPM:   internal_testutil.DecodeHexString(c, "9a271f2a916b0b6ee6cecb2426f0b3206ef074578be55d9bc94f6f3fe3ab86aa"),
 					Symmetric: &SymDef{
 						Algorithm: SymAlgorithmAES,
-<<<<<<< HEAD
 						KeyBits:   MakeSymKeyBitsUnion[uint16](256),
 						Mode:      MakeSymModeUnion(SymModeCFB)}}}},
-		resources:           []ResourceContext{&mockResourceContext{authValue: []byte("foo")}},
-=======
-						KeyBits:   &SymKeyBitsU{Sym: 256},
-						Mode:      &SymModeU{Sym: SymModeCFB}}}}},
 		resources: []ResourceContext{&mockResourceContext{authValue: []byte("foo")}},
 		callerNonces: []Nonce{
 			internal_testutil.DecodeHexString(c, "4355a46b19d348dc2f57c046f8ef63d4538ebb936000f3c9ee954a27460dd865"),
 			internal_testutil.DecodeHexString(c, "1121cfccd5913f0a63fec40a6ffd44ea64f9dc135c66634ba001d10bcf4302a2")},
->>>>>>> 9be62f4a
 		encryptNonce:        internal_testutil.DecodeHexString(c, "9a271f2a916b0b6ee6cecb2426f0b3206ef074578be55d9bc94f6f3fe3ab86aa"),
 		commandCode:         CommandUnseal,
 		encryptSessionIndex: 1,
