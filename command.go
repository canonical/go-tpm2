--- conflicted
+++ resolved
@@ -37,18 +37,18 @@
 	case len(authArea) > 0:
 		header.Tag = TagSessions
 
-		aBytes, err := mu.MarshalToBytes(mu.Raw(authArea))
+		aBytes, err := mu.MarshalToBytes(mu.MakeRaw(authArea))
 		if err != nil {
 			return fmt.Errorf("cannot marshal authArea: %w", err)
 		}
 		if int64(len(aBytes)) > math.MaxUint32 {
 			return errors.New("authArea is too large")
 		}
-		payload = mu.MustMarshalToBytes(mu.Raw(handles), uint32(len(aBytes)), mu.Raw(aBytes), mu.Raw(parameters))
+		payload = mu.MustMarshalToBytes(mu.MakeRaw(handles), uint32(len(aBytes)), mu.MakeRaw(aBytes), mu.MakeRaw(parameters))
 	case len(authArea) == 0:
 		header.Tag = TagNoSessions
 
-		payload = mu.MustMarshalToBytes(mu.Raw(handles), mu.Raw(parameters))
+		payload = mu.MustMarshalToBytes(mu.MakeRaw(handles), mu.MakeRaw(parameters))
 	}
 
 	if int64(len(payload)) > math.MaxUint32-int64(binary.Size(header)) {
@@ -57,7 +57,7 @@
 
 	header.CommandSize = uint32(binary.Size(header) + len(payload))
 
-	_, err := mu.MarshalToWriter(w, header, mu.Raw(payload))
+	_, err := mu.MarshalToWriter(w, header, mu.MakeRaw(payload))
 	return err
 }
 
@@ -73,13 +73,8 @@
 	lr := io.LimitReader(r, int64(header.CommandSize)-int64(binary.Size(header)))
 
 	handles = make(HandleList, numHandles)
-<<<<<<< HEAD
-	if _, err := mu.UnmarshalFromReader(buf, mu.MakeRaw(handles)); err != nil {
-		return nil, nil, nil, fmt.Errorf("cannot unmarshal handles: %w", err)
-=======
-	if _, err := mu.UnmarshalFromReader(lr, mu.Raw(&handles)); err != nil {
+	if _, err := mu.UnmarshalFromReader(lr, mu.MakeRaw(handles)); err != nil {
 		return 0, nil, nil, nil, fmt.Errorf("cannot unmarshal handles: %w", err)
->>>>>>> f19ff6e9
 	}
 
 	switch header.Tag {
@@ -128,20 +123,6 @@
 	return header.CommandCode, nil
 }
 
-<<<<<<< HEAD
-		aBytes, err := mu.MarshalToBytes(mu.MakeRaw(authArea))
-		if err != nil {
-			return nil, fmt.Errorf("cannot marshal authArea: %w", err)
-		}
-		if int64(len(aBytes)) > math.MaxUint32 {
-			return nil, errors.New("authArea is too large")
-		}
-		payload = mu.MustMarshalToBytes(mu.MakeRaw(handles), uint32(len(aBytes)), mu.MakeRaw(aBytes), mu.MakeRaw(parameters))
-	case len(authArea) == 0:
-		header.Tag = TagNoSessions
-
-		payload = mu.MustMarshalToBytes(mu.MakeRaw(handles), mu.MakeRaw(parameters))
-=======
 // Unmarshal unmarshals this command packet, returning the handles, auth area and parameters. The
 // parameters will still be in the TPM wire format. The number of command handles associated with
 // the command must be supplied by the caller.
@@ -153,7 +134,6 @@
 	_, handles, authArea, parameters, err = ReadCommandPacket(r, numHandles)
 	if err != nil {
 		return nil, nil, nil, err
->>>>>>> f19ff6e9
 	}
 
 	if r.Len() > 0 {
@@ -163,9 +143,6 @@
 	return handles, authArea, parameters, nil
 }
 
-<<<<<<< HEAD
-	return mu.MustMarshalToBytes(header, mu.MakeRaw(payload)), nil
-=======
 // MarshalCommandPacket serializes a complete TPM packet from the provided arguments. The
 // parameters argument must already be serialized to the TPM wire format.
 //
@@ -177,7 +154,6 @@
 		return nil, err
 	}
 	return buf.Bytes(), nil
->>>>>>> f19ff6e9
 }
 
 // MustMarshalCommandPacket serializes a complete TPM packet from the provided arguments.
