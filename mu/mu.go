// Copyright 2019 Canonical Ltd.
// Licensed under the LGPLv3 with static-linking exception.
// See LICENCE file for details.

package mu

import (
	"bytes"
	"encoding/binary"
	"errors"
	"fmt"
	"io"
	"math"
	"reflect"
	"runtime"
	"strconv"
	"strings"
)

const (
	// maxListLength is the maximum theoretical length of a TPML type that can be
	// supported, although no lists are this long in practise. TPML types have a
	// uint32 length field and are represented in go as slices. The length of a
	// slice is represented as a go int, which is either 32-bit or 64-bit, so set
	// the maximum to the highest number that can be represented by an int32
	maxListLength = math.MaxInt32
)

var (
	sized1BytesType        reflect.Type = reflect.TypeOf(Sized1Bytes(nil))
	sized4BytesType        reflect.Type = reflect.TypeOf(Sized4Bytes(nil))
	customMarshallerType   reflect.Type = reflect.TypeOf((*customMarshallerIface)(nil)).Elem()
	customUnmarshallerType reflect.Type = reflect.TypeOf((*customUnmarshallerIface)(nil)).Elem()
	rawBytesType           reflect.Type = reflect.TypeOf(RawBytes(nil))
	unionType              reflect.Type = reflect.TypeOf((*Union)(nil)).Elem()
)

// InvalidSelectorError is returned as a wrapped error during marshalling and unmarshalling
// when a union type indicates that a selector value is invalid. It may also be returned during
// marshalling if a union type has a content type that is inconsistent with the selector.
type InvalidSelectorError struct {
	Selector any
}

func (e *InvalidSelectorError) Error() string {
	return fmt.Sprintf("invalid selector value: %v", e.Selector)
}

type customMarshallerIface interface {
	Marshal(w io.Writer) error
}

type customUnmarshallerIface interface {
	Unmarshal(r io.Reader) error
}

// CustomMarshaller is implemented by types that require custom marshalling
// behaviour because they are non-standard and not directly supported by this
// package.
//
// If the implementation makes a recursive call in to this package, it should
// return errors from any recursive call without wrapping. This allows the full
// context of the error to be surfaced from the originating call.
type CustomMarshaller interface {
	// Marshal should serialize the value to the supplied writer.
	// The implementation of this should take a value receiver, but if
	// it takes a pointer receiver then the value must be addressable.
	Marshal(w io.Writer) error

	// Unmarshal should unserialize the value from the supplied reader.
	// The implementation of this should take a pointer receiver.
	Unmarshal(r io.Reader) error
}

var _ CustomMarshaller = struct {
	customMarshallerIface
	customUnmarshallerIface
}{}

// RawBytes is a special byte slice type which is marshalled and unmarshalled without a
// size field. The slice must be pre-allocated to the expected length by the caller during
// unmarshalling.
type RawBytes []byte

type rawType[T ~[]E, E any] struct {
	Value T `tpm2:"raw"`
}

// MakeRaw converts the supplied slice to a raw type so that it is marshalled and
// unmarshalled without a size or length field. The slice must be pre-allocated to
// the expected length by the caller during unmarshalling. The caller supplies the slice
// by value for both marshalling and unmarshalling.
func MakeRaw[T ~[]E, E any](val T) *rawType[T, E] {
	return &rawType[T, E]{Value: val}
}

// Sized1Bytes is a special byte slice which is marshalled and unmarhalled with a
// single byte size field. This is to faciliate the TPMS_PCR_SELECT type, which
// looks like any other variable sized type (TPML and TPM2B types) with a size
// field and variable sized payload, only TPMS_PCR_SELECT has a single byte size
// field.
type Sized1Bytes []byte

// Sized4Bytes is a special byte slice which is marshalled and unmarshalled with
// a 4 byte size field, like a TPML type. This isn't used in the TPM specification,
// but is used in the [github.com/canonical/go-tpm2/mssim].
type Sized4Bytes []byte

type sized4Type[P *T, T *E, E any] struct {
	Value P `_tpm2:"indirect-sized:4"`
}

// MakeSized4Source coverts the supplied pointer to a sized type that is marshalled
// with a 4-byte size field. This isn't a type that is used in the TPM specification,
// but may be useful for encapsulating types that contain other TPM2B types where
// a size field is required to indicate presence and where the overall size may not
// fit into 2 bytes.
func MakeSized4Source[P *T, T *E, E any](val T) sized4Type[P, T, E] {
	return sized4Type[P, T, E]{Value: &val}
}

// MakeSized4Dest converts the supplied pointer to a sized type that is unmarshalled
// with a 4-byte size field. The caller supplies the address of the pointer. This isn't
// a type that is used in the TPM specification, but may be useful for encapsulating
// types that contain other TPM2B types where a size field is required to indicate
// presence and where the overall size may not fit into 2 bytes.
func MakeSized4Dest[P *T, T *E, E any](val P) *sized4Type[P, T, E] {
	return &sized4Type[P, T, E]{Value: val}
}

type sizedType[P *T, T *E, E any] struct {
	Value P `_tpm2:"indirect-sized:2"`
}

// MakeSizedSource converts the supplied pointer to a sized type so that it is
// marshalled as a TPM2B type with a size field.
func MakeSizedSource[P *T, T *E, E any](val T) sizedType[P, T, E] {
	return sizedType[P, T, E]{Value: &val}
}

// MakeSizedDest converts the supplied pointer to a sized type so that it is
// unmarshalled as a TPM2B type with a size field. The caller supplies the
// address of the pointer.
func MakeSizedDest[P *T, T *E, E any](val P) *sizedType[P, T, E] {
	return &sizedType[P, T, E]{Value: val}
}

type unionMarshalIface interface {
	SelectMarshal(selector any) any
}

type unionUnmarshalIface interface {
	SelectUnmarshal(selector any) any
}

// Union is implemented by go types that correspond to TPMU prefixed TPM types.
// A struct that contains a union member automatically becomes a tagged union. The
// selector field is the first member of the tagged union, unless overridden with the
// `tpm2:"selector:<field_name>"` tag.
//
// Go doesn't have support for unions - TPMU types are implemented by any type that
// implements this interface.
type Union interface {
	// SelectMarshal is called by this package to map the supplied selector
	// value to a union value.
	//
	// If nil is returned, this is interpreted as a [InvalidSelectorError] error.
	SelectMarshal(selector any) any

	// SelectUnmarshal is called by this package to map the supplied selector
	// value to a pointer to a union value.
	//
	// If nil is returned, this is interpreted as a [InvalidSelectorError] error.
	SelectUnmarshal(selector any) any
}

var _ Union = struct {
	unionMarshalIface
	unionUnmarshalIface
}{}

type containerNode struct {
	value  reflect.Value
	custom bool
	index  int
	sized  bool
	entry  [1]uintptr
}

type containerStack []containerNode

func (s containerStack) push(node containerNode) containerStack {
	return append(s, node)
}

func (s containerStack) pop() containerStack {
	return s[:len(s)-1]
}

func (s containerStack) top() *containerNode {
	return &s[len(s)-1]
}

func (s containerStack) String() string {
	str := new(bytes.Buffer)
	str.WriteString("=== BEGIN STACK ===\n")
	for i := len(s) - 1; i >= 0; i-- {
		switch {
		case s[i].custom && s[i].entry != [1]uintptr{0}:
			frames := runtime.CallersFrames(s[i].entry[:])
			frame, _ := frames.Next()
			fmt.Fprintf(str, "... %s location %s:%d, argument %d\n", s[i].value.Type(), frame.File, frame.Line, s[i].index)
		case s[i].custom:
			fmt.Fprintf(str, "... %s\n", s[i].value.Type())
		case s[i].value.Kind() == reflect.Struct:
			fmt.Fprintf(str, "... %s field %s\n", s[i].value.Type(), s[i].value.Type().Field(s[i].index).Name)
		case s[i].value.Kind() == reflect.Slice:
			fmt.Fprintf(str, "... %s index %d\n", s[i].value.Type(), s[i].index)
		default:
			panic("unsupported kind")
		}
	}
	str.WriteString("=== END STACK ===\n")

	return str.String()
}

// Error is returned from any function in this package to provide context
// of where an error occurred.
type Error struct {
	// Index indicates the argument on which this error occurred.
	Index int

	Op string

	entry    [1]uintptr
	stack    containerStack
	leafType reflect.Type
	err      error
}

func (e *Error) Error() string {
	s := new(bytes.Buffer)
	fmt.Fprintf(s, "cannot %s argument %d whilst processing element of type %s: %v", e.Op, e.Index, e.leafType, e.err)
	if len(e.stack) != 0 {
		fmt.Fprintf(s, "\n\n%s", e.stack)
	}
	return s.String()
}

func (e *Error) Unwrap() error {
	return e.err
}

// Type returns the type of the value on which this error occurred.
func (e *Error) Type() reflect.Type {
	return e.leafType
}

// Depth returns the depth of the value on which this error occurred.
func (e *Error) Depth() int {
	return len(e.stack)
}

// Container returns the type of the container at the specified depth.
//
// If the returned type is a structure, the returned index corresponds
// to the index of the field in that structure.
//
// If the returned type is a slice, the returned index corresponds to
// the index in that slice.
//
// If the returned type implements the [CustomMarshaller] interface, the
// returned index corresponds to the argument index in the recursive call
// in to one of the marshalling or unmarshalling APIs. The returned frame
// indicates where this recursive call originated from.
func (e *Error) Container(depth int) (containerType reflect.Type, index int, entry runtime.Frame) {
	var frame runtime.Frame
	if e.stack[depth].entry != [1]uintptr{0} {
		frames := runtime.CallersFrames(e.stack[depth].entry[:])
		frame, _ = frames.Next()
	}

	return e.stack[depth].value.Type(), e.stack[depth].index, frame
}

type fatalError struct {
	index int
	entry [1]uintptr
	stack containerStack
	err   interface{}
}

func (e *fatalError) Error() string {
	s := new(bytes.Buffer)
	fmt.Fprintf(s, "%v", e.err)
	if len(e.stack) > 0 {
		fmt.Fprintf(s, "\n\n%s", e.stack)
	}
	return s.String()
}

type options struct {
	selector      string
	sized         bool
	raw           bool
	ignore        bool
	sized1        bool
	sized4        bool
	indirectSized int

	skipSizeLength bool
}

func (o *options) enterSizedType(v reflect.Value) (exit func()) {
	orig := *o
	o.sized = false
	o.sized4 = false
	o.skipSizeLength = true
	return func() {
		*o = orig
	}
}

func (o *options) enterIndirectSizedType() (exit func()) {
	orig := *o
	switch o.indirectSized {
	case 2:
		o.sized = true
	case 4:
		o.sized4 = true
	}
	o.indirectSized = 0
	return func() {
		*o = orig
	}
}

func (o *options) parseFromStructField(f reflect.StructField) {
	s := f.Tag.Get("tpm2")
	for _, part := range strings.Split(s, ",") {
		switch {
		case strings.HasPrefix(part, "selector:"):
			o.selector = part[9:]
		case part == "sized":
			o.sized = true
		case part == "raw":
			o.raw = true
		case part == "ignore":
			o.ignore = true
		case part == "sized1":
			o.sized1 = true
		case part == "sized4":
			o.sized4 = true
		}
	}
	s = f.Tag.Get("_tpm2")
	for _, part := range strings.Split(s, ",") {
		switch {
		case part == "indirect-sized":
			o.indirectSized = 2
		case strings.HasPrefix(part, "indirect-sized:"):
			n, err := strconv.Atoi(part[15:])
			if err != nil {
				panic(err)
			}
			if n != 2 && n != 4 {
				panic("invalid value for indirect-sized tag")
			}
			o.indirectSized = n
		}
	}
}

func newOptionsFromStructField(f reflect.StructField) (out *options) {
	out = new(options)
	out.parseFromStructField(f)
	return out
}

// kind indicates the TPM type class associated with a Go type
type kind int

const (
	// kindUnsupported indicates that a go type has no corresponding
	// TPM type class.
	kindUnsupported kind = iota

	// kindPrimitive indicates that a go type corresponds to one
	// of the primitive TPM types (UINT8, BYTE, INT8, BOOL, UINT16,
	// INT16, UINT32, INT32, UINT64, INT64, TPM_ALG_ID, any TPMA_
	// prefixed type).
	kindPrimitive

	// kindSized indicates that a go type corresponds to a
	// TPM2B prefixed TPM type.
	kindSized

	// kindList indicates that a go type corresponds to a
	// TPML prefixed TPM type.
	kindList

	// kindStruct indicates that a go type corresponds to a
	// TPMS or TPMT prefixed TPM type.
	kindStruct

	// kindUnion indicates that a go type corresponds to a
	// TPMU prefixed TPM type.
	kindUnion

	// kindCustom correponds to a go type that defines its own
	// marshalling behaviour.
	kindCustom

	// kindRawList corresponds to a go slice that is marshalled
	// without a length field. It behaves like a sequence of
	// individual values.
	kindRawList

	// kindRawBytes corresponds to a byte slice that is marshalled
	// without a size field.
	kindRawBytes

	// kindSized1Bytes indicates that a go type corresponds to
	// a variable sized byte slice with a single byte size field,
	// and is a special type used to support TPMS_PCR_SELECT.
	kindSized1Bytes

	kindSized4
	kindNeedsDeref
	kindIndirectSized

	kindIgnore
)

func isCustom(t reflect.Type) bool {
	if t.Kind() != reflect.Ptr {
		t = reflect.PtrTo(t)
	}
	return t.Implements(customMarshallerType) && t.Implements(customUnmarshallerType)
}

func isUnion(t reflect.Type) bool {
	if t.Kind() != reflect.Ptr {
		t = reflect.PtrTo(t)
	}
	return t.Elem().Kind() == reflect.Struct && t.Implements(unionType)
}

func classifyKind(t reflect.Type, o *options) (kind, error) {
	if o.ignore {
		return kindIgnore, nil
	}

	sizeSpecifiers := 0
	if o.sized {
		sizeSpecifiers += 1
	}
	if o.raw {
		sizeSpecifiers += 1
	}
	if o.sized1 {
		sizeSpecifiers += 1
	}
	if o.sized4 {
		sizeSpecifiers += 1
	}
	if o.indirectSized > 0 {
		sizeSpecifiers += 1
	}
	if sizeSpecifiers > 1 {
		return kindUnsupported, errors.New(`only one of "sized", "raw", "sized1" and "sized4" may be specified`)
	}

	if t.Kind() != reflect.Ptr && isCustom(t) {
		if sizeSpecifiers != 0 || o.selector != "" {
			return kindUnsupported, errors.New("invalid options for custom type")
		}
		return kindCustom, nil
	}

	switch t.Kind() {
	case reflect.Bool, reflect.Int8, reflect.Int16, reflect.Int32, reflect.Int64, reflect.Uint8, reflect.Uint16, reflect.Uint32, reflect.Uint64:
		if sizeSpecifiers != 0 || o.selector != "" {
			return kindUnsupported, errors.New("invalid options for primitive type")
		}
		return kindPrimitive, nil
	case reflect.Ptr:
		switch {
		case o.indirectSized > 0:
			return kindIndirectSized, nil
		case o.sized4:
			return kindSized4, nil
		case o.sized:
			return kindSized, nil
		default:
			return kindNeedsDeref, nil
		}
	case reflect.Slice:
		switch {
		case o.sized || o.selector != "" || o.indirectSized > 0:
			return kindUnsupported, errors.New("invalid options for slice type")
		case o.raw && t == sized4BytesType:
			return kindUnsupported, errors.New(`"raw" option is invalid with Sized4Bytes type`)
		case o.sized4 && t.Elem().Kind() != reflect.Uint8:
			return kindUnsupported, errors.New(`"sized4" option is only valid with byte slices`)
		case o.raw && t == sized1BytesType:
			return kindUnsupported, errors.New(`"raw" option is invalid with Sized1Bytes type`)
		case o.sized1 && t.Elem().Kind() != reflect.Uint8:
			return kindUnsupported, errors.New(`"sized1" option is only valid with byte slices`)
		case (t == sized4BytesType && !o.skipSizeLength) || o.sized4:
			return kindSized4, nil
		case (t == sized1BytesType && !o.skipSizeLength) || o.sized1:
			return kindSized1Bytes, nil
		case t == rawBytesType || (t.Elem().Kind() == reflect.Uint8 && o.raw || o.skipSizeLength):
			return kindRawBytes, nil
		case o.raw || o.skipSizeLength:
			return kindRawList, nil
		case t.Elem().Kind() == reflect.Uint8:
			return kindSized, nil
		default:
			return kindList, nil
		}
	case reflect.Struct:
		if sizeSpecifiers > 0 {
			return kindUnsupported, errors.New("invalid options for struct type")
		}

		var taggedUnion bool
		var hasUnexported bool

		for i := 0; i < t.NumField(); i++ {
<<<<<<< HEAD
			f := t.Field(i)
			if f.PkgPath != "" {
				hasUnexported = true
			}
			if isUnion(f.Type) {
				taggedUnion = true
=======
			if isUnion(t.Field(i).Type) {
				k = TPMKindTaggedUnion
				break
>>>>>>> 86f59c17
			}
		}

		if isUnion(t) {
			if taggedUnion {
				return kindUnsupported, errors.New("struct type cannot represent both a union and tagged union")
			}
			return kindUnion, nil
		}

		switch {
		case hasUnexported:
			// structs with unexported fields are unsupported
			return kindUnsupported, errors.New("struct type with unexported fields")
		case o.selector != "":
			return kindUnsupported, errors.New(`"selector" option is invalid with struct types that don't represent unions`)
		}

		return kindStruct, nil
	case reflect.Array:
		switch {
		case sizeSpecifiers != 0 || o.selector != "":
			return kindUnsupported, errors.New("invalid options for array type")
		case t.Elem().Kind() != reflect.Uint8:
			return kindUnsupported, errors.New("unsupported array type")
		}
		return kindPrimitive, nil
	default:
		return kindUnsupported, fmt.Errorf("unsupported kind: %v", t.Kind())
	}
}

// IsSized indicates that the supplied value is a TPM2B type. This will
// automatically dereference pointer types.
func IsSized(i interface{}) bool {
	t := reflect.TypeOf(i)
	o := new(options)

	for {
		k, err := classifyKind(t, o)
		switch {
		case err != nil:
			return false
		case k == kindNeedsDeref:
			t = t.Elem()
		case k == kindIndirectSized:
			t = t.Elem()
			o.enterIndirectSizedType()
		case k == kindStruct:
			if t.NumField() != 1 {
				return false
			}
			f := t.Field(0)
			t = f.Type
			o.parseFromStructField(f)
		default:
			return k == kindSized
		}
	}
}

type context struct {
	caller [1]uintptr     // address of the function calling into the public API
	mode   string         // marshal or unmarshal
	index  int            // current argument index
	stack  containerStack // type stack for this context

	parent *context // parent context associated with a call from a custom type
}

func (c *context) checkInfiniteRecursion(v reflect.Value) {
	ctx := c
	for ctx != nil {
		for i := len(ctx.stack) - 1; i >= 0; i-- {
			n := ctx.stack[i]
			if n.value.Kind() == reflect.Slice || (n.value.Kind() == reflect.Struct && (n.sized || isUnion(n.value.Type()))) {
				return
			}
			if n.value.Type() == v.Type() {
				panic(fmt.Sprintf("infinite recursion detected when processing type %s", v.Type()))
			}
		}
		ctx = ctx.parent
	}
}

func (c *context) enterStructField(s reflect.Value, i int, opts *options) (exit func()) {
	c.checkInfiniteRecursion(s)
	c.stack = c.stack.push(containerNode{value: s, index: i, sized: opts != nil && opts.sized})

	return func() {
		c.stack = c.stack.pop()
	}
}

func (c *context) enterListElem(l reflect.Value, i int) (exit func()) {
	c.stack = c.stack.push(containerNode{value: l, index: i})

	return func() {
		c.stack = c.stack.pop()
	}
}

func (c *context) unionSelectorValue(u reflect.Value, opts *options) any {
	if len(c.stack) == 0 || c.stack.top().value.Kind() != reflect.Struct {
		panic(fmt.Sprintf("union type %s is not inside a struct", u.Type()))
	}

	var selectorVal reflect.Value
	if opts.selector == "" {
		selectorVal = c.stack.top().value.Field(0)
	} else {
		selectorVal = c.stack.top().value.FieldByName(opts.selector)
		if !selectorVal.IsValid() {
			panic(fmt.Sprintf("selector name %s for union type %s does not reference a valid field",
				opts.selector, u.Type()))
		}
	}
	switch selectorVal.Kind() {
	case reflect.Uint8, reflect.Uint16, reflect.Uint32, reflect.Uint64:
		// ok
	default:
		panic(fmt.Sprintf("selector for union type %s has an invalid type (%s)", u.Type(), selectorVal.Type()))
	}

	return selectorVal.Interface()
}

func (c *context) enterCustomType(v reflect.Value) (exit func()) {
	c.checkInfiniteRecursion(v)
	c.stack = c.stack.push(containerNode{value: v, custom: true})

	return func() {
		c.stack = c.stack.pop()
	}
}

func (c *context) wrapOrNewError(value reflect.Value, err error) error {
	muErr, isMuErr := err.(*Error)
	if !isMuErr {
		return c.newError(value, err)
	}

	stack := make(containerStack, len(c.stack))
	copy(stack, c.stack)

	stack = append(stack, containerNode{value: value, custom: true, index: muErr.Index, entry: muErr.entry})

	return &Error{
		Index:    c.index,
		Op:       c.mode,
		entry:    c.caller,
		stack:    append(stack, muErr.stack...),
		leafType: muErr.leafType,
		err:      muErr.err}
}

func (c *context) newError(value reflect.Value, err error) error {
	if err == io.EOF {
		// All io.EOF is unexpected
		err = io.ErrUnexpectedEOF
	}

	stack := make(containerStack, len(c.stack))
	copy(stack, c.stack)

	return &Error{
		Index:    c.index,
		Op:       c.mode,
		entry:    c.caller,
		stack:    stack,
		leafType: value.Type(),
		err:      err}
}

func (c *context) wrapFatal(err interface{}) *fatalError {
	f, ok := err.(*fatalError)
	if !ok {
		return &fatalError{
			index: c.index,
			entry: c.caller,
			stack: c.stack,
			err:   err}
	}

	stack := make(containerStack, len(c.stack))
	copy(stack, c.stack)
	stack.top().index = f.index
	stack.top().entry = f.entry

	return &fatalError{
		index: c.index,
		entry: c.caller,
		stack: append(stack, f.stack...),
		err:   f.err}
}

type marshaller struct {
	*context
	w      io.Writer
	nbytes int
}

func newMarshaller(caller [1]uintptr, w io.Writer) *marshaller {
	var parent *context
	if m, ok := w.(*marshaller); ok {
		parent = m.context
	}
	return &marshaller{
		context: &context{
			caller: caller,
			mode:   "marshal",
			parent: parent},
		w: w}
}

func (m *marshaller) Write(p []byte) (n int, err error) {
	n, err = m.w.Write(p)
	m.nbytes += n
	return
}

func (m *marshaller) marshalSized(v reflect.Value, opts *options) error {
	if v.IsNil() {
		if err := binary.Write(m, binary.BigEndian, uint16(0)); err != nil {
			return m.newError(v, err)
		}
		return nil
	}

	exit := opts.enterSizedType(v)
	defer exit()

	tmpBuf := new(bytes.Buffer)
	sm := &marshaller{context: m.context, w: tmpBuf}
	if err := sm.marshalValue(v, opts); err != nil {
		return err
	}
	if tmpBuf.Len() > math.MaxUint16 {
		return m.newError(v, fmt.Errorf("sized value size of %d is larger than 2^16-1", tmpBuf.Len()))
	}
	if err := binary.Write(m, binary.BigEndian, uint16(tmpBuf.Len())); err != nil {
		return m.newError(v, err)
	}
	if _, err := tmpBuf.WriteTo(m); err != nil {
		return m.newError(v, err)
	}
	return nil
}

func (m *marshaller) marshalSized4(v reflect.Value, opts *options) error {
	if v.IsNil() {
		if err := binary.Write(m, binary.BigEndian, uint32(0)); err != nil {
			return m.newError(v, err)
		}
		return nil
	}

	exit := opts.enterSizedType(v)
	defer exit()

	tmpBuf := new(bytes.Buffer)
	sm := &marshaller{context: m.context, w: tmpBuf}
	if err := sm.marshalValue(v, opts); err != nil {
		return err
	}
	if tmpBuf.Len() > maxListLength {
		return m.newError(v, fmt.Errorf("value size of %d is out of range", tmpBuf.Len()))
	}
	if err := binary.Write(m, binary.BigEndian, uint32(tmpBuf.Len())); err != nil {
		return m.newError(v, err)
	}
	if _, err := tmpBuf.WriteTo(m); err != nil {
		return m.newError(v, err)
	}
	return nil
}

func (m *marshaller) marshalIndirectSized(v reflect.Value, opts *options) error {
	exit := opts.enterIndirectSizedType()
	defer exit()

	return m.marshalPtr(v, opts)
}

func (m *marshaller) marshalSized1Bytes(v reflect.Value) error {
	if v.Len() > math.MaxUint8 {
		return m.newError(v, fmt.Errorf("value size of %d is larger than 2^8-1", v.Len()))
	}
	if err := binary.Write(m, binary.BigEndian, uint8(v.Len())); err != nil {
		return m.newError(v, err)
	}

	return m.marshalValue(v, &options{skipSizeLength: true})
}

func (m *marshaller) marshalRawList(v reflect.Value) error {
	for i := 0; i < v.Len(); i++ {
		exit := m.enterListElem(v, i)
		if err := m.marshalValue(v.Index(i), nil); err != nil {
			exit()
			return err
		}
		exit()
	}
	return nil
}

func (m *marshaller) marshalRawBytes(v reflect.Value) error {
	if _, err := m.Write(v.Bytes()); err != nil {
		return m.newError(v, err)
	}
	return nil
}

func (m *marshaller) marshalPtr(v reflect.Value, opts *options) error {
	p := v
	if v.IsNil() {
		p = reflect.New(v.Type().Elem())
	}
	return m.marshalValue(p.Elem(), opts)
}

func (m *marshaller) marshalPrimitive(v reflect.Value) error {
	if err := binary.Write(m, binary.BigEndian, v.Interface()); err != nil {
		return m.newError(v, err)
	}
	return nil
}

func (m *marshaller) marshalList(v reflect.Value) error {
	if v.Len() > maxListLength {
		return m.newError(v, fmt.Errorf("slice length of %d is out of range", v.Len()))
	}

	// Marshal length field
	if err := binary.Write(m, binary.BigEndian, uint32(v.Len())); err != nil {
		return m.newError(v, err)
	}

	return m.marshalRawList(v)
}

func (m *marshaller) marshalStruct(v reflect.Value) error {
	for i := 0; i < v.NumField(); i++ {
		opts := newOptionsFromStructField(v.Type().Field(i))
		exit := m.enterStructField(v, i, opts)
		if err := m.marshalValue(v.Field(i), opts); err != nil {
			exit()
			return err
		}
		exit()
	}

	return nil
}

func (m *marshaller) marshalUnion(v reflect.Value, opts *options) error {
	selectorVal := m.unionSelectorValue(v, opts)
	elem := v.Interface().(unionMarshalIface).SelectMarshal(selectorVal)
	if elem == nil {
		return m.newError(v, &InvalidSelectorError{selectorVal})
	}

	return m.marshalValue(reflect.ValueOf(elem), nil)
}

func (m *marshaller) marshalCustom(v reflect.Value) error {
	if !v.Type().Implements(customMarshallerType) {
		// support Marshal() implementations that take a pointer receiver.
		if !v.CanAddr() {
			panic(fmt.Sprintf("custom type %s needs to be addressable", v.Type()))
		}
		v = v.Addr()
	}

	exit := m.enterCustomType(v)

	if err := v.Interface().(customMarshallerIface).Marshal(m); err != nil {
		exit()
		return m.wrapOrNewError(v, err)
	}

	exit()
	return nil
}

func (m *marshaller) marshalValue(v reflect.Value, opts *options) error {
	if opts == nil {
		var def options
		opts = &def
	}

	kind, err := classifyKind(v.Type(), opts)
	if err != nil {
		panic(fmt.Sprintf("cannot marshal unsupported type %s (%v)", v.Type(), err))
	}

	switch kind {
	case kindPrimitive:
		return m.marshalPrimitive(v)
	case kindSized:
		return m.marshalSized(v, opts)
	case kindList:
		return m.marshalList(v)
	case kindStruct:
		return m.marshalStruct(v)
	case kindUnion:
		return m.marshalUnion(v, opts)
	case kindCustom:
		return m.marshalCustom(v)
	case kindRawList:
		return m.marshalRawList(v)
	case kindRawBytes:
		return m.marshalRawBytes(v)
	case kindSized1Bytes:
		return m.marshalSized1Bytes(v)
	case kindNeedsDeref:
		return m.marshalPtr(v, opts)
	case kindSized4:
		return m.marshalSized4(v, opts)
	case kindIndirectSized:
		return m.marshalIndirectSized(v, opts)
	case kindIgnore:
		return nil
	}

	panic("unhandled kind")
}

func (m *marshaller) marshal(vals ...interface{}) (int, error) {
	defer func() {
		if err := recover(); err != nil {
			panic(m.wrapFatal(err))
		}
	}()

	for i, v := range vals {
		m.index = i
		if err := m.marshalValue(reflect.ValueOf(v), nil); err != nil {
			return m.nbytes, err
		}
	}
	return m.nbytes, nil
}

type unmarshaller struct {
	*context
	r      io.Reader
	nbytes int
}

func newUnmarshaller(caller [1]uintptr, r io.Reader) *unmarshaller {
	var parent *context
	if u, ok := r.(*unmarshaller); ok {
		parent = u.context
	}
	return &unmarshaller{
		context: &context{
			caller: caller,
			mode:   "unmarshal",
			parent: parent},
		r: r}
}

func (u *unmarshaller) Read(p []byte) (n int, err error) {
	n, err = u.r.Read(p)
	u.nbytes += n
	return
}

func (u *unmarshaller) unmarshalSized(v reflect.Value, opts *options) error {
	var size uint16
	if err := binary.Read(u, binary.BigEndian, &size); err != nil {
		return u.newError(v, err)
	}

	// v is either:
	// - a pointer kind, in which case it is a pointer to a struct. This
	//   is the sized structure case.
	// - a slice kind, in which case the slice is always a byte slice. This
	//   is the sized buffer case.
	switch {
	case size == 0:
		// zero sized structure. Clear the value in case it was pre-set and
		// then return early.
		v.Set(reflect.Zero(v.Type()))
		return nil
	case v.Kind() == reflect.Slice && (v.IsNil() || v.Cap() < int(size)):
		// sized buffer with no pre-allocated buffer or a pre-allocated
		// buffer that isn't large enough. Allocate a new one. It's ok to
		// do this in one go because the maximum allocation here is
		// UINT16_MAX.
		v.Set(reflect.MakeSlice(v.Type(), int(size), int(size)))
	case v.Kind() == reflect.Slice:
		// sized buffer with pre-allocated buffer that is large enough.
		v.SetLen(int(size))
	}

	exit := opts.enterSizedType(v)
	defer exit()

	su := &unmarshaller{context: u.context, r: io.LimitReader(u, int64(size))}
	return su.unmarshalValue(v, opts)
}

func (u *unmarshaller) unmarshalSized4(v reflect.Value, opts *options) error {
	var size uint32
	if err := binary.Read(u, binary.BigEndian, &size); err != nil {
		return u.newError(v, err)
	}

	// v is either:
	// - a pointer kind, in which case it is a pointer to a struct.
	// - a slice kind, in which case the slice is always a byte slice.
	switch {
	case size > maxListLength:
		return u.newError(v, fmt.Errorf("value size of %d is out of range", size))
	case size == 0:
		// zero sized structure. Clear the value in case it was pre-set and
		// then return early.
		v.Set(reflect.Zero(v.Type()))
		return nil
	case v.Kind() == reflect.Slice:
		// a byte slice. We don't do the same as unmarshalSized here, which allocates
		// a buffer, sets options.skipSizeLength and then calls back into the
		// unmarshalling code, because we could allocate a buffer that is INT32_MAX
		// in size. Instead, if a buffer is supplied, we check if it has a large enough
		// capacity and use that, else create an empty one. Then we wrap it with
		// bytes.Buffer and io.Copy into it. Then we assign the final buffer to the
		// value. That way, we don't preallocate an amount of memory that would result
		// in a DoS if we read a malicious payload.
		var buf []byte
		if !v.IsNil() && v.Cap() >= int(size) {
			buf = v.Bytes()[:0]
		}
		w := bytes.NewBuffer(buf)
		if _, err := io.CopyN(w, u, int64(size)); err != nil {
			return u.newError(v, err)
		}
		v.Set(reflect.ValueOf(w.Bytes()))
		return nil
	default:
		// this is not a slice so it must be a pointer to a structure. Run it through
		// the unmarshalling in the normal way.
		exit := opts.enterSizedType(v)
		defer exit()

		su := &unmarshaller{context: u.context, r: io.LimitReader(u, int64(size))}
		return su.unmarshalValue(v, opts)
	}
}

func (u *unmarshaller) unmarshalIndirectSized(v reflect.Value, opts *options) error {
	exit := opts.enterIndirectSizedType()
	defer exit()

	return u.unmarshalPtr(v, opts)
}

func (u *unmarshaller) unmarshalSized1Bytes(v reflect.Value) error {
	var size uint8
	if err := binary.Read(u, binary.BigEndian, &size); err != nil {
		return u.newError(v, err)
	}

	switch {
	case size == 0:
		// zero sized. Set the slice to nil if it was pre-set.
		v.Set(reflect.Zero(v.Type()))
		return nil
	case v.IsNil() || v.Cap() < int(size):
		// No pre-allocated slice or one that isn't big enough.
		// Allocate a new one.
		v.Set(reflect.MakeSlice(v.Type(), int(size), int(size)))
	default:
		// Reuse the pre-allocated slice.
		v.SetLen(int(size))
	}

	return u.unmarshalValue(v, &options{skipSizeLength: true})
}

func (u *unmarshaller) unmarshalRawList(v reflect.Value, n int) (reflect.Value, error) {
	for i := 0; i < n; i++ {
		v = reflect.Append(v, reflect.Zero(v.Type().Elem()))
		exit := u.enterListElem(v, i)
		if err := u.unmarshalValue(v.Index(i), nil); err != nil {
			exit()
			return reflect.Value{}, err
		}
		exit()
	}
	return v, nil
}

func (u *unmarshaller) unmarshalRawBytes(v reflect.Value) error {
	if _, err := io.ReadFull(u, v.Bytes()); err != nil {
		return u.newError(v, err)
	}
	return nil
}

func (u *unmarshaller) unmarshalPtr(v reflect.Value, opts *options) error {
	if v.IsNil() {
		v.Set(reflect.New(v.Type().Elem()))
	}
	return u.unmarshalValue(v.Elem(), opts)
}

func (u *unmarshaller) unmarshalPrimitive(v reflect.Value) error {
	if err := binary.Read(u, binary.BigEndian, v.Addr().Interface()); err != nil {
		return u.newError(v, err)
	}
	return nil
}

func (u *unmarshaller) unmarshalList(v reflect.Value) error {
	// Unmarshal the length
	var length uint32
	if err := binary.Read(u, binary.BigEndian, &length); err != nil {
		return u.newError(v, err)
	}

	switch {
	case length > maxListLength:
		return u.newError(v, fmt.Errorf("list length of %d is out of range", length))
	case v.IsNil() && length > 0:
		// Try to reuse the existing slice, although it may be
		// reallocated later if the capacity isn't large enough
		v.Set(reflect.MakeSlice(v.Type(), 0, 0))
	case length == 0:
		// Clear any existing slice
		v.Set(reflect.Zero(v.Type()))
	}

	s, err := u.unmarshalRawList(v.Slice(0, 0), int(length))
	if err != nil {
		return err
	}
	v.Set(s)
	return nil
}

func (u *unmarshaller) unmarshalStruct(v reflect.Value) error {
	for i := 0; i < v.NumField(); i++ {
		opts := newOptionsFromStructField(v.Type().Field(i))
		exit := u.enterStructField(v, i, opts)
		if err := u.unmarshalValue(v.Field(i), opts); err != nil {
			exit()
			return err
		}
		exit()
	}
	return nil
}

func (u *unmarshaller) unmarshalUnion(v reflect.Value, opts *options) error {
	selectorVal := u.unionSelectorValue(v, opts)
	elemPtr := v.Addr().Interface().(unionUnmarshalIface).SelectUnmarshal(selectorVal)
	if elemPtr == nil {
		return u.newError(v, &InvalidSelectorError{selectorVal})
	}

	return u.unmarshalValue(reflect.ValueOf(elemPtr).Elem(), nil)
}

func (u *unmarshaller) unmarshalCustom(v reflect.Value) error {
	if !v.CanAddr() {
		panic(fmt.Sprintf("custom type %s needs to be addressable", v.Type()))
	}

	exit := u.enterCustomType(v)

	if err := v.Addr().Interface().(customUnmarshallerIface).Unmarshal(u); err != nil {
		exit()
		return u.wrapOrNewError(v, err)
	}

	exit()
	return nil
}

func (u *unmarshaller) unmarshalValue(v reflect.Value, opts *options) error {
	if opts == nil {
		var def options
		opts = &def
	}

	kind, err := classifyKind(v.Type(), opts)
	if err != nil {
		panic(fmt.Sprintf("cannot unmarshal unsupported type %s (%v)", v.Type(), err))
	}

	switch kind {
	case kindPrimitive:
		return u.unmarshalPrimitive(v)
	case kindSized:
		return u.unmarshalSized(v, opts)
	case kindList:
		return u.unmarshalList(v)
	case kindStruct:
		return u.unmarshalStruct(v)
	case kindUnion:
		return u.unmarshalUnion(v, opts)
	case kindCustom:
		return u.unmarshalCustom(v)
	case kindRawList:
		_, err = u.unmarshalRawList(v.Slice(0, 0), v.Len())
		return err
	case kindRawBytes:
		return u.unmarshalRawBytes(v)
	case kindSized1Bytes:
		return u.unmarshalSized1Bytes(v)
	case kindSized4:
		return u.unmarshalSized4(v, opts)
	case kindNeedsDeref:
		return u.unmarshalPtr(v, opts)
	case kindIndirectSized:
		return u.unmarshalIndirectSized(v, opts)
	case kindIgnore:
		return nil
	}

	panic("unhandled kind")
}

func (u *unmarshaller) unmarshal(vals ...interface{}) (int, error) {
	defer func() {
		if err := recover(); err != nil {
			panic(u.wrapFatal(err))
		}
	}()

	for i, v := range vals {
		u.index = i

		val := reflect.ValueOf(v)
		if val.Kind() != reflect.Ptr {
			panic(fmt.Sprintf("cannot unmarshal to non-pointer type %s", reflect.TypeOf(v)))
		}

		if val.IsNil() {
			panic(fmt.Sprintf("cannot unmarshal to nil pointer of type %s", val.Type()))
		}

		if err := u.unmarshalValue(val.Elem(), nil); err != nil {
			return u.nbytes, err
		}
	}
	return u.nbytes, nil
}

func marshalToWriter(skip int, w io.Writer, vals ...interface{}) (int, error) {
	var caller [1]uintptr
	runtime.Callers(skip+1, caller[:])

	m := newMarshaller(caller, w)
	return m.marshal(vals...)
}

// MarshalToWriter marshals vals to w in the TPM wire format, according
// to the rules specified in the package description.
//
// Pointers are automatically dereferenced. Nil pointers are marshalled to
// the zero value for the pointed to type, unless the pointer is to a
// sized structure (a struct field with the 'tpm2:"sized"` tag), in which
// case a value of zero size is marshalled.
//
// The number of bytes written to w are returned. If this function does
// not complete successfully, it will return an error and the number of
// bytes written.
//
// This function only returns an error if a sized value (sized buffer,
// sized structure or list) is too large for its corresponding size field,
// or if the supplied io.Writer returns an error.
func MarshalToWriter(w io.Writer, vals ...interface{}) (int, error) {
	return marshalToWriter(2, w, vals...)
}

// MustMarshalToWriter is the same as [MarshalToWriter], except that it panics if it encounters an error.
func MustMarshalToWriter(w io.Writer, vals ...interface{}) int {
	n, err := marshalToWriter(2, w, vals...)
	if err != nil {
		panic(err)
	}
	return n
}

func marshalToBytes(skip int, vals ...interface{}) ([]byte, error) {
	buf := new(bytes.Buffer)
	if _, err := marshalToWriter(skip+1, buf, vals...); err != nil {
		return nil, err
	}
	return buf.Bytes(), nil
}

// MarshalToBytes marshals vals to TPM wire format, according to the rules
// specified in the package description.
//
// Pointers are automatically dereferenced. Nil pointers are marshalled to
// the zero value for the pointed to type, unless the pointer is to a
// sized structure (a struct field with the 'tpm2:"sized"` tag), in which
// case a value of zero size is marshalled.
//
// The number of bytes written to w are returned. If this function does
// not complete successfully, it will return an error and the number of
// bytes written.
//
// This function only returns an error if a sized value (sized buffer,
// sized structure or list) is too large for its corresponding size field.
func MarshalToBytes(vals ...interface{}) ([]byte, error) {
	return marshalToBytes(2, vals...)
}

// MustMarshalToBytes is the same as [MarshalToBytes], except that it panics if it encounters an error.
func MustMarshalToBytes(vals ...interface{}) []byte {
	b, err := marshalToBytes(2, vals...)
	if err != nil {
		panic(err)
	}
	return b
}

func unmarshalFromReader(skip int, r io.Reader, vals ...interface{}) (n int, err error) {
	var caller [1]uintptr
	runtime.Callers(skip+1, caller[:])

	u := newUnmarshaller(caller, r)
	return u.unmarshal(vals...)
}

// UnmarshalFromReader unmarshals data in the TPM wire format from r to
// vals, according to the rules specified in the package description. The
// values supplied to this function must be pointers to the destination
// values.
//
// Pointers are automatically dererefenced. If a pointer is nil, then
// memory is allocated for the value and the pointer is initialized
// accordingly, unless the pointer is to a sized structure (a struct field
// with the 'tpm2:"sized"' tag) and the value being unmarshalled has a
// zero size, in which case the pointer is cleared. If a pointer is
// already initialized by the caller, then this function will unmarshal
// to the already allocated memory.
//
// Slices are allocated automatically, unless the caller has already
// allocated a slice in which case it will be used if it has a large
// enough capacity. Zero length slices are unmarshalled as nil.
//
// This can unmarshal raw slices (those without a corresponding size or
// length fields, represented by the [RawBytes] type or a slice value
// referenced from a struct field with the 'tpm2:"raw"' tag), but the
// caller must pre-allocate a slice of the correct size first. This
// function cannot allocate a slice because it doesn't have a way to
// determine the size to allocate.
//
// The number of bytes read from r are returned. If this function does
// not complete successfully, it will return an error and the number of
// bytes read. In this case, partial results may have been unmarshalled
// to the supplied destination values.
func UnmarshalFromReader(r io.Reader, vals ...interface{}) (int, error) {
	return unmarshalFromReader(2, r, vals...)
}

// UnmarshalFromReader unmarshals data in the TPM wire format from b to
// vals, according to the rules specified in the package description.
// The values supplied to this function must be pointers to the
// destination values.
//
// Pointers are automatically dererefenced. If a pointer is nil, then
// memory is allocated for the value and the pointer is initialized
// accordingly, unless the pointer is to a sized structure (a struct field
// with the 'tpm2:"sized"' tag) and the value being unmarshalled has a
// zero size, in which case the pointer is cleared. If a pointer is
// already initialized by the caller, then this function will unmarshal
// to the already allocated memory.
//
// Slices are allocated automatically, unless the caller has already
// allocated a slice in which case it will be used if it has a large
// enough capacity. Zero length slices are unmarshalled as nil.
//
// This can unmarshal raw slices (those without a corresponding size or
// length fields, represented by the [RawBytes] type or a slice value
// referenced from a struct field with the 'tpm2:"raw"' tag), but the
// caller must pre-allocate a slice of the correct size first. This
// function cannot allocate a slice because it doesn't have a way to
// determine the size to allocate.
//
// The number of bytes consumed from b are returned. If this function
// does not complete successfully, it will return an error and the number
// of bytes consumed. In this case, partial results may have been
// unmarshalled to the supplied destination values.
func UnmarshalFromBytes(b []byte, vals ...interface{}) (int, error) {
	buf := bytes.NewReader(b)
	return unmarshalFromReader(2, buf, vals...)
}

func copyValue(skip int, dst, src interface{}) error {
	dstV := reflect.ValueOf(dst)
	if dstV.Kind() != reflect.Ptr {
		panic(fmt.Sprintf("cannot unmarshal to non-pointer type %s", reflect.TypeOf(dst)))
	}
	if dstV.IsNil() {
		panic(fmt.Sprintf("cannot unmarshal to nil pointer of type %s", dstV.Type()))
	}

	dstLocal := dst

	isInterface := false
	if dstV.Elem().Kind() == reflect.Interface {
		if !reflect.TypeOf(src).Implements(dstV.Elem().Type()) {
			panic(fmt.Sprintf("type %s does not implement destination interface %s", reflect.TypeOf(src), dstV.Elem().Type()))
		}
		dstLocal = reflect.New(reflect.TypeOf(src)).Interface()
		isInterface = true
	}

	buf := new(bytes.Buffer)
	if _, err := marshalToWriter(skip+1, buf, src); err != nil {
		return err
	}
	if _, err := unmarshalFromReader(skip+1, buf, dstLocal); err != nil {
		return err
	}

	if isInterface {
		dstV.Elem().Set(reflect.ValueOf(dstLocal).Elem())
	}

	return nil
}

// CopyValue copies the value of src to dst. The destination must be a
// pointer to the actual destination value. This works by serializing the
// source value in the TPM wire format and the deserializing it again into
// the destination.
//
// This will return an error for any reason that would cause [MarshalToBytes] or
// [UnmarshalFromBytes] to return an error.
func CopyValue(dst, src interface{}) error {
	return copyValue(2, dst, src)
}

// MustCopyValue is the same as [CopyValue] except that it panics if it encounters an error.
func MustCopyValue(dst, src interface{}) {
	if err := copyValue(2, dst, src); err != nil {
		panic(err)
	}
}

// IsValid determines whether the supplied value is representable by
// the TPM wire format. It returns false if the type would cause a panic
// during marshalling or unmarshalling.
func IsValid(v interface{}) (valid bool) {
	defer func() {
		if err := recover(); err != nil {
			valid = false
		}
	}()

	var d interface{}
	if err := CopyValue(&d, v); err != nil {
		return false
	}

	return true
}

// DeepEqual determines whether the supplied values are deeply equal.
// Values are deeply equal if they have the same type and have the same
// representation when serialized. This will return false if either value
// cannot be represented by the TPM wire format.
func DeepEqual(x, y interface{}) (equal bool) {
	if reflect.TypeOf(x) != reflect.TypeOf(y) {
		return false
	}

	defer func() {
		if err := recover(); err != nil {
			equal = false
		}
	}()

	x2 := MustMarshalToBytes(x)
	y2 := MustMarshalToBytes(y)
	return bytes.Equal(x2, y2)
}<|MERGE_RESOLUTION|>--- conflicted
+++ resolved
@@ -527,21 +527,11 @@
 		}
 
 		var taggedUnion bool
-		var hasUnexported bool
 
 		for i := 0; i < t.NumField(); i++ {
-<<<<<<< HEAD
-			f := t.Field(i)
-			if f.PkgPath != "" {
-				hasUnexported = true
-			}
-			if isUnion(f.Type) {
+			if isUnion(t.Field(i).Type) {
 				taggedUnion = true
-=======
-			if isUnion(t.Field(i).Type) {
-				k = TPMKindTaggedUnion
 				break
->>>>>>> 86f59c17
 			}
 		}
 
@@ -552,11 +542,7 @@
 			return kindUnion, nil
 		}
 
-		switch {
-		case hasUnexported:
-			// structs with unexported fields are unsupported
-			return kindUnsupported, errors.New("struct type with unexported fields")
-		case o.selector != "":
+		if o.selector != "" {
 			return kindUnsupported, errors.New(`"selector" option is invalid with struct types that don't represent unions`)
 		}
 
