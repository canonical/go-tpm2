// Copyright 2019 Canonical Ltd.
// Licensed under the LGPLv3 with static-linking exception.
// See LICENCE file for details.

package tpm2_test

import (
	"bytes"
	"testing"

	. "gopkg.in/check.v1"

	. "github.com/canonical/go-tpm2"
	internal_testutil "github.com/canonical/go-tpm2/internal/testutil"
	"github.com/canonical/go-tpm2/testutil"
)

type paramcryptSuite struct{}

var _ = Suite(&paramcryptSuite{})

type testSessionParamComputeSessionValueData struct {
	sessionKey       []byte
	resource         ResourceContext
	includeAuthValue bool
	expected         []byte
}

func (s *paramcryptSuite) testSessionParamComputeSessionValue(c *C, data *testSessionParamComputeSessionValueData) {
	session := &mockSessionContext{data: SessionContextData{Params: SessionContextParams{SessionKey: data.sessionKey}}}
	p := newMockSessionParam(session, data.resource, false, data.includeAuthValue, nil, nil, nil)
	c.Check(p.ComputeSessionValue(), DeepEquals, data.expected)
}

func (s *paramcryptSuite) TestSessionParamComputeSessionValueNoIncludeAuthValue(c *C) {
	s.testSessionParamComputeSessionValue(c, &testSessionParamComputeSessionValueData{
		sessionKey:       []byte("foo"),
		resource:         &mockResourceContext{authValue: []byte("bar")},
		includeAuthValue: false,
		expected:         []byte("foobar")})
}

func (s *paramcryptSuite) TestSessionParamComputeSessionValueIncludeAuthValue(c *C) {
	s.testSessionParamComputeSessionValue(c, &testSessionParamComputeSessionValueData{
		sessionKey:       []byte("foo"),
		resource:         &mockResourceContext{authValue: []byte("bar")},
		includeAuthValue: true,
		expected:         []byte("foobar")})
}

func (s *paramcryptSuite) TestSessionParamComputeSessionValueNoSessionKeyNoIncludeAuthValue(c *C) {
	s.testSessionParamComputeSessionValue(c, &testSessionParamComputeSessionValueData{
		resource:         &mockResourceContext{authValue: []byte("bar")},
		includeAuthValue: false,
		expected:         []byte("bar")})
}

func (s *paramcryptSuite) TestSessionParamComputeSessionValueNoSessionKeyIncludeAuthValue(c *C) {
	s.testSessionParamComputeSessionValue(c, &testSessionParamComputeSessionValueData{
		resource:         &mockResourceContext{authValue: []byte("bar")},
		includeAuthValue: true,
		expected:         []byte("bar")})
}

func (s *paramcryptSuite) TestSessionParamComputeSessionValueIncludeEmptyAuthValue(c *C) {
	s.testSessionParamComputeSessionValue(c, &testSessionParamComputeSessionValueData{
		sessionKey:       []byte("foo"),
		resource:         new(mockResourceContext),
		includeAuthValue: true,
		expected:         []byte("foo")})
}

func (s *paramcryptSuite) TestSessionParamComputeSessionValueNoResource(c *C) {
	s.testSessionParamComputeSessionValue(c, &testSessionParamComputeSessionValueData{
		sessionKey:       []byte("foo"),
		includeAuthValue: false,
		expected:         []byte("foo")})
}

func (s *paramcryptSuite) TestSessionParamsComputeEncryptNonceNoEncrypt(c *C) {
	sessions := []*mockSessionContext{new(mockSessionContext)}
	resources := []*mockResourceContext{new(mockResourceContext)}
	params := []*SessionParam{
		newMockSessionParam(sessions[0], resources[0], false, false, nil, nil, nil)}

	newMockSessionParams(0, params, -1, -1).ComputeEncryptNonce()
	c.Check(params[0].EncryptNonce, HasLen, 0)
}

func (s *paramcryptSuite) TestSessionParamsComputeEncryptNonceWithEncrypt(c *C) {
	sessions := []*mockSessionContext{&mockSessionContext{data: SessionContextData{State: SessionContextState{NonceTPM: []byte("foo")}}}}
	resources := []*mockResourceContext{new(mockResourceContext)}
	params := []*SessionParam{
		newMockSessionParam(sessions[0], resources[0], false, false, nil, nil, nil)}

	newMockSessionParams(0, params, 0, -1).ComputeEncryptNonce()
	c.Check(params[0].EncryptNonce, HasLen, 0)
}

func (s *paramcryptSuite) TestSessionParamsComputeEncryptNonceWithExtraEncrypt(c *C) {
	sessions := []*mockSessionContext{
		&mockSessionContext{data: SessionContextData{State: SessionContextState{NonceTPM: []byte("foo")}}},
		&mockSessionContext{data: SessionContextData{State: SessionContextState{NonceTPM: []byte("bar")}}}}
	resources := []*mockResourceContext{new(mockResourceContext)}
	params := []*SessionParam{
		newMockSessionParam(sessions[0], resources[0], false, false, nil, nil, nil),
		newMockSessionParam(sessions[1], nil, false, false, nil, nil, nil)}

	newMockSessionParams(0, params, 1, -1).ComputeEncryptNonce()
	c.Check(params[0].EncryptNonce, DeepEquals, Nonce("bar"))
}

func (s *paramcryptSuite) TestSessionParamsComputeEncryptNonceWithExtraEncryptNoAuth(c *C) {
	sessions := []*mockSessionContext{
		&mockSessionContext{data: SessionContextData{State: SessionContextState{NonceTPM: []byte("foo")}}},
		&mockSessionContext{data: SessionContextData{State: SessionContextState{NonceTPM: []byte("bar")}}}}
	params := []*SessionParam{
		newMockSessionParam(sessions[0], nil, false, false, nil, nil, nil),
		newMockSessionParam(sessions[1], nil, false, false, nil, nil, nil)}

	newMockSessionParams(0, params, 1, -1).ComputeEncryptNonce()
	c.Check(params[0].EncryptNonce, HasLen, 0)
}

func (s *paramcryptSuite) TestSessionParamsComputeEncryptNonceWithEncryptAndDecrypt(c *C) {
	sessions := []*mockSessionContext{
		&mockSessionContext{data: SessionContextData{State: SessionContextState{NonceTPM: []byte("foo")}}},
		&mockSessionContext{data: SessionContextData{State: SessionContextState{NonceTPM: []byte("xxx")}}},
		&mockSessionContext{data: SessionContextData{State: SessionContextState{NonceTPM: []byte("bar")}}}}
	resources := []*mockResourceContext{new(mockResourceContext)}
	params := []*SessionParam{
		newMockSessionParam(sessions[0], resources[0], false, false, nil, nil, nil),
		newMockSessionParam(sessions[1], nil, false, false, nil, nil, nil),
		newMockSessionParam(sessions[2], nil, false, false, nil, nil, nil)}

	newMockSessionParams(0, params, 2, 1).ComputeEncryptNonce()
	c.Check(params[0].EncryptNonce, DeepEquals, Nonce("bar"))
}

func (s *paramcryptSuite) TestSessionParamsComputeEncryptNonceWithEncryptAndDecryptSameSession(c *C) {
	sessions := []*mockSessionContext{
		&mockSessionContext{data: SessionContextData{State: SessionContextState{NonceTPM: []byte("foo")}}},
		&mockSessionContext{data: SessionContextData{State: SessionContextState{NonceTPM: []byte("bar")}}}}
	resources := []*mockResourceContext{new(mockResourceContext)}
	params := []*SessionParam{
		newMockSessionParam(sessions[0], resources[0], false, false, nil, nil, nil),
		newMockSessionParam(sessions[1], nil, false, false, nil, nil, nil)}

	newMockSessionParams(0, params, 1, 1).ComputeEncryptNonce()
	c.Check(params[0].EncryptNonce, HasLen, 0)
}

type testEncryptCommandParameterData struct {
	sessions            []SessionContext
	resources           []ResourceContext
	callerNonces        []Nonce
	decryptSessionIndex int

	cpBytes  []byte
	expected []byte
}

func (s *paramcryptSuite) testEncryptCommandParameter(c *C, data *testEncryptCommandParameterData) {
	var sessions []*SessionParam
	for i, s := range data.sessions {
		var r ResourceContext
		if i < len(data.resources) {
			r = data.resources[i]
		}
		var nonceCaller Nonce
		if i < len(data.callerNonces) {
			nonceCaller = data.callerNonces[i]
		}
		sessions = append(sessions, newMockSessionParam(s, r, s.Handle() == HandlePW, false, nonceCaller, nil, nil))
	}

	params := newMockSessionParams(0, sessions, -1, data.decryptSessionIndex)

	cpBytes := make([]byte, len(data.cpBytes))
	copy(cpBytes, data.cpBytes)

	c.Check(params.EncryptCommandParameter(cpBytes), IsNil)
	c.Check(cpBytes, DeepEquals, data.expected)

	//recovered := make([]byte, len(cpBytes))
	//copy(recovered, cpBytes)
	//
	//if data.decryptSessionIndex >= 0 {
	//	sessionData := data.sessions[data.decryptSessionIndex].(SessionContextInternal).Data()
	//	param := sessions[data.decryptSessionIndex]
	//
	//		n := int(binary.BigEndian.Uint16(recovered))
	//
	//	switch sessionData.Symmetric.Algorithm {
	//	case SymAlgorithmAES:
	//		k := crypto.KDFa(sessionData.HashAlg.GetHash(), param.ComputeSessionValue(), []byte(CFBKey), sessionData.NonceCaller, sessionData.NonceTPM, int(sessionData.Symmetric.KeyBits.Sym)+(aes.BlockSize*8))
	//		offset := (sessionData.Symmetric.KeyBits.Sym + 7) / 8
	//		symKey := k[0:offset]
	//		iv := k[offset:]
	//		c.Check(crypto.SymmetricDecrypt(sessionData.Symmetric.Algorithm, symKey, iv, recovered[2:n+2]), IsNil)
	//	case SymAlgorithmXOR:
	//		crypto.XORObfuscation(sessionData.HashAlg.GetHash(), param.ComputeSessionValue(), sessionData.NonceCaller, sessionData.NonceTPM, recovered[2:n+2])
	//	}
	//}
	//
	//c.Check(recovered, DeepEquals, data.cpBytes)
	//c.Logf("%x", recovered)

	var expectedDecryptNonce Nonce
	if data.decryptSessionIndex > 0 && sessions[0].IsAuth() {
		expectedDecryptNonce = data.sessions[data.decryptSessionIndex].State().NonceTPM
	}
	c.Check(sessions[0].DecryptNonce, DeepEquals, expectedDecryptNonce)
}

func (s *paramcryptSuite) TestEncryptCommandParameterNone(c *C) {
	s.testEncryptCommandParameter(c, &testEncryptCommandParameterData{
		sessions:            []SessionContext{new(mockSessionContext)},
		resources:           []ResourceContext{new(mockResourceContext)},
		decryptSessionIndex: -1,
		cpBytes:             append([]byte{0, 3}, []byte("foobar")...),
		expected:            append([]byte{0, 3}, []byte("foobar")...)})
}

func (s *paramcryptSuite) TestEncryptCommandParameterAES(c *C) {
	s.testEncryptCommandParameter(c, &testEncryptCommandParameterData{
		sessions: []SessionContext{
			&mockSessionContext{
<<<<<<< HEAD
				data: &SessionContextData{
					HashAlg:    HashAlgorithmSHA256,
					SessionKey: internal_testutil.DecodeHexString(c, "b5bb9d8014a0f9b1d61e21e796d78dccdf1352f23cd32812f4850b878ae4944c"),
					NonceTPM:   internal_testutil.DecodeHexString(c, "53c234e5e8472b6ac51c1ae1cab3fe06fad053beb8ebfd8977b010655bfdd3c3"),
					Symmetric: &SymDef{
						Algorithm: SymAlgorithmAES,
						KeyBits:   MakeSymKeyBitsUnion[uint16](256),
						Mode:      MakeSymModeUnion(SymModeCFB)}}}},
=======
				data: SessionContextData{
					Params: SessionContextParams{
						HashAlg:    HashAlgorithmSHA256,
						SessionKey: internal_testutil.DecodeHexString(c, "b5bb9d8014a0f9b1d61e21e796d78dccdf1352f23cd32812f4850b878ae4944c"),
						Symmetric: SymDef{
							Algorithm: SymAlgorithmAES,
							KeyBits:   &SymKeyBitsU{Sym: 256},
							Mode:      &SymModeU{Sym: SymModeCFB}}},
					State: SessionContextState{NonceTPM: internal_testutil.DecodeHexString(c, "53c234e5e8472b6ac51c1ae1cab3fe06fad053beb8ebfd8977b010655bfdd3c3")}}}},
>>>>>>> 18c7063e
		resources:           []ResourceContext{&mockResourceContext{authValue: []byte("1234")}},
		callerNonces:        []Nonce{internal_testutil.DecodeHexString(c, "4355a46b19d348dc2f57c046f8ef63d4538ebb936000f3c9ee954a27460dd865")},
		decryptSessionIndex: 0,
		cpBytes:             append([]byte{0, 3}, []byte("foobar")...),
		expected:            []byte{0x00, 0x03, 0x13, 0x73, 0x6b, 'b', 'a', 'r'}})
}

func (s *paramcryptSuite) TestEncryptCommandParameterXOR(c *C) {
	s.testEncryptCommandParameter(c, &testEncryptCommandParameterData{
		sessions: []SessionContext{
			&mockSessionContext{
<<<<<<< HEAD
				data: &SessionContextData{
					HashAlg:    HashAlgorithmSHA256,
					SessionKey: internal_testutil.DecodeHexString(c, "b5bb9d8014a0f9b1d61e21e796d78dccdf1352f23cd32812f4850b878ae4944c"),
					NonceTPM:   internal_testutil.DecodeHexString(c, "53c234e5e8472b6ac51c1ae1cab3fe06fad053beb8ebfd8977b010655bfdd3c3"),
					Symmetric: &SymDef{
						Algorithm: SymAlgorithmXOR,
						KeyBits:   MakeSymKeyBitsUnion(HashAlgorithmSHA256)}}}},
=======
				data: SessionContextData{
					Params: SessionContextParams{
						HashAlg:    HashAlgorithmSHA256,
						SessionKey: internal_testutil.DecodeHexString(c, "b5bb9d8014a0f9b1d61e21e796d78dccdf1352f23cd32812f4850b878ae4944c"),
						Symmetric: SymDef{
							Algorithm: SymAlgorithmXOR,
							KeyBits:   &SymKeyBitsU{XOR: HashAlgorithmSHA256}}},
					State: SessionContextState{NonceTPM: internal_testutil.DecodeHexString(c, "53c234e5e8472b6ac51c1ae1cab3fe06fad053beb8ebfd8977b010655bfdd3c3")}}}},
>>>>>>> 18c7063e
		resources:           []ResourceContext{new(mockResourceContext)},
		callerNonces:        []Nonce{internal_testutil.DecodeHexString(c, "4355a46b19d348dc2f57c046f8ef63d4538ebb936000f3c9ee954a27460dd865")},
		decryptSessionIndex: 0,
		cpBytes:             append([]byte{0, 6}, []byte("foobar")...),
		expected:            []byte{0x00, 0x06, 0x3a, 0x19, 0xc7, 0xd8, 0x4c, 0xb7}})
}

func (s *paramcryptSuite) TestEncryptCommandParameterExtra(c *C) {
	s.testEncryptCommandParameter(c, &testEncryptCommandParameterData{
		sessions: []SessionContext{
			new(mockSessionContext),
			&mockSessionContext{
<<<<<<< HEAD
				data: &SessionContextData{
					HashAlg:    HashAlgorithmSHA256,
					SessionKey: internal_testutil.DecodeHexString(c, "b5bb9d8014a0f9b1d61e21e796d78dccdf1352f23cd32812f4850b878ae4944c"),
					NonceTPM:   internal_testutil.DecodeHexString(c, "53c234e5e8472b6ac51c1ae1cab3fe06fad053beb8ebfd8977b010655bfdd3c3"),
					Symmetric: &SymDef{
						Algorithm: SymAlgorithmAES,
						KeyBits:   MakeSymKeyBitsUnion[uint16](256),
						Mode:      MakeSymModeUnion(SymModeCFB)}}}},
=======
				data: SessionContextData{
					Params: SessionContextParams{
						HashAlg:    HashAlgorithmSHA256,
						SessionKey: internal_testutil.DecodeHexString(c, "b5bb9d8014a0f9b1d61e21e796d78dccdf1352f23cd32812f4850b878ae4944c"),
						Symmetric: SymDef{
							Algorithm: SymAlgorithmAES,
							KeyBits:   &SymKeyBitsU{Sym: 256},
							Mode:      &SymModeU{Sym: SymModeCFB}}},
					State: SessionContextState{NonceTPM: internal_testutil.DecodeHexString(c, "53c234e5e8472b6ac51c1ae1cab3fe06fad053beb8ebfd8977b010655bfdd3c3")}}}},
>>>>>>> 18c7063e
		resources:           []ResourceContext{new(mockResourceContext)},
		callerNonces:        []Nonce{nil, internal_testutil.DecodeHexString(c, "4355a46b19d348dc2f57c046f8ef63d4538ebb936000f3c9ee954a27460dd865")},
		decryptSessionIndex: 1,
		cpBytes:             append([]byte{0, 3}, []byte("foobar")...),
		expected:            []byte{0x00, 0x03, 0x10, 0x1d, 0x80, 'b', 'a', 'r'}})
}

func (s *paramcryptSuite) TestEncryptCommandParameterExtraNoAuth(c *C) {
	s.testEncryptCommandParameter(c, &testEncryptCommandParameterData{
		sessions: []SessionContext{
			new(mockSessionContext),
			&mockSessionContext{
<<<<<<< HEAD
				data: &SessionContextData{
					HashAlg:    HashAlgorithmSHA256,
					SessionKey: internal_testutil.DecodeHexString(c, "b5bb9d8014a0f9b1d61e21e796d78dccdf1352f23cd32812f4850b878ae4944c"),
					NonceTPM:   internal_testutil.DecodeHexString(c, "53c234e5e8472b6ac51c1ae1cab3fe06fad053beb8ebfd8977b010655bfdd3c3"),
					Symmetric: &SymDef{
						Algorithm: SymAlgorithmAES,
						KeyBits:   MakeSymKeyBitsUnion[uint16](256),
						Mode:      MakeSymModeUnion(SymModeCFB)}}}},
=======
				data: SessionContextData{
					Params: SessionContextParams{
						HashAlg:    HashAlgorithmSHA256,
						SessionKey: internal_testutil.DecodeHexString(c, "b5bb9d8014a0f9b1d61e21e796d78dccdf1352f23cd32812f4850b878ae4944c"),
						Symmetric: SymDef{
							Algorithm: SymAlgorithmAES,
							KeyBits:   &SymKeyBitsU{Sym: 256},
							Mode:      &SymModeU{Sym: SymModeCFB}}},
					State: SessionContextState{NonceTPM: internal_testutil.DecodeHexString(c, "53c234e5e8472b6ac51c1ae1cab3fe06fad053beb8ebfd8977b010655bfdd3c3")}}}},
>>>>>>> 18c7063e
		callerNonces:        []Nonce{nil, internal_testutil.DecodeHexString(c, "4355a46b19d348dc2f57c046f8ef63d4538ebb936000f3c9ee954a27460dd865")},
		decryptSessionIndex: 1,
		cpBytes:             append([]byte{0, 6}, []byte("foobar")...),
		expected:            []byte{0x00, 0x06, 0x10, 0x1d, 0x80, 0xa7, 0x7e, 0x09}})
}

type testDecryptResponseParameterData struct {
	sessions            []SessionContext
	resources           []ResourceContext
	callerNonces        []Nonce
	encryptSessionIndex int

	rpBytes  []byte
	expected []byte
}

func (s *paramcryptSuite) testDecryptResponseParameter(c *C, data *testDecryptResponseParameterData) {
	var sessions []*SessionParam
	for i, s := range data.sessions {
		var r ResourceContext
		if i < len(data.resources) {
			r = data.resources[i]
		}
		var nonceCaller Nonce
		if i < len(data.callerNonces) {
			nonceCaller = data.callerNonces[i]
		}
		sessions = append(sessions, newMockSessionParam(s, r, s.Handle() == HandlePW, false, nonceCaller, nil, nil))
	}

	rpBytes := make([]byte, len(data.rpBytes))
	copy(rpBytes, data.rpBytes)

	//if len(rpBytes) != len(data.expected) {
	//	rpBytes = make([]byte, len(data.expected))
	//	copy(rpBytes, data.expected)
	//
	//	if data.encryptSessionIndex >= 0 {
	//		sessionData := data.sessions[data.encryptSessionIndex].(SessionContextInternal).Data()
	//		param := sessions[data.encryptSessionIndex]
	//
	//		n := int(binary.BigEndian.Uint16(rpBytes))
	//
	//		switch sessionData.Symmetric.Algorithm {
	//		case SymAlgorithmAES:
	//			k := crypto.KDFa(sessionData.HashAlg.GetHash(), param.ComputeSessionValue(), []byte(CFBKey), sessionData.NonceTPM, sessionData.NonceCaller, int(sessionData.Symmetric.KeyBits.Sym)+(aes.BlockSize*8))
	//			offset := (sessionData.Symmetric.KeyBits.Sym + 7) / 8
	//			symKey := k[0:offset]
	//			iv := k[offset:]
	//			c.Check(crypto.SymmetricEncrypt(sessionData.Symmetric.Algorithm, symKey, iv, rpBytes[2:n+2]), IsNil)
	//		case SymAlgorithmXOR:
	//			crypto.XORObfuscation(sessionData.HashAlg.GetHash(), param.ComputeSessionValue(), sessionData.NonceTPM, sessionData.NonceCaller, rpBytes[2:n+2])
	//		}
	//	}
	//
	//	c.Logf("%x", rpBytes)
	//}

	params := newMockSessionParams(0, sessions, data.encryptSessionIndex, -1)

	c.Check(params.DecryptResponseParameter(rpBytes), IsNil)
	c.Check(rpBytes, DeepEquals, data.expected)
}

func (s *paramcryptSuite) TestDecryptResponseParameterNone(c *C) {
	s.testDecryptResponseParameter(c, &testDecryptResponseParameterData{
		sessions:            []SessionContext{new(mockSessionContext)},
		resources:           []ResourceContext{new(mockResourceContext)},
		encryptSessionIndex: -1,
		rpBytes:             append([]byte{0, 3}, []byte("barfoo")...),
		expected:            append([]byte{0, 3}, []byte("barfoo")...)})
}

func (s *paramcryptSuite) TestDecryptResponseParameterAES(c *C) {
	s.testDecryptResponseParameter(c, &testDecryptResponseParameterData{
		sessions: []SessionContext{
			&mockSessionContext{
<<<<<<< HEAD
				data: &SessionContextData{
					HashAlg:    HashAlgorithmSHA256,
					SessionKey: internal_testutil.DecodeHexString(c, "b5bb9d8014a0f9b1d61e21e796d78dccdf1352f23cd32812f4850b878ae4944c"),
					NonceTPM:   internal_testutil.DecodeHexString(c, "53c234e5e8472b6ac51c1ae1cab3fe06fad053beb8ebfd8977b010655bfdd3c3"),
					Symmetric: &SymDef{
						Algorithm: SymAlgorithmAES,
						KeyBits:   MakeSymKeyBitsUnion[uint16](256),
						Mode:      MakeSymModeUnion(SymModeCFB)}}}},
=======
				data: SessionContextData{
					Params: SessionContextParams{
						HashAlg:    HashAlgorithmSHA256,
						SessionKey: internal_testutil.DecodeHexString(c, "b5bb9d8014a0f9b1d61e21e796d78dccdf1352f23cd32812f4850b878ae4944c"),
						Symmetric: SymDef{
							Algorithm: SymAlgorithmAES,
							KeyBits:   &SymKeyBitsU{Sym: 256},
							Mode:      &SymModeU{Sym: SymModeCFB}}},
					State: SessionContextState{NonceTPM: internal_testutil.DecodeHexString(c, "53c234e5e8472b6ac51c1ae1cab3fe06fad053beb8ebfd8977b010655bfdd3c3")}}}},
>>>>>>> 18c7063e
		resources:           []ResourceContext{&mockResourceContext{authValue: []byte("1234")}},
		callerNonces:        []Nonce{internal_testutil.DecodeHexString(c, "4355a46b19d348dc2f57c046f8ef63d4538ebb936000f3c9ee954a27460dd865")},
		encryptSessionIndex: 0,
		rpBytes:             []byte{0x00, 0x03, 0xf6, 0x86, 0x65, 'f', 'o', 'o'},
		expected:            append([]byte{0, 3}, []byte("barfoo")...)})
}

func (s *paramcryptSuite) TestDecryptResponseParameterXOR(c *C) {
	s.testDecryptResponseParameter(c, &testDecryptResponseParameterData{
		sessions: []SessionContext{
			&mockSessionContext{
<<<<<<< HEAD
				data: &SessionContextData{
					HashAlg:    HashAlgorithmSHA256,
					SessionKey: internal_testutil.DecodeHexString(c, "b5bb9d8014a0f9b1d61e21e796d78dccdf1352f23cd32812f4850b878ae4944c"),
					NonceTPM:   internal_testutil.DecodeHexString(c, "53c234e5e8472b6ac51c1ae1cab3fe06fad053beb8ebfd8977b010655bfdd3c3"),
					Symmetric: &SymDef{
						Algorithm: SymAlgorithmXOR,
						KeyBits:   MakeSymKeyBitsUnion(HashAlgorithmSHA256)}}}},
=======
				data: SessionContextData{
					Params: SessionContextParams{
						HashAlg:    HashAlgorithmSHA256,
						SessionKey: internal_testutil.DecodeHexString(c, "b5bb9d8014a0f9b1d61e21e796d78dccdf1352f23cd32812f4850b878ae4944c"),
						Symmetric: SymDef{
							Algorithm: SymAlgorithmXOR,
							KeyBits:   &SymKeyBitsU{XOR: HashAlgorithmSHA256}}},
					State: SessionContextState{NonceTPM: internal_testutil.DecodeHexString(c, "53c234e5e8472b6ac51c1ae1cab3fe06fad053beb8ebfd8977b010655bfdd3c3")}}}},
>>>>>>> 18c7063e
		resources:           []ResourceContext{new(mockResourceContext)},
		callerNonces:        []Nonce{internal_testutil.DecodeHexString(c, "4355a46b19d348dc2f57c046f8ef63d4538ebb936000f3c9ee954a27460dd865")},
		encryptSessionIndex: 0,
		rpBytes:             []byte{0x00, 0x06, 0xb8, 0x5d, 0xe0, 0xa8, 0x1a, 0x5d},
		expected:            append([]byte{0, 6}, []byte("barfoo")...)})
}

func (s *paramcryptSuite) TestDecryptResponseParameterExtra(c *C) {
	s.testDecryptResponseParameter(c, &testDecryptResponseParameterData{
		sessions: []SessionContext{
			new(mockSessionContext),
			&mockSessionContext{
<<<<<<< HEAD
				data: &SessionContextData{
					HashAlg:    HashAlgorithmSHA256,
					SessionKey: internal_testutil.DecodeHexString(c, "b5bb9d8014a0f9b1d61e21e796d78dccdf1352f23cd32812f4850b878ae4944c"),
					NonceTPM:   internal_testutil.DecodeHexString(c, "53c234e5e8472b6ac51c1ae1cab3fe06fad053beb8ebfd8977b010655bfdd3c3"),
					Symmetric: &SymDef{
						Algorithm: SymAlgorithmAES,
						KeyBits:   MakeSymKeyBitsUnion[uint16](256),
						Mode:      MakeSymModeUnion(SymModeCFB)}}}},
=======
				data: SessionContextData{
					Params: SessionContextParams{
						HashAlg:    HashAlgorithmSHA256,
						SessionKey: internal_testutil.DecodeHexString(c, "b5bb9d8014a0f9b1d61e21e796d78dccdf1352f23cd32812f4850b878ae4944c"),
						Symmetric: SymDef{
							Algorithm: SymAlgorithmAES,
							KeyBits:   &SymKeyBitsU{Sym: 256},
							Mode:      &SymModeU{Sym: SymModeCFB}}},
					State: SessionContextState{NonceTPM: internal_testutil.DecodeHexString(c, "53c234e5e8472b6ac51c1ae1cab3fe06fad053beb8ebfd8977b010655bfdd3c3")}}}},
>>>>>>> 18c7063e
		resources:           []ResourceContext{new(mockResourceContext)},
		callerNonces:        []Nonce{nil, internal_testutil.DecodeHexString(c, "4355a46b19d348dc2f57c046f8ef63d4538ebb936000f3c9ee954a27460dd865")},
		encryptSessionIndex: 1,
		rpBytes:             []byte{0x00, 0x03, 0x85, 0x5e, 0xfb, 'f', 'o', 'o'},
		expected:            append([]byte{0, 3}, []byte("barfoo")...)})
}

func TestParameterEncryptionSingleExtra(t *testing.T) {
	tpm, _, closeTPM := testutil.NewTPMContextT(t, testutil.TPMFeatureOwnerHierarchy)
	defer closeTPM()

	primary := createRSASrkForTesting(t, tpm, testAuth)
	defer flushContext(t, tpm, primary)

	for _, data := range []struct {
		desc      string
		symmetric SymDef
	}{
		{
			desc: "AES",
			symmetric: SymDef{
				Algorithm: SymAlgorithmAES,
				KeyBits:   MakeSymKeyBitsUnion[uint16](128),
				Mode:      MakeSymModeUnion(SymModeCFB)},
		},
		{
			desc: "XOR",
			symmetric: SymDef{
				Algorithm: SymAlgorithmXOR,
				KeyBits:   MakeSymKeyBitsUnion(HashAlgorithmSHA256)},
		},
	} {
		t.Run(data.desc, func(t *testing.T) {
			for _, data2 := range []struct {
				desc  string
				attrs SessionAttributes
			}{
				{
					desc:  "Command",
					attrs: AttrCommandEncrypt,
				},
				{
					desc:  "Response",
					attrs: AttrResponseEncrypt,
				},
				{
					desc:  "CommandAndResponse",
					attrs: AttrCommandEncrypt | AttrResponseEncrypt,
				},
			} {
				t.Run(data2.desc, func(t *testing.T) {
					secret := []byte("sensitive data sensitive data sensitive data sensitive data sensitive data sensitive data sensitive data sensitive data")

					run1 := func(t *testing.T, authSession SessionContext) ResourceContext {
						sessionContext, err := tpm.StartAuthSession(primary, nil, SessionTypeHMAC, &data.symmetric, HashAlgorithmSHA256)
						if err != nil {
							t.Fatalf("StartAuthSession failed: %v", err)
						}
						defer flushContext(t, tpm, sessionContext)

						template := Public{
							Type:    ObjectTypeKeyedHash,
							NameAlg: HashAlgorithmSHA256,
							Attrs:   AttrFixedTPM | AttrFixedParent | AttrUserWithAuth | AttrNoDA,
							Params: MakePublicParamsUnion(
								KeyedHashParams{Scheme: KeyedHashScheme{Scheme: KeyedHashSchemeNull}},
							),
						}
						sensitive := SensitiveCreate{Data: secret, UserAuth: testAuth}

						sessionContext.SetAttrs(AttrContinueSession | data2.attrs)
						outPrivate, outPublic, _, _, _, err := tpm.Create(primary, &sensitive, &template, nil, nil, authSession, sessionContext)
						if err != nil {
							t.Fatalf("Create failed: %v", err)
						}

						objectContext, err := tpm.Load(primary, outPrivate, outPublic, authSession, sessionContext)
						if err != nil {
							t.Fatalf("Load failed: %v", err)
						}
						objectContext.SetAuthValue(testAuth)

						expectedName, err := outPublic.ComputeName()
						if err != nil {
							t.Fatalf("Cannot compute name: %v", err)
						}
						if !bytes.Equal(objectContext.Name(), expectedName) {
							t.Errorf("Unexpected name")
						}

						return objectContext
					}

					run2 := func(t *testing.T, object ResourceContext, authSession SessionContext) {
						sessionContext, err := tpm.StartAuthSession(primary, nil, SessionTypeHMAC, &data.symmetric, HashAlgorithmSHA256)
						if err != nil {
							t.Fatalf("StartAuthSession failed: %v", err)
						}
						defer flushContext(t, tpm, sessionContext)

						attrs := AttrContinueSession | (data2.attrs &^ AttrCommandEncrypt)
						sc := sessionContext.WithAttrs(attrs)
						if attrs&AttrResponseEncrypt == 0 {
							sc = nil
						}
						data, err := tpm.Unseal(object, authSession, sc)
						if err != nil {
							t.Fatalf("Unseal failed: %v", err)
						}

						if !bytes.Equal(data, secret) {
							t.Errorf("Got unexpected data")
						}
					}

					t.Run("UsePasswordAuth", func(t *testing.T) {
						object := run1(t, nil)
						defer flushContext(t, tpm, object)
						run2(t, object, nil)
					})

					t.Run("/UseSessionAuth", func(t *testing.T) {
						sessionContext, err := tpm.StartAuthSession(nil, primary, SessionTypeHMAC, nil, HashAlgorithmSHA256)
						if err != nil {
							t.Fatalf("StartAuthSession failed: %v", err)
						}
						defer flushContext(t, tpm, sessionContext)
						sessionContext.SetAttrs(AttrContinueSession)
						object := run1(t, sessionContext)
						defer flushContext(t, tpm, object)
						run2(t, object, sessionContext)
					})
				})
			}
		})
	}
}

func TestParameterEncryptionSharedWithAuth(t *testing.T) {
	tpm, _, closeTPM := testutil.NewTPMContextT(t, testutil.TPMFeatureOwnerHierarchy)
	defer closeTPM()

	primary := createRSASrkForTesting(t, tpm, testAuth)
	defer flushContext(t, tpm, primary)

	for _, data := range []struct {
		desc      string
		symmetric SymDef
	}{
		{
			desc: "AES",
			symmetric: SymDef{
				Algorithm: SymAlgorithmAES,
				KeyBits:   MakeSymKeyBitsUnion[uint16](128),
				Mode:      MakeSymModeUnion(SymModeCFB)},
		},
		{
			desc: "XOR",
			symmetric: SymDef{
				Algorithm: SymAlgorithmXOR,
				KeyBits:   MakeSymKeyBitsUnion(HashAlgorithmSHA256)},
		},
	} {
		t.Run(data.desc, func(t *testing.T) {
			for _, data2 := range []struct {
				desc  string
				attrs SessionAttributes
			}{
				{
					desc:  "Command",
					attrs: AttrCommandEncrypt,
				},
				{
					desc:  "Response",
					attrs: AttrResponseEncrypt,
				},
				{
					desc:  "CommandAndResponse",
					attrs: AttrCommandEncrypt | AttrResponseEncrypt,
				},
			} {
				t.Run(data2.desc, func(t *testing.T) {
					sessionContext, err := tpm.StartAuthSession(nil, primary, SessionTypeHMAC, &data.symmetric, HashAlgorithmSHA256)
					if err != nil {
						t.Fatalf("StartAuthSession failed: %v", err)
					}
					defer flushContext(t, tpm, sessionContext)
					sessionContext.SetAttrs(AttrContinueSession | data2.attrs)

					secret := []byte("sensitive data sensitive data sensitive data sensitive data sensitive data sensitive data sensitive data sensitive data")

					template := Public{
						Type:    ObjectTypeKeyedHash,
						NameAlg: HashAlgorithmSHA256,
						Attrs:   AttrFixedTPM | AttrFixedParent | AttrUserWithAuth | AttrNoDA,
						Params: MakePublicParamsUnion(
							KeyedHashParams{Scheme: KeyedHashScheme{Scheme: KeyedHashSchemeNull}},
						),
					}
					sensitive := SensitiveCreate{Data: secret, UserAuth: testAuth}

					outPrivate, outPublic, _, _, _, err := tpm.Create(primary, &sensitive, &template, nil, nil, sessionContext)
					if err != nil {
						t.Fatalf("Create failed: %v", err)
					}

					objectContext, err := tpm.Load(primary, outPrivate, outPublic, sessionContext)
					if err != nil {
						t.Fatalf("Load failed: %v", err)
					}
					defer flushContext(t, tpm, objectContext)
					objectContext.SetAuthValue(testAuth)

					expectedName, err := outPublic.ComputeName()
					if err != nil {
						t.Fatalf("Cannot compute name: %v", err)
					}
					if !bytes.Equal(objectContext.Name(), expectedName) {
						t.Errorf("Unexpected name")
					}

					data, err := tpm.Unseal(objectContext, sessionContext.ExcludeAttrs(AttrCommandEncrypt))
					if err != nil {
						t.Fatalf("Unseal failed: %v", err)
					}

					if !bytes.Equal(data, secret) {
						t.Errorf("Got unexpected data")
					}
				})
			}
		})
	}
}

func TestParameterEncryptionMultipleExtra(t *testing.T) {
	tpm, _, closeTPM := testutil.NewTPMContextT(t, testutil.TPMFeatureOwnerHierarchy)
	defer closeTPM()

	primary := createRSASrkForTesting(t, tpm, testAuth)
	defer flushContext(t, tpm, primary)

	for _, data := range []struct {
		desc      string
		symmetric SymDef
	}{
		{
			desc: "AES",
			symmetric: SymDef{
				Algorithm: SymAlgorithmAES,
				KeyBits:   MakeSymKeyBitsUnion[uint16](128),
				Mode:      MakeSymModeUnion(SymModeCFB)},
		},
		{
			desc: "XOR",
			symmetric: SymDef{
				Algorithm: SymAlgorithmXOR,
				KeyBits:   MakeSymKeyBitsUnion(HashAlgorithmSHA256)},
		},
	} {
		t.Run(data.desc, func(t *testing.T) {
			for _, data2 := range []struct {
				desc   string
				attrs1 SessionAttributes
				attrs2 SessionAttributes
			}{
				{
					desc:   "1",
					attrs1: AttrCommandEncrypt,
					attrs2: AttrResponseEncrypt,
				},
				{
					desc:   "2",
					attrs1: AttrResponseEncrypt,
					attrs2: AttrCommandEncrypt,
				},
			} {
				t.Run(data2.desc, func(t *testing.T) {
					secret := []byte("sensitive data sensitive data sensitive data sensitive data sensitive data sensitive data sensitive data sensitive data")

					run1 := func(t *testing.T, authSession SessionContext) ResourceContext {
						sessionContext1, err := tpm.StartAuthSession(primary, nil, SessionTypeHMAC, &data.symmetric, HashAlgorithmSHA256)
						if err != nil {
							t.Fatalf("StartAuthSession failed: %v", err)
						}
						defer flushContext(t, tpm, sessionContext1)

						sessionContext2, err := tpm.StartAuthSession(primary, nil, SessionTypeHMAC, &data.symmetric, HashAlgorithmSHA256)
						if err != nil {
							t.Fatalf("StartAuthSession failed: %v", err)
						}
						defer flushContext(t, tpm, sessionContext2)

						template := Public{
							Type:    ObjectTypeKeyedHash,
							NameAlg: HashAlgorithmSHA256,
							Attrs:   AttrFixedTPM | AttrFixedParent | AttrUserWithAuth | AttrNoDA,
							Params: MakePublicParamsUnion(
								KeyedHashParams{Scheme: KeyedHashScheme{Scheme: KeyedHashSchemeNull}},
							),
						}
						sensitive := SensitiveCreate{Data: secret, UserAuth: testAuth}

						sessionContext1.SetAttrs(AttrContinueSession | data2.attrs1)
						sessionContext2.SetAttrs(AttrContinueSession | data2.attrs2)
						outPrivate, outPublic, _, _, _, err := tpm.Create(primary, &sensitive, &template, nil, nil, authSession, sessionContext1, sessionContext2)
						if err != nil {
							t.Fatalf("Create failed: %v", err)
						}

						objectContext, err := tpm.Load(primary, outPrivate, outPublic, authSession, sessionContext1, sessionContext2)
						if err != nil {
							t.Fatalf("Load failed: %v", err)
						}
						objectContext.SetAuthValue(testAuth)

						expectedName, err := outPublic.ComputeName()
						if err != nil {
							t.Fatalf("Cannot compute name: %v", err)
						}
						if !bytes.Equal(objectContext.Name(), expectedName) {
							t.Errorf("Unexpected name")
						}

						return objectContext
					}

					run2 := func(t *testing.T, object ResourceContext, authSession SessionContext) {
						sessionContext, err := tpm.StartAuthSession(primary, nil, SessionTypeHMAC, &data.symmetric, HashAlgorithmSHA256)
						if err != nil {
							t.Fatalf("StartAuthSession failed: %v", err)
						}
						defer flushContext(t, tpm, sessionContext)

						attrs := AttrContinueSession | data2.attrs1
						sc := sessionContext.WithAttrs(attrs)
						if attrs&AttrResponseEncrypt == 0 {
							sc = nil
						}
						data, err := tpm.Unseal(object, authSession, sc)
						if err != nil {
							t.Fatalf("Unseal failed: %v", err)
						}

						if !bytes.Equal(data, secret) {
							t.Errorf("Got unexpected data")
						}
					}

					t.Run("UsePasswordAuth", func(t *testing.T) {
						object := run1(t, nil)
						defer flushContext(t, tpm, object)
						run2(t, object, nil)
					})

					t.Run("/UseSessionAuth", func(t *testing.T) {
						sessionContext, err := tpm.StartAuthSession(nil, primary, SessionTypeHMAC, nil, HashAlgorithmSHA256)
						if err != nil {
							t.Fatalf("StartAuthSession failed: %v", err)
						}
						defer flushContext(t, tpm, sessionContext)
						sessionContext.SetAttrs(AttrContinueSession)
						object := run1(t, sessionContext)
						defer flushContext(t, tpm, object)
						run2(t, object, sessionContext)
					})
				})
			}
		})
	}
}<|MERGE_RESOLUTION|>--- conflicted
+++ resolved
@@ -226,26 +226,15 @@
 	s.testEncryptCommandParameter(c, &testEncryptCommandParameterData{
 		sessions: []SessionContext{
 			&mockSessionContext{
-<<<<<<< HEAD
-				data: &SessionContextData{
-					HashAlg:    HashAlgorithmSHA256,
-					SessionKey: internal_testutil.DecodeHexString(c, "b5bb9d8014a0f9b1d61e21e796d78dccdf1352f23cd32812f4850b878ae4944c"),
-					NonceTPM:   internal_testutil.DecodeHexString(c, "53c234e5e8472b6ac51c1ae1cab3fe06fad053beb8ebfd8977b010655bfdd3c3"),
-					Symmetric: &SymDef{
-						Algorithm: SymAlgorithmAES,
-						KeyBits:   MakeSymKeyBitsUnion[uint16](256),
-						Mode:      MakeSymModeUnion(SymModeCFB)}}}},
-=======
 				data: SessionContextData{
 					Params: SessionContextParams{
 						HashAlg:    HashAlgorithmSHA256,
 						SessionKey: internal_testutil.DecodeHexString(c, "b5bb9d8014a0f9b1d61e21e796d78dccdf1352f23cd32812f4850b878ae4944c"),
 						Symmetric: SymDef{
 							Algorithm: SymAlgorithmAES,
-							KeyBits:   &SymKeyBitsU{Sym: 256},
-							Mode:      &SymModeU{Sym: SymModeCFB}}},
+							KeyBits:   MakeSymKeyBitsUnion[uint16](256),
+							Mode:      MakeSymModeUnion(SymModeCFB)}},
 					State: SessionContextState{NonceTPM: internal_testutil.DecodeHexString(c, "53c234e5e8472b6ac51c1ae1cab3fe06fad053beb8ebfd8977b010655bfdd3c3")}}}},
->>>>>>> 18c7063e
 		resources:           []ResourceContext{&mockResourceContext{authValue: []byte("1234")}},
 		callerNonces:        []Nonce{internal_testutil.DecodeHexString(c, "4355a46b19d348dc2f57c046f8ef63d4538ebb936000f3c9ee954a27460dd865")},
 		decryptSessionIndex: 0,
@@ -257,24 +246,14 @@
 	s.testEncryptCommandParameter(c, &testEncryptCommandParameterData{
 		sessions: []SessionContext{
 			&mockSessionContext{
-<<<<<<< HEAD
-				data: &SessionContextData{
-					HashAlg:    HashAlgorithmSHA256,
-					SessionKey: internal_testutil.DecodeHexString(c, "b5bb9d8014a0f9b1d61e21e796d78dccdf1352f23cd32812f4850b878ae4944c"),
-					NonceTPM:   internal_testutil.DecodeHexString(c, "53c234e5e8472b6ac51c1ae1cab3fe06fad053beb8ebfd8977b010655bfdd3c3"),
-					Symmetric: &SymDef{
-						Algorithm: SymAlgorithmXOR,
-						KeyBits:   MakeSymKeyBitsUnion(HashAlgorithmSHA256)}}}},
-=======
 				data: SessionContextData{
 					Params: SessionContextParams{
 						HashAlg:    HashAlgorithmSHA256,
 						SessionKey: internal_testutil.DecodeHexString(c, "b5bb9d8014a0f9b1d61e21e796d78dccdf1352f23cd32812f4850b878ae4944c"),
 						Symmetric: SymDef{
 							Algorithm: SymAlgorithmXOR,
-							KeyBits:   &SymKeyBitsU{XOR: HashAlgorithmSHA256}}},
+							KeyBits:   MakeSymKeyBitsUnion(HashAlgorithmSHA256)}},
 					State: SessionContextState{NonceTPM: internal_testutil.DecodeHexString(c, "53c234e5e8472b6ac51c1ae1cab3fe06fad053beb8ebfd8977b010655bfdd3c3")}}}},
->>>>>>> 18c7063e
 		resources:           []ResourceContext{new(mockResourceContext)},
 		callerNonces:        []Nonce{internal_testutil.DecodeHexString(c, "4355a46b19d348dc2f57c046f8ef63d4538ebb936000f3c9ee954a27460dd865")},
 		decryptSessionIndex: 0,
@@ -287,26 +266,15 @@
 		sessions: []SessionContext{
 			new(mockSessionContext),
 			&mockSessionContext{
-<<<<<<< HEAD
-				data: &SessionContextData{
-					HashAlg:    HashAlgorithmSHA256,
-					SessionKey: internal_testutil.DecodeHexString(c, "b5bb9d8014a0f9b1d61e21e796d78dccdf1352f23cd32812f4850b878ae4944c"),
-					NonceTPM:   internal_testutil.DecodeHexString(c, "53c234e5e8472b6ac51c1ae1cab3fe06fad053beb8ebfd8977b010655bfdd3c3"),
-					Symmetric: &SymDef{
-						Algorithm: SymAlgorithmAES,
-						KeyBits:   MakeSymKeyBitsUnion[uint16](256),
-						Mode:      MakeSymModeUnion(SymModeCFB)}}}},
-=======
 				data: SessionContextData{
 					Params: SessionContextParams{
 						HashAlg:    HashAlgorithmSHA256,
 						SessionKey: internal_testutil.DecodeHexString(c, "b5bb9d8014a0f9b1d61e21e796d78dccdf1352f23cd32812f4850b878ae4944c"),
 						Symmetric: SymDef{
 							Algorithm: SymAlgorithmAES,
-							KeyBits:   &SymKeyBitsU{Sym: 256},
-							Mode:      &SymModeU{Sym: SymModeCFB}}},
+							KeyBits:   MakeSymKeyBitsUnion[uint16](256),
+							Mode:      MakeSymModeUnion(SymModeCFB)}},
 					State: SessionContextState{NonceTPM: internal_testutil.DecodeHexString(c, "53c234e5e8472b6ac51c1ae1cab3fe06fad053beb8ebfd8977b010655bfdd3c3")}}}},
->>>>>>> 18c7063e
 		resources:           []ResourceContext{new(mockResourceContext)},
 		callerNonces:        []Nonce{nil, internal_testutil.DecodeHexString(c, "4355a46b19d348dc2f57c046f8ef63d4538ebb936000f3c9ee954a27460dd865")},
 		decryptSessionIndex: 1,
@@ -319,26 +287,15 @@
 		sessions: []SessionContext{
 			new(mockSessionContext),
 			&mockSessionContext{
-<<<<<<< HEAD
-				data: &SessionContextData{
-					HashAlg:    HashAlgorithmSHA256,
-					SessionKey: internal_testutil.DecodeHexString(c, "b5bb9d8014a0f9b1d61e21e796d78dccdf1352f23cd32812f4850b878ae4944c"),
-					NonceTPM:   internal_testutil.DecodeHexString(c, "53c234e5e8472b6ac51c1ae1cab3fe06fad053beb8ebfd8977b010655bfdd3c3"),
-					Symmetric: &SymDef{
-						Algorithm: SymAlgorithmAES,
-						KeyBits:   MakeSymKeyBitsUnion[uint16](256),
-						Mode:      MakeSymModeUnion(SymModeCFB)}}}},
-=======
 				data: SessionContextData{
 					Params: SessionContextParams{
 						HashAlg:    HashAlgorithmSHA256,
 						SessionKey: internal_testutil.DecodeHexString(c, "b5bb9d8014a0f9b1d61e21e796d78dccdf1352f23cd32812f4850b878ae4944c"),
 						Symmetric: SymDef{
 							Algorithm: SymAlgorithmAES,
-							KeyBits:   &SymKeyBitsU{Sym: 256},
-							Mode:      &SymModeU{Sym: SymModeCFB}}},
+							KeyBits:   MakeSymKeyBitsUnion[uint16](256),
+							Mode:      MakeSymModeUnion(SymModeCFB)}},
 					State: SessionContextState{NonceTPM: internal_testutil.DecodeHexString(c, "53c234e5e8472b6ac51c1ae1cab3fe06fad053beb8ebfd8977b010655bfdd3c3")}}}},
->>>>>>> 18c7063e
 		callerNonces:        []Nonce{nil, internal_testutil.DecodeHexString(c, "4355a46b19d348dc2f57c046f8ef63d4538ebb936000f3c9ee954a27460dd865")},
 		decryptSessionIndex: 1,
 		cpBytes:             append([]byte{0, 6}, []byte("foobar")...),
@@ -416,26 +373,15 @@
 	s.testDecryptResponseParameter(c, &testDecryptResponseParameterData{
 		sessions: []SessionContext{
 			&mockSessionContext{
-<<<<<<< HEAD
-				data: &SessionContextData{
-					HashAlg:    HashAlgorithmSHA256,
-					SessionKey: internal_testutil.DecodeHexString(c, "b5bb9d8014a0f9b1d61e21e796d78dccdf1352f23cd32812f4850b878ae4944c"),
-					NonceTPM:   internal_testutil.DecodeHexString(c, "53c234e5e8472b6ac51c1ae1cab3fe06fad053beb8ebfd8977b010655bfdd3c3"),
-					Symmetric: &SymDef{
-						Algorithm: SymAlgorithmAES,
-						KeyBits:   MakeSymKeyBitsUnion[uint16](256),
-						Mode:      MakeSymModeUnion(SymModeCFB)}}}},
-=======
 				data: SessionContextData{
 					Params: SessionContextParams{
 						HashAlg:    HashAlgorithmSHA256,
 						SessionKey: internal_testutil.DecodeHexString(c, "b5bb9d8014a0f9b1d61e21e796d78dccdf1352f23cd32812f4850b878ae4944c"),
 						Symmetric: SymDef{
 							Algorithm: SymAlgorithmAES,
-							KeyBits:   &SymKeyBitsU{Sym: 256},
-							Mode:      &SymModeU{Sym: SymModeCFB}}},
+							KeyBits:   MakeSymKeyBitsUnion[uint16](256),
+							Mode:      MakeSymModeUnion(SymModeCFB)}},
 					State: SessionContextState{NonceTPM: internal_testutil.DecodeHexString(c, "53c234e5e8472b6ac51c1ae1cab3fe06fad053beb8ebfd8977b010655bfdd3c3")}}}},
->>>>>>> 18c7063e
 		resources:           []ResourceContext{&mockResourceContext{authValue: []byte("1234")}},
 		callerNonces:        []Nonce{internal_testutil.DecodeHexString(c, "4355a46b19d348dc2f57c046f8ef63d4538ebb936000f3c9ee954a27460dd865")},
 		encryptSessionIndex: 0,
@@ -447,24 +393,14 @@
 	s.testDecryptResponseParameter(c, &testDecryptResponseParameterData{
 		sessions: []SessionContext{
 			&mockSessionContext{
-<<<<<<< HEAD
-				data: &SessionContextData{
-					HashAlg:    HashAlgorithmSHA256,
-					SessionKey: internal_testutil.DecodeHexString(c, "b5bb9d8014a0f9b1d61e21e796d78dccdf1352f23cd32812f4850b878ae4944c"),
-					NonceTPM:   internal_testutil.DecodeHexString(c, "53c234e5e8472b6ac51c1ae1cab3fe06fad053beb8ebfd8977b010655bfdd3c3"),
-					Symmetric: &SymDef{
-						Algorithm: SymAlgorithmXOR,
-						KeyBits:   MakeSymKeyBitsUnion(HashAlgorithmSHA256)}}}},
-=======
 				data: SessionContextData{
 					Params: SessionContextParams{
 						HashAlg:    HashAlgorithmSHA256,
 						SessionKey: internal_testutil.DecodeHexString(c, "b5bb9d8014a0f9b1d61e21e796d78dccdf1352f23cd32812f4850b878ae4944c"),
 						Symmetric: SymDef{
 							Algorithm: SymAlgorithmXOR,
-							KeyBits:   &SymKeyBitsU{XOR: HashAlgorithmSHA256}}},
+							KeyBits:   MakeSymKeyBitsUnion(HashAlgorithmSHA256)}},
 					State: SessionContextState{NonceTPM: internal_testutil.DecodeHexString(c, "53c234e5e8472b6ac51c1ae1cab3fe06fad053beb8ebfd8977b010655bfdd3c3")}}}},
->>>>>>> 18c7063e
 		resources:           []ResourceContext{new(mockResourceContext)},
 		callerNonces:        []Nonce{internal_testutil.DecodeHexString(c, "4355a46b19d348dc2f57c046f8ef63d4538ebb936000f3c9ee954a27460dd865")},
 		encryptSessionIndex: 0,
@@ -477,26 +413,15 @@
 		sessions: []SessionContext{
 			new(mockSessionContext),
 			&mockSessionContext{
-<<<<<<< HEAD
-				data: &SessionContextData{
-					HashAlg:    HashAlgorithmSHA256,
-					SessionKey: internal_testutil.DecodeHexString(c, "b5bb9d8014a0f9b1d61e21e796d78dccdf1352f23cd32812f4850b878ae4944c"),
-					NonceTPM:   internal_testutil.DecodeHexString(c, "53c234e5e8472b6ac51c1ae1cab3fe06fad053beb8ebfd8977b010655bfdd3c3"),
-					Symmetric: &SymDef{
-						Algorithm: SymAlgorithmAES,
-						KeyBits:   MakeSymKeyBitsUnion[uint16](256),
-						Mode:      MakeSymModeUnion(SymModeCFB)}}}},
-=======
 				data: SessionContextData{
 					Params: SessionContextParams{
 						HashAlg:    HashAlgorithmSHA256,
 						SessionKey: internal_testutil.DecodeHexString(c, "b5bb9d8014a0f9b1d61e21e796d78dccdf1352f23cd32812f4850b878ae4944c"),
 						Symmetric: SymDef{
 							Algorithm: SymAlgorithmAES,
-							KeyBits:   &SymKeyBitsU{Sym: 256},
-							Mode:      &SymModeU{Sym: SymModeCFB}}},
+							KeyBits:   MakeSymKeyBitsUnion[uint16](256),
+							Mode:      MakeSymModeUnion(SymModeCFB)}},
 					State: SessionContextState{NonceTPM: internal_testutil.DecodeHexString(c, "53c234e5e8472b6ac51c1ae1cab3fe06fad053beb8ebfd8977b010655bfdd3c3")}}}},
->>>>>>> 18c7063e
 		resources:           []ResourceContext{new(mockResourceContext)},
 		callerNonces:        []Nonce{nil, internal_testutil.DecodeHexString(c, "4355a46b19d348dc2f57c046f8ef63d4538ebb936000f3c9ee954a27460dd865")},
 		encryptSessionIndex: 1,
