--- conflicted
+++ resolved
@@ -32,11 +32,7 @@
 }
 
 func (c *NvIndexContextImpl) Public() *NVPublic {
-<<<<<<< HEAD
-	return c.Data.NV().Data
-=======
-	return c.Data.NV
->>>>>>> 57a0ce42
+	return c.Data.NV()
 }
 
 func (c *ResponseContext) Dispatcher() commandDispatcher {
