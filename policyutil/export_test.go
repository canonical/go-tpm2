--- conflicted
+++ resolved
@@ -185,18 +185,16 @@
 	}
 }
 
-<<<<<<< HEAD
+func NewMockPolicyRawORElement(pHashList tpm2.DigestList) *policyElement {
+	return &policyElement{
+		Type: commandRawPolicyOR,
+		Details: makePolicyElementDetails(
+			policyRawORElement{HashList: pHashList},
+		),
+	}
+}
+
 func NewMockPolicy(digests tpm2.TaggedHashList, authorizations []PolicyAuthorization, elements ...*policyElement) *Policy {
-=======
-func NewMockPolicyRawORElement(pHashList tpm2.DigestList) *policyElement {
-	return &policyElement{
-		Type: commandRawPolicyOR,
-		Details: &policyElementDetails{
-			RawOR: &policyRawORElement{HashList: pHashList}}}
-}
-
-func NewMockPolicy(digests taggedHashList, authorizations []PolicyAuthorization, elements ...*policyElement) *Policy {
->>>>>>> 2d359e3a
 	return &Policy{
 		policy: policy{
 			PolicyDigests:        digests,
