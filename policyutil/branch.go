--- conflicted
+++ resolved
@@ -861,25 +861,8 @@
 
 	if len(policies) > 0 {
 		for i, policy := range policies {
-<<<<<<< HEAD
-			for _, digest := range policy.policy.PolicyDigests {
-				if digest.HashAlg != w.session().HashAlg() {
-					continue
-				}
-
-				branch := &policyBranch{
-					Name:   policyBranchName(fmt.Sprintf("%x", digest.Digest())),
-					Policy: policy.policy.Policy,
-				}
-				if err := w.walkBranch(beginBranchFn, i, branch, remaining); err != nil {
-					return nil, nil, fmt.Errorf("cannot walk policy: %w", err)
-				}
-
-				break
-=======
 			if err := w.walkBranch(beginBranchFn, i, &policy.policyBranch, remaining); err != nil {
 				return nil, nil, fmt.Errorf("cannot walk policy: %w", err)
->>>>>>> 46273f06
 			}
 		}
 	} else {
