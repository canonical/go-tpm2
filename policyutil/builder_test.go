// Copyright 2023 Canonical Ltd.
// Licensed under the LGPLv3 with static-linking exception.
// See LICENCE file for details.

package policyutil_test

import (
	"crypto"
	"crypto/ecdsa"
	_ "crypto/sha1"
	_ "crypto/sha256"
	"crypto/x509"
	"encoding/pem"
	"io"

	. "gopkg.in/check.v1"

	"github.com/canonical/go-tpm2"
	internal_testutil "github.com/canonical/go-tpm2/internal/testutil"
	"github.com/canonical/go-tpm2/mu"
	"github.com/canonical/go-tpm2/objectutil"
	. "github.com/canonical/go-tpm2/policyutil"
	"github.com/canonical/go-tpm2/testutil"
)

type builderSuite struct{}

var _ = Suite(&builderSuite{})

type testBuildPolicyNVData struct {
	nvPub          *tpm2.NVPublic
	operandB       tpm2.Operand
	offset         uint16
	operation      tpm2.ArithmeticOp
	expectedDigest tpm2.Digest
}

func (s *builderSuite) testPolicyNV(c *C, data *testBuildPolicyNVData) {
	builder := NewPolicyBuilder()
	c.Check(builder.RootBranch().PolicyNV(data.nvPub, data.operandB, data.offset, data.operation), IsNil)

	expectedPolicy := NewMockPolicy(
		TaggedHashList{{HashAlg: tpm2.HashAlgorithmSHA256, Digest: data.expectedDigest}}, nil,
		NewMockPolicyNVElement(data.nvPub, data.operandB, data.offset, data.operation))

	digest, policy, err := builder.Build(tpm2.HashAlgorithmSHA256)
	c.Check(err, IsNil)
	c.Check(digest, DeepEquals, data.expectedDigest)
	c.Check(policy, testutil.TPMValueDeepEquals, expectedPolicy)
}

func (s *builderSuite) TestPolicyNV(c *C) {
	s.testPolicyNV(c, &testBuildPolicyNVData{
		nvPub: &tpm2.NVPublic{
			Index:   0x0181f000,
			NameAlg: tpm2.HashAlgorithmSHA256,
			Attrs:   tpm2.NVTypeOrdinary.WithAttrs(tpm2.AttrNVAuthRead | tpm2.AttrNVAuthWrite | tpm2.AttrNVWritten),
			Size:    8},
		operandB:       []byte{0x00, 0x00, 0x00, 0x00, 0x00, 0x00, 0x00, 0x10},
		offset:         0,
		operation:      tpm2.OpUnsignedLT,
		expectedDigest: internal_testutil.DecodeHexString(c, "aca835ee02ef5c2060c5b833ccee0ae9117321b162b10a9dd69b0cbc5b4b90d1")})
}

func (s *builderSuite) TestPolicyNVDifferentName(c *C) {
	s.testPolicyNV(c, &testBuildPolicyNVData{
		nvPub: &tpm2.NVPublic{
			Index:   0x0181f000,
			NameAlg: tpm2.HashAlgorithmSHA1,
			Attrs:   tpm2.NVTypeOrdinary.WithAttrs(tpm2.AttrNVAuthRead | tpm2.AttrNVAuthWrite | tpm2.AttrNVWritten),
			Size:    8},
		operandB:       []byte{0x00, 0x00, 0x00, 0x00, 0x00, 0x00, 0x00, 0x10},
		offset:         0,
		operation:      tpm2.OpUnsignedLT,
		expectedDigest: internal_testutil.DecodeHexString(c, "5f38b62e654501aee4cc0c26c999cd16333c8695701eaff1f0f85b658f662f6d")})
}

func (s *builderSuite) TestPolicyNVDifferentOperand(c *C) {
	s.testPolicyNV(c, &testBuildPolicyNVData{
		nvPub: &tpm2.NVPublic{
			Index:   0x0181f000,
			NameAlg: tpm2.HashAlgorithmSHA256,
			Attrs:   tpm2.NVTypeOrdinary.WithAttrs(tpm2.AttrNVAuthRead | tpm2.AttrNVAuthWrite | tpm2.AttrNVWritten),
			Size:    8},
		operandB:       []byte{0x00, 0x00, 0x00, 0xff},
		offset:         0,
		operation:      tpm2.OpUnsignedLT,
		expectedDigest: internal_testutil.DecodeHexString(c, "e9cd39141ce8ce274dc491a10426b05bfe4e493b8ca583bd01d10aba60f8af02")})
}

func (s *builderSuite) TestPolicyNVDifferentOffset(c *C) {
	s.testPolicyNV(c, &testBuildPolicyNVData{
		nvPub: &tpm2.NVPublic{
			Index:   0x0181f000,
			NameAlg: tpm2.HashAlgorithmSHA256,
			Attrs:   tpm2.NVTypeOrdinary.WithAttrs(tpm2.AttrNVAuthRead | tpm2.AttrNVAuthWrite | tpm2.AttrNVWritten),
			Size:    8},
		operandB:       []byte{0x00, 0x10},
		offset:         6,
		operation:      tpm2.OpUnsignedLT,
		expectedDigest: internal_testutil.DecodeHexString(c, "718deb133fdb34530a37cfcc0c26f9552c5703bf56520e129aa73f5cd8621343")})
}

func (s *builderSuite) TestPolicyNVDifferentOperation(c *C) {
	s.testPolicyNV(c, &testBuildPolicyNVData{
		nvPub: &tpm2.NVPublic{
			Index:   0x0181f000,
			NameAlg: tpm2.HashAlgorithmSHA256,
			Attrs:   tpm2.NVTypeOrdinary.WithAttrs(tpm2.AttrNVAuthRead | tpm2.AttrNVAuthWrite | tpm2.AttrNVWritten),
			Size:    8},
		operandB:       []byte{0x00, 0x00, 0x00, 0x00, 0x00, 0x00, 0x00, 0x10},
		offset:         0,
		operation:      tpm2.OpUnsignedGE,
		expectedDigest: internal_testutil.DecodeHexString(c, "f50564e250f80476c988180e87202c01fd52129abfea4f26eae04ac99641f735")})
}

type testBuildPolicySecretData struct {
	authObjectName tpm2.Name
	policyRef      tpm2.Nonce
	expectedDigest tpm2.Digest
}

func (s *builderSuite) testPolicySecret(c *C, data *testBuildPolicySecretData) {
	builder := NewPolicyBuilder()
	c.Check(builder.RootBranch().PolicySecret(data.authObjectName, data.policyRef), IsNil)

	expectedPolicy := NewMockPolicy(
		TaggedHashList{{HashAlg: tpm2.HashAlgorithmSHA256, Digest: data.expectedDigest}}, nil,
		NewMockPolicySecretElement(data.authObjectName, data.policyRef))

	digest, policy, err := builder.Build(tpm2.HashAlgorithmSHA256)
	c.Check(err, IsNil)
	c.Check(digest, DeepEquals, data.expectedDigest)
	c.Check(policy, testutil.TPMValueDeepEquals, expectedPolicy)
}

func (s *builderSuite) TestPolicySecret(c *C) {
	s.testPolicySecret(c, &testBuildPolicySecretData{
		authObjectName: tpm2.MakeHandleName(tpm2.HandleOwner),
		policyRef:      []byte("foo"),
		expectedDigest: internal_testutil.DecodeHexString(c, "62fd94980db2a746545cab626e9df21a1d0f00472f637d4bf567026e40a6ebed")})
}

func (s *builderSuite) TestPolicySecretNoPolicyRef(c *C) {
	s.testPolicySecret(c, &testBuildPolicySecretData{
		authObjectName: tpm2.MakeHandleName(tpm2.HandleOwner),
		expectedDigest: internal_testutil.DecodeHexString(c, "0d84f55daf6e43ac97966e62c9bb989d3397777d25c5f749868055d65394f952")})
}

func (s *builderSuite) TestPolicySecretDifferentAuthObject(c *C) {
	nv := tpm2.NVPublic{
		Index:   0x0181f000,
		NameAlg: tpm2.HashAlgorithmSHA256,
		Attrs:   tpm2.NVTypeOrdinary.WithAttrs(tpm2.AttrNVAuthRead | tpm2.AttrNVAuthWrite | tpm2.AttrNVWritten),
		Size:    8}
	s.testPolicySecret(c, &testBuildPolicySecretData{
		authObjectName: nv.Name(),
		policyRef:      []byte("foo"),
		expectedDigest: internal_testutil.DecodeHexString(c, "01e965ae5e8858d01355dd9f622b555c1acad6c0f839bb35e1d4bea18bb9837a")})
}

func (s *builderSuite) TestPolicySecretInvalidName(c *C) {
	builder := NewPolicyBuilder()
	c.Check(builder.RootBranch().PolicySecret(tpm2.Name{0, 0}, nil), ErrorMatches, `invalid authObject name`)
	_, _, err := builder.Build(tpm2.HashAlgorithmSHA256)
	c.Check(err, ErrorMatches,
		`could not build policy: encountered an error when calling PolicySecret: invalid authObject name`)
}

type testBuildPolicySignedData struct {
	pubKeyPEM      string
	policyRef      tpm2.Nonce
	expectedDigest tpm2.Digest
}

func (s *builderSuite) testPolicySigned(c *C, data *testBuildPolicySignedData) {
	b, _ := pem.Decode([]byte(data.pubKeyPEM))
	pubKey, err := x509.ParsePKIXPublicKey(b.Bytes)
	c.Assert(err, IsNil)
	c.Assert(pubKey, internal_testutil.ConvertibleTo, &ecdsa.PublicKey{})

	authKey, err := objectutil.NewECCPublicKey(pubKey.(*ecdsa.PublicKey))
	c.Assert(err, IsNil)

	builder := NewPolicyBuilder()
	c.Check(builder.RootBranch().PolicySigned(authKey, data.policyRef), IsNil)

	expectedPolicy := NewMockPolicy(
		TaggedHashList{{HashAlg: tpm2.HashAlgorithmSHA256, Digest: data.expectedDigest}}, nil,
		NewMockPolicySignedElement(authKey, data.policyRef))

	digest, policy, err := builder.Build(tpm2.HashAlgorithmSHA256)
	c.Check(err, IsNil)
	c.Check(digest, DeepEquals, data.expectedDigest)
	c.Check(policy, testutil.TPMValueDeepEquals, expectedPolicy)
}

func (s *builderSuite) TestPolicySigned(c *C) {
	pubKeyPEM := `
-----BEGIN PUBLIC KEY-----
MFkwEwYHKoZIzj0CAQYIKoZIzj0DAQcDQgAErK42Zv5/ZKY0aAtfe6hFpPEsHgu1
EK/T+zGscRZtl/3PtcUxX5w+5bjPWyQqtxp683o14Cw1JRv3s+UYs7cj6Q==
-----END PUBLIC KEY-----`

	s.testPolicySigned(c, &testBuildPolicySignedData{
		pubKeyPEM:      pubKeyPEM,
		policyRef:      []byte("bar"),
		expectedDigest: internal_testutil.DecodeHexString(c, "a427234d360e414f9abd854890b06734a84c3a5663e676ac3041e0d72988b741")})
}

func (s *builderSuite) TestPolicySignedDifferentKey(c *C) {
	pubKeyPEM := `
-----BEGIN PUBLIC KEY-----
MFkwEwYHKoZIzj0CAQYIKoZIzj0DAQcDQgAEr9MP/Y5/bMFGJBcSKMJsSTzgZvCi
E8A+q89Clanh7nR5sP0IfBXN1gMsamxgdnklZ7FXEr1c1cZkFhTA9URaTQ==
-----END PUBLIC KEY-----`

	s.testPolicySigned(c, &testBuildPolicySignedData{
		pubKeyPEM:      pubKeyPEM,
		policyRef:      []byte("bar"),
		expectedDigest: internal_testutil.DecodeHexString(c, "51fc047473eb0bd181b2c0f06de721e94756f14bf99722e5aee66785d1455f69")})
}

func (s *builderSuite) TestPolicySignedNoPolicyRef(c *C) {
	pubKeyPEM := `
-----BEGIN PUBLIC KEY-----
MFkwEwYHKoZIzj0CAQYIKoZIzj0DAQcDQgAErK42Zv5/ZKY0aAtfe6hFpPEsHgu1
EK/T+zGscRZtl/3PtcUxX5w+5bjPWyQqtxp683o14Cw1JRv3s+UYs7cj6Q==
-----END PUBLIC KEY-----`

	s.testPolicySigned(c, &testBuildPolicySignedData{
		pubKeyPEM:      pubKeyPEM,
		expectedDigest: internal_testutil.DecodeHexString(c, "f6b5bdee979628699a12ebba3a7befbae9d5f1f69fed98db1a957c6ab3e8bf33")})
}

func (s *builderSuite) TestPolicySignedInvalidName(c *C) {
	builder := NewPolicyBuilder()
	c.Check(builder.RootBranch().PolicySigned(new(tpm2.Public), nil), ErrorMatches, `invalid authKey`)
	_, _, err := builder.Build(tpm2.HashAlgorithmSHA256)
	c.Check(err, ErrorMatches,
		`could not build policy: encountered an error when calling PolicySigned: invalid authKey`)
}

type testBuildPolicyAuthorizeData struct {
	pubKeyPEM      string
	policyRef      tpm2.Nonce
	expectedDigest tpm2.Digest
}

func (s *builderSuite) testPolicyAuthorize(c *C, data *testBuildPolicyAuthorizeData) {
	b, _ := pem.Decode([]byte(data.pubKeyPEM))
	pubKey, err := x509.ParsePKIXPublicKey(b.Bytes)
	c.Assert(err, IsNil)
	c.Assert(pubKey, internal_testutil.ConvertibleTo, &ecdsa.PublicKey{})

	keySign, err := objectutil.NewECCPublicKey(pubKey.(*ecdsa.PublicKey))
	c.Assert(err, IsNil)

	builder := NewPolicyBuilder()
	c.Check(builder.RootBranch().PolicyAuthorize(data.policyRef, keySign), IsNil)

	expectedPolicy := NewMockPolicy(
		TaggedHashList{{HashAlg: tpm2.HashAlgorithmSHA256, Digest: data.expectedDigest}}, nil,
		NewMockPolicyAuthorizeElement(data.policyRef, keySign))

	digest, policy, err := builder.Build(tpm2.HashAlgorithmSHA256)
	c.Check(err, IsNil)
	c.Check(digest, DeepEquals, data.expectedDigest)
	c.Check(policy, testutil.TPMValueDeepEquals, expectedPolicy)
}

func (s *builderSuite) TestPolicyAuthorize(c *C) {
	pubKeyPEM := `
-----BEGIN PUBLIC KEY-----
MFkwEwYHKoZIzj0CAQYIKoZIzj0DAQcDQgAErK42Zv5/ZKY0aAtfe6hFpPEsHgu1
EK/T+zGscRZtl/3PtcUxX5w+5bjPWyQqtxp683o14Cw1JRv3s+UYs7cj6Q==
-----END PUBLIC KEY-----`

	s.testPolicyAuthorize(c, &testBuildPolicyAuthorizeData{
		pubKeyPEM:      pubKeyPEM,
		policyRef:      []byte("bar"),
		expectedDigest: internal_testutil.DecodeHexString(c, "3e95800218d3f20c23f130503cd8c991dc662bd104ba85ab31519815f33fdc15")})
}

func (s *builderSuite) TestPolicyAuthorizeDifferentKey(c *C) {
	pubKeyPEM := `
-----BEGIN PUBLIC KEY-----
MFkwEwYHKoZIzj0CAQYIKoZIzj0DAQcDQgAEr9MP/Y5/bMFGJBcSKMJsSTzgZvCi
E8A+q89Clanh7nR5sP0IfBXN1gMsamxgdnklZ7FXEr1c1cZkFhTA9URaTQ==
-----END PUBLIC KEY-----`

	s.testPolicyAuthorize(c, &testBuildPolicyAuthorizeData{
		pubKeyPEM:      pubKeyPEM,
		policyRef:      []byte("bar"),
		expectedDigest: internal_testutil.DecodeHexString(c, "903f9c07e5244f29fec17d24e266012ad41c509de509c39d5d953bccdb52f20e")})
}

func (s *builderSuite) TestPolicyAuthorizeNoPolicyRef(c *C) {
	pubKeyPEM := `
-----BEGIN PUBLIC KEY-----
MFkwEwYHKoZIzj0CAQYIKoZIzj0DAQcDQgAErK42Zv5/ZKY0aAtfe6hFpPEsHgu1
EK/T+zGscRZtl/3PtcUxX5w+5bjPWyQqtxp683o14Cw1JRv3s+UYs7cj6Q==
-----END PUBLIC KEY-----`

	s.testPolicyAuthorize(c, &testBuildPolicyAuthorizeData{
		pubKeyPEM:      pubKeyPEM,
		expectedDigest: internal_testutil.DecodeHexString(c, "79eb5a0b041d2174a08c34c9207ae675aa7fdee856722e9eb85c885c09f0f959")})
}

func (s *builderSuite) TestPolicyAuthorizeInvalidName(c *C) {
	builder := NewPolicyBuilder()
	c.Check(builder.RootBranch().PolicyAuthorize(nil, new(tpm2.Public)), ErrorMatches, `invalid keySign`)
	_, _, err := builder.Build(tpm2.HashAlgorithmSHA256)
	c.Check(err, ErrorMatches,
		`could not build policy: encountered an error when calling PolicyAuthorize: invalid keySign`)
}

func (s *builderSuite) TestPolicyAuthValue(c *C) {
	builder := NewPolicyBuilder()
	c.Check(builder.RootBranch().PolicyAuthValue(), IsNil)

	expectedDigest := tpm2.Digest(internal_testutil.DecodeHexString(c, "8fcd2169ab92694e0c633f1ab772842b8241bbc20288981fc7ac1eddc1fddb0e"))
	expectedPolicy := NewMockPolicy(
		TaggedHashList{{HashAlg: tpm2.HashAlgorithmSHA256, Digest: expectedDigest}}, nil,
		NewMockPolicyAuthValueElement())

	digest, policy, err := builder.Build(tpm2.HashAlgorithmSHA256)
	c.Check(err, IsNil)
	c.Check(digest, DeepEquals, expectedDigest)
	c.Check(policy, testutil.TPMValueDeepEquals, expectedPolicy)
}

type testBuildPolicyCommandCodeData struct {
	code           tpm2.CommandCode
	expectedDigest tpm2.Digest
}

func (s *builderSuite) testPolicyCommandCode(c *C, data *testBuildPolicyCommandCodeData) {
	builder := NewPolicyBuilder()
	c.Check(builder.RootBranch().PolicyCommandCode(data.code), IsNil)

	expectedPolicy := NewMockPolicy(
		TaggedHashList{{HashAlg: tpm2.HashAlgorithmSHA256, Digest: data.expectedDigest}}, nil,
		NewMockPolicyCommandCodeElement(data.code))

	digest, policy, err := builder.Build(tpm2.HashAlgorithmSHA256)
	c.Check(err, IsNil)
	c.Check(digest, DeepEquals, data.expectedDigest)
	c.Check(policy, testutil.TPMValueDeepEquals, expectedPolicy)
}

func (s *builderSuite) TestPolicyCommandCode1(c *C) {
	s.testPolicyCommandCode(c, &testBuildPolicyCommandCodeData{
		code:           tpm2.CommandNVChangeAuth,
		expectedDigest: internal_testutil.DecodeHexString(c, "445ed953601a045504550999bf2cbb2992cba2dbb5121bcf03869f65b50c26e5")})
}

func (s *builderSuite) TestPolicyCommandCode2(c *C) {
	s.testPolicyCommandCode(c, &testBuildPolicyCommandCodeData{
		code:           tpm2.CommandDuplicate,
		expectedDigest: internal_testutil.DecodeHexString(c, "bef56b8c1cc84e11edd717528d2cd99356bd2bbf8f015209c3f84aeeaba8e8a2")})
}

type testBuildPolicyCounterTimerData struct {
	operandB       tpm2.Operand
	offset         uint16
	operation      tpm2.ArithmeticOp
	expectedDigest tpm2.Digest
}

func (s *builderSuite) testPolicyCounterTimer(c *C, data *testBuildPolicyCounterTimerData) {
	builder := NewPolicyBuilder()
	c.Check(builder.RootBranch().PolicyCounterTimer(data.operandB, data.offset, data.operation), IsNil)

	expectedPolicy := NewMockPolicy(
		TaggedHashList{{HashAlg: tpm2.HashAlgorithmSHA256, Digest: data.expectedDigest}}, nil,
		NewMockPolicyCounterTimerElement(data.operandB, data.offset, data.operation))

	digest, policy, err := builder.Build(tpm2.HashAlgorithmSHA256)
	c.Check(err, IsNil)
	c.Check(digest, DeepEquals, data.expectedDigest)
	c.Check(policy, testutil.TPMValueDeepEquals, expectedPolicy)
}

func (s *builderSuite) TestPolicyCounterTimer(c *C) {
	s.testPolicyCounterTimer(c, &testBuildPolicyCounterTimerData{
		operandB:       []byte{0x00, 0x00, 0xff, 0xff},
		offset:         4,
		operation:      tpm2.OpUnsignedGT,
		expectedDigest: internal_testutil.DecodeHexString(c, "038e1eee9e35e6991d98b4cff4d5a7c4eba13d9693238cdccc3dd11d776ddca9")})
}

func (s *builderSuite) TestPolicyCounterTimerDifferentOperand(c *C) {
	s.testPolicyCounterTimer(c, &testBuildPolicyCounterTimerData{
		operandB:       []byte{0x00, 0x10, 0xff, 0xff},
		offset:         4,
		operation:      tpm2.OpUnsignedGT,
		expectedDigest: internal_testutil.DecodeHexString(c, "2c26c1612ea8733ee855e7d29707b7046ecb0a44073561dd45995e69a6b07a06")})
}

func (s *builderSuite) TestPolicyCounterTimerDifferentOffset(c *C) {
	s.testPolicyCounterTimer(c, &testBuildPolicyCounterTimerData{
		operandB:       []byte{0x00, 0x00, 0xff, 0xff},
		offset:         16,
		operation:      tpm2.OpUnsignedGT,
		expectedDigest: internal_testutil.DecodeHexString(c, "50877e50def909d9e34dbade2459ddd88f0c7af1bd7198f6e5dd4fe5b28bb035")})
}

func (s *builderSuite) TestPolicyCounterTimerDifferentOperation(c *C) {
	s.testPolicyCounterTimer(c, &testBuildPolicyCounterTimerData{
		operandB:       []byte{0x00, 0x00, 0xff, 0xff},
		offset:         4,
		operation:      tpm2.OpUnsignedLE,
		expectedDigest: internal_testutil.DecodeHexString(c, "7735b776359160ef57169e0e318da04102cf5eaf0bb316a1a3fe560e1c1a79e7")})
}

type testBuildPolicyCpHashData struct {
	alg            tpm2.HashAlgorithmId
	code           tpm2.CommandCode
	handles        []Named
	params         []interface{}
	expectedCpHash tpm2.Digest
	expectedDigest tpm2.Digest
}

func (s *builderSuite) testPolicyCpHash(c *C, data *testBuildPolicyCpHashData) {
	builder := NewPolicyBuilder()
	c.Check(builder.RootBranch().PolicyCpHash(data.code, data.handles, data.params...), IsNil)

	expectedPolicy := NewMockPolicy(
		TaggedHashList{{HashAlg: data.alg, Digest: data.expectedDigest}}, nil,
		NewMockPolicyCpHashElement(data.expectedCpHash))

	digest, policy, err := builder.Build(data.alg)
	c.Check(err, IsNil)
	c.Check(digest, DeepEquals, data.expectedDigest)
	c.Check(policy, testutil.TPMValueDeepEquals, expectedPolicy)
}

func (s *builderSuite) TestPolicyCpHash(c *C) {
	s.testPolicyCpHash(c, &testBuildPolicyCpHashData{
<<<<<<< HEAD
		code:    tpm2.CommandLoad,
		handles: []Named{tpm2.Name{0x40, 0x00, 0x00, 0x01}},
		params:  []interface{}{tpm2.Private{1, 2, 3, 4}, mu.MakeSizedSource(objectutil.NewRSAStorageKeyTemplate())}})
=======
		alg:            tpm2.HashAlgorithmSHA256,
		code:           tpm2.CommandLoad,
		handles:        []Named{tpm2.Name{0x40, 0x00, 0x00, 0x01}},
		params:         []interface{}{tpm2.Private{1, 2, 3, 4}, mu.Sized(objectutil.NewRSAStorageKeyTemplate())},
		expectedCpHash: internal_testutil.DecodeHexString(c, "0d5c70236d9181ea6b26fb203d8a45bbb3d982926d6cf4ba60ce0fe5d5717ac3"),
		expectedDigest: internal_testutil.DecodeHexString(c, "79cefecd804486b13ac906b061a6d0faffacb46d7f387d91771b9455242de694")})
>>>>>>> 6c291c88
}

func (s *builderSuite) TestPolicyCpHashDifferentParams(c *C) {
	s.testPolicyCpHash(c, &testBuildPolicyCpHashData{
<<<<<<< HEAD
		code:    tpm2.CommandLoad,
		handles: []Named{tpm2.Name{0x40, 0x00, 0x00, 0x01}},
		params:  []interface{}{tpm2.Private{1, 2, 3, 4, 5}, mu.MakeSizedSource(objectutil.NewRSAStorageKeyTemplate())}})
=======
		alg:            tpm2.HashAlgorithmSHA256,
		code:           tpm2.CommandLoad,
		handles:        []Named{tpm2.Name{0x40, 0x00, 0x00, 0x01}},
		params:         []interface{}{tpm2.Private{1, 2, 3, 4, 5}, mu.Sized(objectutil.NewRSAStorageKeyTemplate())},
		expectedCpHash: internal_testutil.DecodeHexString(c, "15fc1d7283e0f5f864651602c55f1d1dbebf7e573850bfae5235e94df0ac1fa1"),
		expectedDigest: internal_testutil.DecodeHexString(c, "801e24b6989cfea7a0ec1d885d21aa9311331443d7f21e1bbcb51675b0927475")})
>>>>>>> 6c291c88
}

func (s *builderSuite) TestPolicyCpHashDifferentHandles(c *C) {
	s.testPolicyCpHash(c, &testBuildPolicyCpHashData{
<<<<<<< HEAD
		code:    tpm2.CommandLoad,
		handles: []Named{tpm2.Name{0x40, 0x00, 0x00, 0x0b}},
		params:  []interface{}{tpm2.Private{1, 2, 3, 4}, mu.MakeSizedSource(objectutil.NewRSAStorageKeyTemplate())}})
=======
		alg:            tpm2.HashAlgorithmSHA256,
		code:           tpm2.CommandLoad,
		handles:        []Named{tpm2.Name{0x40, 0x00, 0x00, 0x0b}},
		params:         []interface{}{tpm2.Private{1, 2, 3, 4}, mu.Sized(objectutil.NewRSAStorageKeyTemplate())},
		expectedCpHash: internal_testutil.DecodeHexString(c, "4facb677c43722471af5c535353911e4882d26aa58f4859562b6861476f4aca3"),
		expectedDigest: internal_testutil.DecodeHexString(c, "62d74f265639e887956694eb36a4106228a08879ce1ade983cf0b28c2415acbb")})
>>>>>>> 6c291c88
}

func (s *builderSuite) TestPolicyCpHashDifferentCommand(c *C) {
	s.testPolicyCpHash(c, &testBuildPolicyCpHashData{
<<<<<<< HEAD
		code:   tpm2.CommandLoadExternal,
		params: []interface{}{mu.MakeSizedSource((*tpm2.Sensitive)(nil)), mu.MakeSizedSource(objectutil.NewRSAStorageKeyTemplate()), tpm2.HandleOwner}})
=======
		alg:            tpm2.HashAlgorithmSHA256,
		code:           tpm2.CommandLoadExternal,
		params:         []interface{}{mu.Sized((*tpm2.Sensitive)(nil)), mu.Sized(objectutil.NewRSAStorageKeyTemplate()), tpm2.HandleOwner},
		expectedCpHash: internal_testutil.DecodeHexString(c, "bcbfc6e1846a7f58ed0c05ddf8a0ce7e2b3a50ba3f04e3ac87ee8c940a360f46"),
		expectedDigest: internal_testutil.DecodeHexString(c, "f3d3c11955dd8dc8b45c6b66961cd929bc62a0fd263f5d7336139f30a166f011")})
}

func (s *builderSuite) TestPolicyCpHashSHA1(c *C) {
	s.testPolicyCpHash(c, &testBuildPolicyCpHashData{
		alg:            tpm2.HashAlgorithmSHA1,
		code:           tpm2.CommandLoad,
		handles:        []Named{tpm2.Name{0x40, 0x00, 0x00, 0x01}},
		params:         []interface{}{tpm2.Private{1, 2, 3, 4}, mu.Sized(objectutil.NewRSAStorageKeyTemplate())},
		expectedCpHash: internal_testutil.DecodeHexString(c, "d98ba8350f71c34132f62f50a6b9f21c4fa54f75"),
		expectedDigest: internal_testutil.DecodeHexString(c, "a59f3e6a358dee7edfd733373d7c8a9851296d26")})
>>>>>>> 6c291c88
}

func (s *builderSuite) TestPolicyCpHashInvalidName(c *C) {
	builder := NewPolicyBuilder()
	c.Check(builder.RootBranch().PolicyCpHash(tpm2.CommandLoad, []Named{tpm2.Name{0, 0}}, tpm2.Private{1, 2, 3, 4}, mu.MakeSizedSource(objectutil.NewRSAStorageKeyTemplate())), ErrorMatches,
		`invalid name at handle 0`)
	_, _, err := builder.Build(tpm2.HashAlgorithmSHA256)
	c.Check(err, ErrorMatches,
		`could not build policy: encountered an error when calling PolicyCpHash: invalid name at handle 0`)
}

type testBuildPolicyNameHashData struct {
	alg              tpm2.HashAlgorithmId
	handles          []Named
	expectedNameHash tpm2.Digest
	expectedDigest   tpm2.Digest
}

func (s *builderSuite) testPolicyNameHash(c *C, data *testBuildPolicyNameHashData) {
	builder := NewPolicyBuilder()
	c.Check(builder.RootBranch().PolicyNameHash(data.handles...), IsNil)

	expectedPolicy := NewMockPolicy(
		TaggedHashList{{HashAlg: data.alg, Digest: data.expectedDigest}}, nil,
		NewMockPolicyNameHashElement(data.expectedNameHash))

	digest, policy, err := builder.Build(data.alg)
	c.Check(err, IsNil)
	c.Check(digest, DeepEquals, data.expectedDigest)
	c.Check(policy, testutil.TPMValueDeepEquals, expectedPolicy)
}

func (s *builderSuite) TestPolicyNameHash(c *C) {
	s.testPolicyNameHash(c, &testBuildPolicyNameHashData{
		alg:              tpm2.HashAlgorithmSHA256,
		handles:          []Named{tpm2.MakeHandleName(tpm2.HandleOwner)},
		expectedNameHash: internal_testutil.DecodeHexString(c, "16a3d3b482bb480394dfac704038a3708db2a77ccaa80ca419e91122406599ec"),
		expectedDigest:   internal_testutil.DecodeHexString(c, "f46ca197c159be2500db41866e2713bd5e25cda9bbd46e2a398550010d7e5e5b")})
}

func (s *builderSuite) TestPolicyNameHashDifferentHandles(c *C) {
	s.testPolicyNameHash(c, &testBuildPolicyNameHashData{
		alg:              tpm2.HashAlgorithmSHA256,
		handles:          []Named{tpm2.MakeHandleName(tpm2.HandleEndorsement)},
		expectedNameHash: internal_testutil.DecodeHexString(c, "c791c5d6c902890a3b91af630b09bc5b04cbe7cc6385708771f25aa6cb334ae3"),
		expectedDigest:   internal_testutil.DecodeHexString(c, "3e3fbf3b3c59ba10ae0f02c691ceb60ba87fd7463c4100c1bb85c143e24e6eab")})
}

func (s *builderSuite) TestPolicyNameHashSHA1(c *C) {
	s.testPolicyNameHash(c, &testBuildPolicyNameHashData{
		alg:              tpm2.HashAlgorithmSHA1,
		handles:          []Named{tpm2.MakeHandleName(tpm2.HandleOwner)},
		expectedNameHash: internal_testutil.DecodeHexString(c, "97d538cbfae3f530b934596ea99c19a9b5c06d03"),
		expectedDigest:   internal_testutil.DecodeHexString(c, "022794dd35419f458603c2c11808dced821078d2")})
}

func (s *builderSuite) TestPolicyNameHashInvalidName(c *C) {
	builder := NewPolicyBuilder()
	c.Check(builder.RootBranch().PolicyNameHash(tpm2.Name{0, 0}), ErrorMatches, `invalid name at handle 0`)
	_, _, err := builder.Build(tpm2.HashAlgorithmSHA256)
	c.Check(err, ErrorMatches,
		`could not build policy: encountered an error when calling PolicyNameHash: invalid name at handle 0`)
}

type testBuildPolicyPCRData struct {
	alg            tpm2.HashAlgorithmId
	values         tpm2.PCRValues
	expectedPcrs   PcrValueList
	expectedDigest tpm2.Digest
}

func (s *builderSuite) testPolicyPCR(c *C, data *testBuildPolicyPCRData) {
	builder := NewPolicyBuilder()
	c.Check(builder.RootBranch().PolicyPCR(data.values), IsNil)

	expectedPolicy := NewMockPolicy(
		TaggedHashList{{HashAlg: data.alg, Digest: data.expectedDigest}}, nil,
		NewMockPolicyPCRElement(data.expectedPcrs))

	digest, policy, err := builder.Build(data.alg)
	c.Check(err, IsNil)
	c.Check(digest, DeepEquals, data.expectedDigest)
	c.Check(policy, testutil.TPMValueDeepEquals, expectedPolicy)
}

func (s *builderSuite) TestPolicyPCR(c *C) {
	h := crypto.SHA256.New()
	io.WriteString(h, "foo")
	foo := h.Sum(nil)

	h = crypto.SHA256.New()
	io.WriteString(h, "bar")
	bar := h.Sum(nil)

	s.testPolicyPCR(c, &testBuildPolicyPCRData{
		alg: tpm2.HashAlgorithmSHA256,
		values: tpm2.PCRValues{
			tpm2.HashAlgorithmSHA256: {
				4: foo,
				7: bar}},
		expectedPcrs: PcrValueList{
<<<<<<< HEAD
			{PCR: 0x00000004, Digest: tpm2.MakeTaggedHash(tpm2.HashAlgorithmSHA256, foo)},
			{PCR: 0x00000007, Digest: tpm2.MakeTaggedHash(tpm2.HashAlgorithmSHA256, bar)}}})
=======
			{PCR: 0x00000004, Digest: TaggedHash{HashAlg: tpm2.HashAlgorithmSHA256, Digest: foo}},
			{PCR: 0x00000007, Digest: TaggedHash{HashAlg: tpm2.HashAlgorithmSHA256, Digest: bar}}},
		expectedDigest: internal_testutil.DecodeHexString(c, "5dedc710ee0e797130756bd024372dfa9a9e3fc5b5c60897304fdda88ec2b887")})
>>>>>>> 6c291c88
}

func (s *builderSuite) TestPolicyPCRDifferentDigests(c *C) {
	h := crypto.SHA256.New()
	io.WriteString(h, "foo")
	foo := h.Sum(nil)

	h = crypto.SHA256.New()
	io.WriteString(h, "bar")
	bar := h.Sum(nil)

	s.testPolicyPCR(c, &testBuildPolicyPCRData{
		alg: tpm2.HashAlgorithmSHA256,
		values: tpm2.PCRValues{
			tpm2.HashAlgorithmSHA256: {
				4: bar,
				7: foo}},
		expectedPcrs: PcrValueList{
<<<<<<< HEAD
			{PCR: 0x00000004, Digest: tpm2.MakeTaggedHash(tpm2.HashAlgorithmSHA256, bar)},
			{PCR: 0x00000007, Digest: tpm2.MakeTaggedHash(tpm2.HashAlgorithmSHA256, foo)}}})
=======
			{PCR: 0x00000004, Digest: TaggedHash{HashAlg: tpm2.HashAlgorithmSHA256, Digest: bar}},
			{PCR: 0x00000007, Digest: TaggedHash{HashAlg: tpm2.HashAlgorithmSHA256, Digest: foo}}},
		expectedDigest: internal_testutil.DecodeHexString(c, "463dc37a6f3a37d7125524a2e6047c4befa650cdbb53369615503ca422f10da1")})
>>>>>>> 6c291c88
}

func (s *builderSuite) TestPolicyPCRDifferentSelection(c *C) {
	h := crypto.SHA1.New()
	io.WriteString(h, "foo")
	foo := h.Sum(nil)

	h = crypto.SHA1.New()
	io.WriteString(h, "bar")
	bar := h.Sum(nil)

	s.testPolicyPCR(c, &testBuildPolicyPCRData{
		alg: tpm2.HashAlgorithmSHA256,
		values: tpm2.PCRValues{
			tpm2.HashAlgorithmSHA1: {
				4: foo,
				7: bar}},
		expectedPcrs: PcrValueList{
<<<<<<< HEAD
			{PCR: 0x00000004, Digest: tpm2.MakeTaggedHash(tpm2.HashAlgorithmSHA1, foo)},
			{PCR: 0x00000007, Digest: tpm2.MakeTaggedHash(tpm2.HashAlgorithmSHA1, bar)}}})
=======
			{PCR: 0x00000004, Digest: TaggedHash{HashAlg: tpm2.HashAlgorithmSHA1, Digest: foo}},
			{PCR: 0x00000007, Digest: TaggedHash{HashAlg: tpm2.HashAlgorithmSHA1, Digest: bar}}},
		expectedDigest: internal_testutil.DecodeHexString(c, "52ec898cf6a800715e9314c90ba91636970ceeea6416bf2da62b5e633480aa43")})
>>>>>>> 6c291c88
}

func (s *builderSuite) TestPolicyPCRMultipleBanks(c *C) {
	// Make sure that a selection with multiple banks always produces the same value
	// (the selection is sorted correctly)
	h := crypto.SHA1.New()
	io.WriteString(h, "foo")
	foo := h.Sum(nil)

	h = crypto.SHA256.New()
	io.WriteString(h, "bar")
	bar := h.Sum(nil)

	s.testPolicyPCR(c, &testBuildPolicyPCRData{
		alg: tpm2.HashAlgorithmSHA256,
		values: tpm2.PCRValues{
			tpm2.HashAlgorithmSHA1: {
				4: foo},
			tpm2.HashAlgorithmSHA256: {
				7: bar}},
		expectedPcrs: PcrValueList{
<<<<<<< HEAD
			{PCR: 0x00000004, Digest: tpm2.MakeTaggedHash(tpm2.HashAlgorithmSHA1, foo)},
			{PCR: 0x00000007, Digest: tpm2.MakeTaggedHash(tpm2.HashAlgorithmSHA256, bar)}}})
=======
			{PCR: 0x00000004, Digest: TaggedHash{HashAlg: tpm2.HashAlgorithmSHA1, Digest: foo}},
			{PCR: 0x00000007, Digest: TaggedHash{HashAlg: tpm2.HashAlgorithmSHA256, Digest: bar}}},
		expectedDigest: internal_testutil.DecodeHexString(c, "5079c1d53de12dd44e988d5b0a31cd30701ffb24b7bd5d5b68d5f9f5819163be")})
}

func (s *builderSuite) TestPolicyPCRDifferentAlg(c *C) {
	h := crypto.SHA256.New()
	io.WriteString(h, "foo")
	foo := h.Sum(nil)

	h = crypto.SHA256.New()
	io.WriteString(h, "bar")
	bar := h.Sum(nil)

	s.testPolicyPCR(c, &testBuildPolicyPCRData{
		alg: tpm2.HashAlgorithmSHA1,
		values: tpm2.PCRValues{
			tpm2.HashAlgorithmSHA256: {
				4: foo,
				7: bar}},
		expectedPcrs: PcrValueList{
			{PCR: 0x00000004, Digest: TaggedHash{HashAlg: tpm2.HashAlgorithmSHA256, Digest: foo}},
			{PCR: 0x00000007, Digest: TaggedHash{HashAlg: tpm2.HashAlgorithmSHA256, Digest: bar}}},
		expectedDigest: internal_testutil.DecodeHexString(c, "45e5111828cf66c6c7f805f4e9691f6236892514")})
>>>>>>> 6c291c88
}

func (s *builderSuite) TestPolicyPCRInvalidBank(c *C) {
	builder := NewPolicyBuilder()
	c.Check(builder.RootBranch().PolicyPCR(tpm2.PCRValues{tpm2.HashAlgorithmNull: {4: nil}}), ErrorMatches, `invalid digest algorithm TPM_ALG_NULL`)
	_, _, err := builder.Build(tpm2.HashAlgorithmSHA256)
	c.Check(err, ErrorMatches, `could not build policy: encountered an error when calling PolicyPCR: invalid digest algorithm TPM_ALG_NULL`)
}

func (s *builderSuite) TestPolicyPCRInvalidDigest(c *C) {
	builder := NewPolicyBuilder()
	c.Check(builder.RootBranch().PolicyPCR(tpm2.PCRValues{tpm2.HashAlgorithmSHA256: {4: []byte{0}}}), ErrorMatches, `invalid digest size for PCR 4, algorithm TPM_ALG_SHA256`)
	_, _, err := builder.Build(tpm2.HashAlgorithmSHA256)
	c.Check(err, ErrorMatches, `could not build policy: encountered an error when calling PolicyPCR: invalid digest size for PCR 4, algorithm TPM_ALG_SHA256`)
}

func (s *builderSuite) TestPolicyPCRInvalidPCR(c *C) {
	builder := NewPolicyBuilder()
	c.Check(builder.RootBranch().PolicyPCR(tpm2.PCRValues{tpm2.HashAlgorithmSHA256: {-1: make([]byte, 32)}}), ErrorMatches, `invalid PCR -1: invalid PCR index \(< 0\)`)
	_, _, err := builder.Build(tpm2.HashAlgorithmSHA256)
	c.Check(err, ErrorMatches, `could not build policy: encountered an error when calling PolicyPCR: invalid PCR -1: invalid PCR index \(< 0\)`)
}

type testBuildPolicyDuplicationSelectData struct {
	object         Named
	newParent      Named
	includeObject  bool
	expectedDigest tpm2.Digest
}

func (s *builderSuite) testPolicyDuplicationSelect(c *C, data *testBuildPolicyDuplicationSelectData) {
	builder := NewPolicyBuilder()
	c.Check(builder.RootBranch().PolicyDuplicationSelect(data.object, data.newParent, data.includeObject), IsNil)

	expectedPolicy := NewMockPolicy(
		TaggedHashList{{HashAlg: tpm2.HashAlgorithmSHA256, Digest: data.expectedDigest}}, nil,
		NewMockPolicyDuplicationSelectElement(data.object.Name(), data.newParent.Name(), data.includeObject))

	digest, policy, err := builder.Build(tpm2.HashAlgorithmSHA256)
	c.Check(err, IsNil)
	c.Check(digest, DeepEquals, data.expectedDigest)
	c.Check(policy, testutil.TPMValueDeepEquals, expectedPolicy)
}

func (s *builderSuite) TestPolicyDuplicationSelect(c *C) {
	h := crypto.SHA256.New()
	io.WriteString(h, "foo")
	object := tpm2.Name(mu.MustMarshalToBytes(tpm2.HashAlgorithmSHA256, mu.MakeRaw(h.Sum(nil))))

	h = crypto.SHA256.New()
	io.WriteString(h, "bar")
	newParent := tpm2.Name(mu.MustMarshalToBytes(tpm2.HashAlgorithmSHA256, mu.MakeRaw(h.Sum(nil))))

	s.testPolicyDuplicationSelect(c, &testBuildPolicyDuplicationSelectData{
		object:         object,
		newParent:      newParent,
		includeObject:  true,
		expectedDigest: internal_testutil.DecodeHexString(c, "d3b51a457e1ffc76592514a9c754c7111bbb49c872e11a61cb4ae14acd384b4e")})
}

func (s *builderSuite) TestPolicyDuplicationSelectNoIncludeObject(c *C) {
	h := crypto.SHA256.New()
	io.WriteString(h, "foo")
	object := tpm2.Name(mu.MustMarshalToBytes(tpm2.HashAlgorithmSHA256, mu.MakeRaw(h.Sum(nil))))

	h = crypto.SHA256.New()
	io.WriteString(h, "bar")
	newParent := tpm2.Name(mu.MustMarshalToBytes(tpm2.HashAlgorithmSHA256, mu.MakeRaw(h.Sum(nil))))

	s.testPolicyDuplicationSelect(c, &testBuildPolicyDuplicationSelectData{
		object:         object,
		newParent:      newParent,
		includeObject:  false,
		expectedDigest: internal_testutil.DecodeHexString(c, "a9ceacb309fb05bdc45784f0647641bcd2f3a05a10ed94c5525413c7da33234e")})
}

func (s *builderSuite) TestPolicyDuplicationSelectDifferentNames(c *C) {
	h := crypto.SHA256.New()
	io.WriteString(h, "bar")
	object := tpm2.Name(mu.MustMarshalToBytes(tpm2.HashAlgorithmSHA256, mu.MakeRaw(h.Sum(nil))))

	h = crypto.SHA256.New()
	io.WriteString(h, "foo")
	newParent := tpm2.Name(mu.MustMarshalToBytes(tpm2.HashAlgorithmSHA256, mu.MakeRaw(h.Sum(nil))))

	s.testPolicyDuplicationSelect(c, &testBuildPolicyDuplicationSelectData{
		object:         object,
		newParent:      newParent,
		includeObject:  true,
		expectedDigest: internal_testutil.DecodeHexString(c, "df247a269a89dc38ac8d2065abee11d094b66a6b6a7ce984a3d937c584adcebc")})
}

func (s *builderSuite) TestPolicyDuplicationSelectInvalidNewParentName(c *C) {
	builder := NewPolicyBuilder()
	c.Check(builder.RootBranch().PolicyDuplicationSelect(nil, tpm2.Name{0, 0}, false), ErrorMatches, `invalid newParent name`)
	_, _, err := builder.Build(tpm2.HashAlgorithmSHA256)
	c.Check(err, ErrorMatches, `could not build policy: encountered an error when calling PolicyDuplicationSelect: invalid newParent name`)
}

func (s *builderSuite) TestPolicyDuplicationSelectInvalidObjectName(c *C) {
	builder := NewPolicyBuilder()
	c.Check(builder.RootBranch().PolicyDuplicationSelect(tpm2.Name{0, 0}, nil, true), ErrorMatches, `invalid object name`)
	_, _, err := builder.Build(tpm2.HashAlgorithmSHA256)
	c.Check(err, ErrorMatches, `could not build policy: encountered an error when calling PolicyDuplicationSelect: invalid object name`)
}

func (s *builderSuite) TestPolicyPassword(c *C) {
	builder := NewPolicyBuilder()
	c.Check(builder.RootBranch().PolicyPassword(), IsNil)

	expectedDigest := tpm2.Digest(internal_testutil.DecodeHexString(c, "8fcd2169ab92694e0c633f1ab772842b8241bbc20288981fc7ac1eddc1fddb0e"))
	expectedPolicy := NewMockPolicy(
		TaggedHashList{{HashAlg: tpm2.HashAlgorithmSHA256, Digest: expectedDigest}}, nil,
		NewMockPolicyPasswordElement())

	digest, policy, err := builder.Build(tpm2.HashAlgorithmSHA256)
	c.Check(err, IsNil)
	c.Check(digest, DeepEquals, expectedDigest)
	c.Check(policy, testutil.TPMValueDeepEquals, expectedPolicy)
}

type testBuildPolicyNvWrittenData struct {
	writtenSet     bool
	expectedDigest tpm2.Digest
}

func (s *builderSuite) testPolicyNvWritten(c *C, data *testBuildPolicyNvWrittenData) {
	builder := NewPolicyBuilder()
	c.Check(builder.RootBranch().PolicyNvWritten(data.writtenSet), IsNil)

	expectedPolicy := NewMockPolicy(
		TaggedHashList{{HashAlg: tpm2.HashAlgorithmSHA256, Digest: data.expectedDigest}}, nil,
		NewMockPolicyNvWrittenElement(data.writtenSet))

	digest, policy, err := builder.Build(tpm2.HashAlgorithmSHA256)
	c.Check(err, IsNil)
	c.Check(digest, DeepEquals, data.expectedDigest)
	c.Check(policy, testutil.TPMValueDeepEquals, expectedPolicy)
}

func (s *builderSuite) TestPolicyNvWrittenFalse(c *C) {
	s.testPolicyNvWritten(c, &testBuildPolicyNvWrittenData{
		writtenSet:     false,
		expectedDigest: internal_testutil.DecodeHexString(c, "3c326323670e28ad37bd57f63b4cc34d26ab205ef22f275c58d47fab2485466e")})
}

func (s *builderSuite) TestPolicyNvWrittenTrue(c *C) {
	s.testPolicyNvWritten(c, &testBuildPolicyNvWrittenData{
		writtenSet:     true,
		expectedDigest: internal_testutil.DecodeHexString(c, "f7887d158ae8d38be0ac5319f37a9e07618bf54885453c7a54ddb0c6a6193beb")})
}

func (s *builderSuite) TestModifyFailedBranch(c *C) {
	// XXX: Note that this only tests one method - this should be expanded to test all
	builder := NewPolicyBuilder()
	c.Check(builder.RootBranch().PolicyNameHash(tpm2.Name{0, 0}), ErrorMatches, `invalid name at handle 0`)
	c.Check(builder.RootBranch().PolicyAuthValue(), ErrorMatches, `encountered an error when calling PolicyNameHash: invalid name at handle 0`)
}

func (s *builderSuite) TestPolicyMixed(c *C) {
	builder := NewPolicyBuilder()
	c.Check(builder.RootBranch().PolicySecret(tpm2.MakeHandleName(tpm2.HandleOwner), []byte("bar")), IsNil)
	c.Check(builder.RootBranch().PolicyAuthValue(), IsNil)
	c.Check(builder.RootBranch().PolicyCommandCode(tpm2.CommandNVChangeAuth), IsNil)

	expectedDigest := tpm2.Digest(internal_testutil.DecodeHexString(c, "426df7ddd07dbfaa400237f773da801e464ef2766084966b04d8b4dfc0feeee5"))
	expectedPolicy := NewMockPolicy(
		TaggedHashList{{HashAlg: tpm2.HashAlgorithmSHA256, Digest: expectedDigest}}, nil,
		NewMockPolicySecretElement(tpm2.MakeHandleName(tpm2.HandleOwner), []byte("bar")),
		NewMockPolicyAuthValueElement(),
		NewMockPolicyCommandCodeElement(tpm2.CommandNVChangeAuth))

	digest, policy, err := builder.Build(tpm2.HashAlgorithmSHA256)
	c.Check(err, IsNil)
	c.Check(digest, DeepEquals, expectedDigest)
	c.Check(policy, testutil.TPMValueDeepEquals, expectedPolicy)
}

func (s *builderSuite) TestPolicyMixedSHA1(c *C) {
	builder := NewPolicyBuilder()
	c.Check(builder.RootBranch().PolicySecret(tpm2.MakeHandleName(tpm2.HandleOwner), []byte("bar")), IsNil)
	c.Check(builder.RootBranch().PolicyAuthValue(), IsNil)
	c.Check(builder.RootBranch().PolicyCommandCode(tpm2.CommandNVChangeAuth), IsNil)

	expectedDigest := tpm2.Digest(internal_testutil.DecodeHexString(c, "abdce83ab50f4d5fd378181e21de9486559612d3"))
	expectedPolicy := NewMockPolicy(
		TaggedHashList{{HashAlg: tpm2.HashAlgorithmSHA1, Digest: expectedDigest}}, nil,
		NewMockPolicySecretElement(tpm2.MakeHandleName(tpm2.HandleOwner), []byte("bar")),
		NewMockPolicyAuthValueElement(),
		NewMockPolicyCommandCodeElement(tpm2.CommandNVChangeAuth))

	digest, policy, err := builder.Build(tpm2.HashAlgorithmSHA1)
	c.Check(err, IsNil)
	c.Check(digest, DeepEquals, expectedDigest)
	c.Check(policy, testutil.TPMValueDeepEquals, expectedPolicy)
}

func (s *builderSuite) TestPolicyBranches(c *C) {
	// Compute the expected digests using the low-level PolicyOR
	var pHashList tpm2.DigestList
	var policies []*Policy

	builder := NewPolicyBuilder()
	c.Check(builder.RootBranch().PolicyNvWritten(true), IsNil)
	c.Check(builder.RootBranch().PolicyAuthValue(), IsNil)
	digest, policy, err := builder.Build(tpm2.HashAlgorithmSHA256)
	c.Assert(err, IsNil)
	pHashList = append(pHashList, digest)
	policies = append(policies, policy)

	builder = NewPolicyBuilder()
	c.Check(builder.RootBranch().PolicyNvWritten(true), IsNil)
	c.Check(builder.RootBranch().PolicySecret(tpm2.MakeHandleName(tpm2.HandleOwner), []byte("foo")), IsNil)
	digest, policy, err = builder.Build(tpm2.HashAlgorithmSHA256)
	c.Assert(err, IsNil)
	pHashList = append(pHashList, digest)
	policies = append(policies, policy)

	builder = NewPolicyBuilderOR(tpm2.HashAlgorithmSHA256, policies...)
	c.Check(builder.RootBranch().PolicyCommandCode(tpm2.CommandNVChangeAuth), IsNil)
	expectedDigest, _, err := builder.Build(tpm2.HashAlgorithmSHA256)
	c.Assert(err, IsNil)

	// Now build a policy with branches
	builder = NewPolicyBuilder()
	c.Check(builder.RootBranch().PolicyNvWritten(true), IsNil)

	node := builder.RootBranch().AddBranchNode()
	c.Assert(node, NotNil)

	b1 := node.AddBranch("branch1")
	c.Assert(b1, NotNil)
	c.Check(b1.PolicyAuthValue(), IsNil)

	b2 := node.AddBranch("branch2")
	c.Assert(b2, NotNil)
	c.Check(b2.PolicySecret(tpm2.MakeHandleName(tpm2.HandleOwner), []byte("foo")), IsNil)

	c.Check(builder.RootBranch().PolicyCommandCode(tpm2.CommandNVChangeAuth), IsNil)

	expectedPolicy := NewMockPolicy(
		TaggedHashList{{HashAlg: tpm2.HashAlgorithmSHA256, Digest: expectedDigest}},
		nil,
		NewMockPolicyNvWrittenElement(true),
		NewMockPolicyORElement(
			NewMockPolicyBranch(
				"branch1", TaggedHashList{{HashAlg: tpm2.HashAlgorithmSHA256, Digest: pHashList[0]}},
				NewMockPolicyAuthValueElement(),
			),
			NewMockPolicyBranch(
				"branch2", TaggedHashList{{HashAlg: tpm2.HashAlgorithmSHA256, Digest: pHashList[1]}},
				NewMockPolicySecretElement(tpm2.MakeHandleName(tpm2.HandleOwner), []byte("foo")),
			),
		),
		NewMockPolicyCommandCodeElement(tpm2.CommandNVChangeAuth),
	)

	digest, policy, err = builder.Build(tpm2.HashAlgorithmSHA256)
	c.Check(err, IsNil)
	c.Check(digest, DeepEquals, expectedDigest)
	c.Check(policy, testutil.TPMValueDeepEquals, expectedPolicy)
}

func (s *builderSuite) TestPolicyBranchesMultipleDigests(c *C) {
	// Compute the expected digests using the low-level PolicyOR
	var pHashListSHA1 tpm2.DigestList
	var pHashListSHA256 tpm2.DigestList
	var policies []*Policy

	builder := NewPolicyBuilder()
	c.Check(builder.RootBranch().PolicyNvWritten(true), IsNil)
	c.Check(builder.RootBranch().PolicyAuthValue(), IsNil)
	digest, policy, err := builder.Build(tpm2.HashAlgorithmSHA256)
	c.Assert(err, IsNil)
	pHashListSHA256 = append(pHashListSHA256, digest)
	policies = append(policies, policy)
	digest, err = policy.AddDigest(tpm2.HashAlgorithmSHA1)
	c.Assert(err, IsNil)
	pHashListSHA1 = append(pHashListSHA1, digest)

	builder = NewPolicyBuilder()
	c.Check(builder.RootBranch().PolicyNvWritten(true), IsNil)
	c.Check(builder.RootBranch().PolicySecret(tpm2.MakeHandleName(tpm2.HandleOwner), []byte("foo")), IsNil)
	digest, policy, err = builder.Build(tpm2.HashAlgorithmSHA256)
	c.Assert(err, IsNil)
	pHashListSHA256 = append(pHashListSHA256, digest)
	policies = append(policies, policy)
	digest, err = policy.AddDigest(tpm2.HashAlgorithmSHA1)
	c.Assert(err, IsNil)
	pHashListSHA1 = append(pHashListSHA1, digest)

	builder = NewPolicyBuilderOR(tpm2.HashAlgorithmSHA256, policies...)
	c.Check(builder.RootBranch().PolicyCommandCode(tpm2.CommandNVChangeAuth), IsNil)
	expectedDigestSHA256, _, err := builder.Build(tpm2.HashAlgorithmSHA256)
	c.Assert(err, IsNil)
	builder = NewPolicyBuilderOR(tpm2.HashAlgorithmSHA1, policies...)
	c.Check(builder.RootBranch().PolicyCommandCode(tpm2.CommandNVChangeAuth), IsNil)
	expectedDigestSHA1, _, err := builder.Build(tpm2.HashAlgorithmSHA1)
	c.Assert(err, IsNil)

	// Now build a policy with branches
	builder = NewPolicyBuilder()
	c.Check(builder.RootBranch().PolicyNvWritten(true), IsNil)

	node := builder.RootBranch().AddBranchNode()
	c.Assert(node, NotNil)

	b1 := node.AddBranch("branch1")
	c.Assert(b1, NotNil)
	c.Check(b1.PolicyAuthValue(), IsNil)

	b2 := node.AddBranch("branch2")
	c.Assert(b2, NotNil)
	c.Check(b2.PolicySecret(tpm2.MakeHandleName(tpm2.HandleOwner), []byte("foo")), IsNil)

	c.Check(builder.RootBranch().PolicyCommandCode(tpm2.CommandNVChangeAuth), IsNil)

	expectedPolicy := NewMockPolicy(
		TaggedHashList{
			{HashAlg: tpm2.HashAlgorithmSHA1, Digest: expectedDigestSHA1},
			{HashAlg: tpm2.HashAlgorithmSHA256, Digest: expectedDigestSHA256},
		},
		nil,
		NewMockPolicyNvWrittenElement(true),
		NewMockPolicyORElement(
			NewMockPolicyBranch(
				"branch1", TaggedHashList{
					{HashAlg: tpm2.HashAlgorithmSHA1, Digest: pHashListSHA1[0]},
					{HashAlg: tpm2.HashAlgorithmSHA256, Digest: pHashListSHA256[0]},
				},
				NewMockPolicyAuthValueElement(),
			),
			NewMockPolicyBranch(
				"branch2", TaggedHashList{
					{HashAlg: tpm2.HashAlgorithmSHA1, Digest: pHashListSHA1[1]},
					{HashAlg: tpm2.HashAlgorithmSHA256, Digest: pHashListSHA256[1]},
				},
				NewMockPolicySecretElement(tpm2.MakeHandleName(tpm2.HandleOwner), []byte("foo")),
			),
		),
		NewMockPolicyCommandCodeElement(tpm2.CommandNVChangeAuth),
	)

	digest, policy, err = builder.Build(tpm2.HashAlgorithmSHA1)
	c.Check(err, IsNil)
	c.Check(digest, DeepEquals, expectedDigestSHA1)

	digest, err = policy.AddDigest(tpm2.HashAlgorithmSHA256)
	c.Check(err, IsNil)
	c.Check(digest, DeepEquals, expectedDigestSHA256)
	c.Check(policy, testutil.TPMValueDeepEquals, expectedPolicy)
}

func (s *builderSuite) TestPolicyBuildCommitsCurrentBranchNode(c *C) {
	builder := NewPolicyBuilder()
	c.Check(builder.RootBranch().PolicyNvWritten(true), IsNil)
	c.Check(builder.RootBranch().PolicyCommandCode(tpm2.CommandNVChangeAuth), IsNil)

	node := builder.RootBranch().AddBranchNode()
	c.Assert(node, NotNil)

	b1 := node.AddBranch("branch1")
	c.Assert(b1, NotNil)
	c.Check(b1.PolicyAuthValue(), IsNil)

	b2 := node.AddBranch("branch2")
	c.Assert(b2, NotNil)
	c.Check(b2.PolicySecret(tpm2.MakeHandleName(tpm2.HandleOwner), []byte("foo")), IsNil)

	expectedDigest := tpm2.Digest(internal_testutil.DecodeHexString(c, "a3b2cc44e50ad0ca14d18bb5264942a549301778cf208e8b3989a8f9f2b058cd"))
	expectedPolicy := NewMockPolicy(
		TaggedHashList{{HashAlg: tpm2.HashAlgorithmSHA256, Digest: expectedDigest}}, nil,
		NewMockPolicyNvWrittenElement(true),
		NewMockPolicyCommandCodeElement(tpm2.CommandNVChangeAuth),
		NewMockPolicyORElement(
			NewMockPolicyBranch(
				"branch1", TaggedHashList{{HashAlg: tpm2.HashAlgorithmSHA256, Digest: internal_testutil.DecodeHexString(c, "a74dbbf45ebe6b3c8328e37f878fbdff69cc1ca1a593faa5ffcd43f69c859c05")}},
				NewMockPolicyAuthValueElement(),
			),
			NewMockPolicyBranch(
				"branch2", TaggedHashList{{HashAlg: tpm2.HashAlgorithmSHA256, Digest: internal_testutil.DecodeHexString(c, "6ac7131551a9e815f71c4cb52c3a5202ad3281cfcadf5bc8b908ffcfbdf4f57e")}},
				NewMockPolicySecretElement(tpm2.MakeHandleName(tpm2.HandleOwner), []byte("foo")),
			),
		),
	)

	digest, policy, err := builder.Build(tpm2.HashAlgorithmSHA256)
	c.Check(err, IsNil)
	c.Check(digest, DeepEquals, expectedDigest)
	c.Check(policy, testutil.TPMValueDeepEquals, expectedPolicy)
}

func (s *builderSuite) TestEmptyBranchNodeIsElided(c *C) {
	builder := NewPolicyBuilder()
	c.Check(builder.RootBranch().PolicyNvWritten(true), IsNil)

	node := builder.RootBranch().AddBranchNode()
	c.Assert(node, NotNil)

	c.Check(builder.RootBranch().PolicyCommandCode(tpm2.CommandNVChangeAuth), IsNil)

	expectedDigest := tpm2.Digest(internal_testutil.DecodeHexString(c, "fe9bbb331494a468c52d1fa63b890b2c073a006a13abadf7bb07fc1412e2cdb3"))
	expectedPolicy := NewMockPolicy(
		TaggedHashList{{HashAlg: tpm2.HashAlgorithmSHA256, Digest: expectedDigest}}, nil,
		NewMockPolicyNvWrittenElement(true),
		NewMockPolicyCommandCodeElement(tpm2.CommandNVChangeAuth),
	)

	digest, policy, err := builder.Build(tpm2.HashAlgorithmSHA256)
	c.Check(err, IsNil)
	c.Check(digest, DeepEquals, expectedDigest)
	c.Check(policy, testutil.TPMValueDeepEquals, expectedPolicy)
}

func (s *builderSuite) TestPolicyBranchesMultipleNodes(c *C) {
	// Compute the expected digests using the low-level PolicyOR
	var pHashList1 tpm2.DigestList
	var policies1 []*Policy

	builder := NewPolicyBuilder()
	c.Check(builder.RootBranch().PolicyNvWritten(true), IsNil)
	c.Check(builder.RootBranch().PolicyAuthValue(), IsNil)
	digest, policy, err := builder.Build(tpm2.HashAlgorithmSHA256)
	c.Assert(err, IsNil)
	pHashList1 = append(pHashList1, digest)
	policies1 = append(policies1, policy)

	builder = NewPolicyBuilder()
	c.Check(builder.RootBranch().PolicyNvWritten(true), IsNil)
	c.Check(builder.RootBranch().PolicySecret(tpm2.MakeHandleName(tpm2.HandleOwner), []byte("foo")), IsNil)
	digest, policy, err = builder.Build(tpm2.HashAlgorithmSHA256)
	c.Assert(err, IsNil)
	pHashList1 = append(pHashList1, digest)
	policies1 = append(policies1, policy)

	var pHashList2 tpm2.DigestList
	var policies2 []*Policy

	builder = NewPolicyBuilderOR(tpm2.HashAlgorithmSHA256, policies1...)
	c.Check(builder.RootBranch().PolicyCommandCode(tpm2.CommandNVChangeAuth), IsNil)
	digest, policy, err = builder.Build(tpm2.HashAlgorithmSHA256)
	c.Assert(err, IsNil)
	pHashList2 = append(pHashList2, digest)
	policies2 = append(policies2, policy)

	builder = NewPolicyBuilderOR(tpm2.HashAlgorithmSHA256, policies1...)
	c.Check(builder.RootBranch().PolicyCommandCode(tpm2.CommandNVWriteLock), IsNil)
	digest, policy, err = builder.Build(tpm2.HashAlgorithmSHA256)
	c.Assert(err, IsNil)
	pHashList2 = append(pHashList2, digest)
	policies2 = append(policies2, policy)

	builder = NewPolicyBuilderOR(tpm2.HashAlgorithmSHA256, policies2...)
	expectedDigest, _, err := builder.Build(tpm2.HashAlgorithmSHA256)
	c.Assert(err, IsNil)

	// Now build a policy with branches
	builder = NewPolicyBuilder()
	c.Check(builder.RootBranch().PolicyNvWritten(true), IsNil)

	node1 := builder.RootBranch().AddBranchNode()
	c.Assert(node1, NotNil)

	b1 := node1.AddBranch("branch1")
	c.Assert(b1, NotNil)
	c.Check(b1.PolicyAuthValue(), IsNil)

	b2 := node1.AddBranch("branch2")
	c.Assert(b2, NotNil)
	c.Check(b2.PolicySecret(tpm2.MakeHandleName(tpm2.HandleOwner), []byte("foo")), IsNil)

	node2 := builder.RootBranch().AddBranchNode()
	c.Assert(node2, NotNil)

	b3 := node2.AddBranch("branch3")
	c.Check(b3.PolicyCommandCode(tpm2.CommandNVChangeAuth), IsNil)

	b4 := node2.AddBranch("branch4")
	c.Check(b4.PolicyCommandCode(tpm2.CommandNVWriteLock), IsNil)

	expectedPolicy := NewMockPolicy(
		TaggedHashList{{HashAlg: tpm2.HashAlgorithmSHA256, Digest: expectedDigest}},
		nil,
		NewMockPolicyNvWrittenElement(true),
		NewMockPolicyORElement(
			NewMockPolicyBranch(
				"branch1", TaggedHashList{
					{HashAlg: tpm2.HashAlgorithmSHA256, Digest: pHashList1[0]},
				},
				NewMockPolicyAuthValueElement(),
			),
			NewMockPolicyBranch(
				"branch2", TaggedHashList{
					{HashAlg: tpm2.HashAlgorithmSHA256, Digest: pHashList1[1]},
				},
				NewMockPolicySecretElement(tpm2.MakeHandleName(tpm2.HandleOwner), []byte("foo")),
			),
		),
		NewMockPolicyORElement(
			NewMockPolicyBranch(
				"branch3", TaggedHashList{
					{HashAlg: tpm2.HashAlgorithmSHA256, Digest: pHashList2[0]},
				},
				NewMockPolicyCommandCodeElement(tpm2.CommandNVChangeAuth),
			),
			NewMockPolicyBranch(
				"branch4", TaggedHashList{
					{HashAlg: tpm2.HashAlgorithmSHA256, Digest: pHashList2[1]},
				},
				NewMockPolicyCommandCodeElement(tpm2.CommandNVWriteLock),
			),
		),
	)

	digest, policy, err = builder.Build(tpm2.HashAlgorithmSHA256)
	c.Check(err, IsNil)
	c.Check(digest, DeepEquals, expectedDigest)
	c.Check(policy, testutil.TPMValueDeepEquals, expectedPolicy)
}

func (s *builderSuite) TestPolicyBranchesEmbeddedNodes(c *C) {
	// Compute the expected digests using the low-level PolicyOR
	var pHashList2 tpm2.DigestList
	var policies2 []*Policy

	builder := NewPolicyBuilder()
	c.Check(builder.RootBranch().PolicyNvWritten(true), IsNil)
	c.Check(builder.RootBranch().PolicyAuthValue(), IsNil)
	c.Check(builder.RootBranch().PolicyCommandCode(tpm2.CommandNVChangeAuth), IsNil)
	digest, policy, err := builder.Build(tpm2.HashAlgorithmSHA256)
	c.Assert(err, IsNil)
	pHashList2 = append(pHashList2, digest)
	policies2 = append(policies2, policy)

	builder = NewPolicyBuilder()
	c.Check(builder.RootBranch().PolicyNvWritten(true), IsNil)
	c.Check(builder.RootBranch().PolicyAuthValue(), IsNil)
	c.Check(builder.RootBranch().PolicyCommandCode(tpm2.CommandNVWriteLock), IsNil)
	digest, policy, err = builder.Build(tpm2.HashAlgorithmSHA256)
	c.Assert(err, IsNil)
	pHashList2 = append(pHashList2, digest)
	policies2 = append(policies2, policy)

	var pHashList3 tpm2.DigestList
	var policies3 []*Policy

	builder = NewPolicyBuilder()
	c.Check(builder.RootBranch().PolicyNvWritten(true), IsNil)
	c.Check(builder.RootBranch().PolicySecret(tpm2.MakeHandleName(tpm2.HandleOwner), []byte("foo")), IsNil)
	c.Check(builder.RootBranch().PolicyCommandCode(tpm2.CommandNVChangeAuth), IsNil)
	digest, policy, err = builder.Build(tpm2.HashAlgorithmSHA256)
	c.Assert(err, IsNil)
	pHashList3 = append(pHashList3, digest)
	policies3 = append(policies3, policy)

	builder = NewPolicyBuilder()
	c.Check(builder.RootBranch().PolicyNvWritten(true), IsNil)
	c.Check(builder.RootBranch().PolicySecret(tpm2.MakeHandleName(tpm2.HandleOwner), []byte("foo")), IsNil)
	c.Check(builder.RootBranch().PolicyCommandCode(tpm2.CommandNVWriteLock), IsNil)
	digest, policy, err = builder.Build(tpm2.HashAlgorithmSHA256)
	c.Assert(err, IsNil)
	pHashList3 = append(pHashList3, digest)
	policies3 = append(policies3, policy)

	var pHashList1 tpm2.DigestList
	var policies1 []*Policy

	builder = NewPolicyBuilderOR(tpm2.HashAlgorithmSHA256, policies2...)
	digest, policy, err = builder.Build(tpm2.HashAlgorithmSHA256)
	c.Assert(err, IsNil)
	pHashList1 = append(pHashList1, digest)
	policies1 = append(policies1, policy)

	builder = NewPolicyBuilderOR(tpm2.HashAlgorithmSHA256, policies3...)
	digest, policy, err = builder.Build(tpm2.HashAlgorithmSHA256)
	c.Assert(err, IsNil)
	pHashList1 = append(pHashList1, digest)
	policies1 = append(policies1, policy)

	builder = NewPolicyBuilderOR(tpm2.HashAlgorithmSHA256, policies1...)
	expectedDigest, _, err := builder.Build(tpm2.HashAlgorithmSHA256)

	// Now build a policy with branches
	builder = NewPolicyBuilder()
	c.Check(builder.RootBranch().PolicyNvWritten(true), IsNil)

	node1 := builder.RootBranch().AddBranchNode()
	c.Assert(node1, NotNil)

	b1 := node1.AddBranch("branch1")
	c.Assert(b1, NotNil)
	c.Check(b1.PolicyAuthValue(), IsNil)

	node2 := b1.AddBranchNode()
	c.Assert(node2, NotNil)

	b2 := node2.AddBranch("branch2")
	c.Assert(b2, NotNil)
	c.Check(b2.PolicyCommandCode(tpm2.CommandNVChangeAuth), IsNil)

	b3 := node2.AddBranch("branch3")
	c.Assert(b3, NotNil)
	c.Check(b3.PolicyCommandCode(tpm2.CommandNVWriteLock), IsNil)

	b4 := node1.AddBranch("branch4")
	c.Assert(b4, NotNil)
	c.Check(b4.PolicySecret(tpm2.MakeHandleName(tpm2.HandleOwner), []byte("foo")), IsNil)

	node3 := b4.AddBranchNode()
	c.Assert(node3, NotNil)

	b5 := node3.AddBranch("branch5")
	c.Assert(b5, NotNil)
	c.Check(b5.PolicyCommandCode(tpm2.CommandNVChangeAuth), IsNil)

	b6 := node3.AddBranch("branch6")
	c.Assert(b6, NotNil)
	c.Check(b6.PolicyCommandCode(tpm2.CommandNVWriteLock), IsNil)

	expectedPolicy := NewMockPolicy(
		TaggedHashList{{HashAlg: tpm2.HashAlgorithmSHA256, Digest: expectedDigest}},
		nil,
		NewMockPolicyNvWrittenElement(true),
		NewMockPolicyORElement(
			NewMockPolicyBranch(
				"branch1", TaggedHashList{
					{HashAlg: tpm2.HashAlgorithmSHA256, Digest: pHashList1[0]},
				},
				NewMockPolicyAuthValueElement(),
				NewMockPolicyORElement(
					NewMockPolicyBranch(
						"branch2", TaggedHashList{
							{HashAlg: tpm2.HashAlgorithmSHA256, Digest: pHashList2[0]},
						},
						NewMockPolicyCommandCodeElement(tpm2.CommandNVChangeAuth),
					),
					NewMockPolicyBranch(
						"branch3", TaggedHashList{
							{HashAlg: tpm2.HashAlgorithmSHA256, Digest: pHashList2[1]},
						},
						NewMockPolicyCommandCodeElement(tpm2.CommandNVWriteLock),
					),
				),
			),
			NewMockPolicyBranch(
				"branch4", TaggedHashList{
					{HashAlg: tpm2.HashAlgorithmSHA256, Digest: pHashList1[1]},
				},
				NewMockPolicySecretElement(tpm2.MakeHandleName(tpm2.HandleOwner), []byte("foo")),
				NewMockPolicyORElement(
					NewMockPolicyBranch(
						"branch5", TaggedHashList{
							{HashAlg: tpm2.HashAlgorithmSHA256, Digest: pHashList3[0]},
						},
						NewMockPolicyCommandCodeElement(tpm2.CommandNVChangeAuth),
					),
					NewMockPolicyBranch(
						"branch6", TaggedHashList{
							{HashAlg: tpm2.HashAlgorithmSHA256, Digest: pHashList3[1]},
						},
						NewMockPolicyCommandCodeElement(tpm2.CommandNVWriteLock),
					),
				),
			),
		),
	)

	digest, policy, err = builder.Build(tpm2.HashAlgorithmSHA256)
	c.Check(err, IsNil)
	c.Check(digest, DeepEquals, expectedDigest)
	c.Check(policy, testutil.TPMValueDeepEquals, expectedPolicy)
}<|MERGE_RESOLUTION|>--- conflicted
+++ resolved
@@ -40,7 +40,7 @@
 	c.Check(builder.RootBranch().PolicyNV(data.nvPub, data.operandB, data.offset, data.operation), IsNil)
 
 	expectedPolicy := NewMockPolicy(
-		TaggedHashList{{HashAlg: tpm2.HashAlgorithmSHA256, Digest: data.expectedDigest}}, nil,
+		tpm2.TaggedHashList{tpm2.MakeTaggedHash(tpm2.HashAlgorithmSHA256, data.expectedDigest)}, nil,
 		NewMockPolicyNVElement(data.nvPub, data.operandB, data.offset, data.operation))
 
 	digest, policy, err := builder.Build(tpm2.HashAlgorithmSHA256)
@@ -125,7 +125,7 @@
 	c.Check(builder.RootBranch().PolicySecret(data.authObjectName, data.policyRef), IsNil)
 
 	expectedPolicy := NewMockPolicy(
-		TaggedHashList{{HashAlg: tpm2.HashAlgorithmSHA256, Digest: data.expectedDigest}}, nil,
+		tpm2.TaggedHashList{tpm2.MakeTaggedHash(tpm2.HashAlgorithmSHA256, data.expectedDigest)}, nil,
 		NewMockPolicySecretElement(data.authObjectName, data.policyRef))
 
 	digest, policy, err := builder.Build(tpm2.HashAlgorithmSHA256)
@@ -186,7 +186,7 @@
 	c.Check(builder.RootBranch().PolicySigned(authKey, data.policyRef), IsNil)
 
 	expectedPolicy := NewMockPolicy(
-		TaggedHashList{{HashAlg: tpm2.HashAlgorithmSHA256, Digest: data.expectedDigest}}, nil,
+		tpm2.TaggedHashList{tpm2.MakeTaggedHash(tpm2.HashAlgorithmSHA256, data.expectedDigest)}, nil,
 		NewMockPolicySignedElement(authKey, data.policyRef))
 
 	digest, policy, err := builder.Build(tpm2.HashAlgorithmSHA256)
@@ -260,7 +260,7 @@
 	c.Check(builder.RootBranch().PolicyAuthorize(data.policyRef, keySign), IsNil)
 
 	expectedPolicy := NewMockPolicy(
-		TaggedHashList{{HashAlg: tpm2.HashAlgorithmSHA256, Digest: data.expectedDigest}}, nil,
+		tpm2.TaggedHashList{tpm2.MakeTaggedHash(tpm2.HashAlgorithmSHA256, data.expectedDigest)}, nil,
 		NewMockPolicyAuthorizeElement(data.policyRef, keySign))
 
 	digest, policy, err := builder.Build(tpm2.HashAlgorithmSHA256)
@@ -321,7 +321,7 @@
 
 	expectedDigest := tpm2.Digest(internal_testutil.DecodeHexString(c, "8fcd2169ab92694e0c633f1ab772842b8241bbc20288981fc7ac1eddc1fddb0e"))
 	expectedPolicy := NewMockPolicy(
-		TaggedHashList{{HashAlg: tpm2.HashAlgorithmSHA256, Digest: expectedDigest}}, nil,
+		tpm2.TaggedHashList{tpm2.MakeTaggedHash(tpm2.HashAlgorithmSHA256, expectedDigest)}, nil,
 		NewMockPolicyAuthValueElement())
 
 	digest, policy, err := builder.Build(tpm2.HashAlgorithmSHA256)
@@ -340,7 +340,7 @@
 	c.Check(builder.RootBranch().PolicyCommandCode(data.code), IsNil)
 
 	expectedPolicy := NewMockPolicy(
-		TaggedHashList{{HashAlg: tpm2.HashAlgorithmSHA256, Digest: data.expectedDigest}}, nil,
+		tpm2.TaggedHashList{tpm2.MakeTaggedHash(tpm2.HashAlgorithmSHA256, data.expectedDigest)}, nil,
 		NewMockPolicyCommandCodeElement(data.code))
 
 	digest, policy, err := builder.Build(tpm2.HashAlgorithmSHA256)
@@ -373,7 +373,7 @@
 	c.Check(builder.RootBranch().PolicyCounterTimer(data.operandB, data.offset, data.operation), IsNil)
 
 	expectedPolicy := NewMockPolicy(
-		TaggedHashList{{HashAlg: tpm2.HashAlgorithmSHA256, Digest: data.expectedDigest}}, nil,
+		tpm2.TaggedHashList{tpm2.MakeTaggedHash(tpm2.HashAlgorithmSHA256, data.expectedDigest)}, nil,
 		NewMockPolicyCounterTimerElement(data.operandB, data.offset, data.operation))
 
 	digest, policy, err := builder.Build(tpm2.HashAlgorithmSHA256)
@@ -428,7 +428,7 @@
 	c.Check(builder.RootBranch().PolicyCpHash(data.code, data.handles, data.params...), IsNil)
 
 	expectedPolicy := NewMockPolicy(
-		TaggedHashList{{HashAlg: data.alg, Digest: data.expectedDigest}}, nil,
+		tpm2.TaggedHashList{tpm2.MakeTaggedHash(data.alg, data.expectedDigest)}, nil,
 		NewMockPolicyCpHashElement(data.expectedCpHash))
 
 	digest, policy, err := builder.Build(data.alg)
@@ -439,61 +439,39 @@
 
 func (s *builderSuite) TestPolicyCpHash(c *C) {
 	s.testPolicyCpHash(c, &testBuildPolicyCpHashData{
-<<<<<<< HEAD
-		code:    tpm2.CommandLoad,
-		handles: []Named{tpm2.Name{0x40, 0x00, 0x00, 0x01}},
-		params:  []interface{}{tpm2.Private{1, 2, 3, 4}, mu.MakeSizedSource(objectutil.NewRSAStorageKeyTemplate())}})
-=======
 		alg:            tpm2.HashAlgorithmSHA256,
 		code:           tpm2.CommandLoad,
 		handles:        []Named{tpm2.Name{0x40, 0x00, 0x00, 0x01}},
-		params:         []interface{}{tpm2.Private{1, 2, 3, 4}, mu.Sized(objectutil.NewRSAStorageKeyTemplate())},
+		params:         []interface{}{tpm2.Private{1, 2, 3, 4}, mu.MakeSizedSource(objectutil.NewRSAStorageKeyTemplate())},
 		expectedCpHash: internal_testutil.DecodeHexString(c, "0d5c70236d9181ea6b26fb203d8a45bbb3d982926d6cf4ba60ce0fe5d5717ac3"),
 		expectedDigest: internal_testutil.DecodeHexString(c, "79cefecd804486b13ac906b061a6d0faffacb46d7f387d91771b9455242de694")})
->>>>>>> 6c291c88
 }
 
 func (s *builderSuite) TestPolicyCpHashDifferentParams(c *C) {
 	s.testPolicyCpHash(c, &testBuildPolicyCpHashData{
-<<<<<<< HEAD
-		code:    tpm2.CommandLoad,
-		handles: []Named{tpm2.Name{0x40, 0x00, 0x00, 0x01}},
-		params:  []interface{}{tpm2.Private{1, 2, 3, 4, 5}, mu.MakeSizedSource(objectutil.NewRSAStorageKeyTemplate())}})
-=======
 		alg:            tpm2.HashAlgorithmSHA256,
 		code:           tpm2.CommandLoad,
 		handles:        []Named{tpm2.Name{0x40, 0x00, 0x00, 0x01}},
-		params:         []interface{}{tpm2.Private{1, 2, 3, 4, 5}, mu.Sized(objectutil.NewRSAStorageKeyTemplate())},
+		params:         []interface{}{tpm2.Private{1, 2, 3, 4, 5}, mu.MakeSizedSource(objectutil.NewRSAStorageKeyTemplate())},
 		expectedCpHash: internal_testutil.DecodeHexString(c, "15fc1d7283e0f5f864651602c55f1d1dbebf7e573850bfae5235e94df0ac1fa1"),
 		expectedDigest: internal_testutil.DecodeHexString(c, "801e24b6989cfea7a0ec1d885d21aa9311331443d7f21e1bbcb51675b0927475")})
->>>>>>> 6c291c88
 }
 
 func (s *builderSuite) TestPolicyCpHashDifferentHandles(c *C) {
 	s.testPolicyCpHash(c, &testBuildPolicyCpHashData{
-<<<<<<< HEAD
-		code:    tpm2.CommandLoad,
-		handles: []Named{tpm2.Name{0x40, 0x00, 0x00, 0x0b}},
-		params:  []interface{}{tpm2.Private{1, 2, 3, 4}, mu.MakeSizedSource(objectutil.NewRSAStorageKeyTemplate())}})
-=======
 		alg:            tpm2.HashAlgorithmSHA256,
 		code:           tpm2.CommandLoad,
 		handles:        []Named{tpm2.Name{0x40, 0x00, 0x00, 0x0b}},
-		params:         []interface{}{tpm2.Private{1, 2, 3, 4}, mu.Sized(objectutil.NewRSAStorageKeyTemplate())},
+		params:         []interface{}{tpm2.Private{1, 2, 3, 4}, mu.MakeSizedSource(objectutil.NewRSAStorageKeyTemplate())},
 		expectedCpHash: internal_testutil.DecodeHexString(c, "4facb677c43722471af5c535353911e4882d26aa58f4859562b6861476f4aca3"),
 		expectedDigest: internal_testutil.DecodeHexString(c, "62d74f265639e887956694eb36a4106228a08879ce1ade983cf0b28c2415acbb")})
->>>>>>> 6c291c88
 }
 
 func (s *builderSuite) TestPolicyCpHashDifferentCommand(c *C) {
 	s.testPolicyCpHash(c, &testBuildPolicyCpHashData{
-<<<<<<< HEAD
-		code:   tpm2.CommandLoadExternal,
-		params: []interface{}{mu.MakeSizedSource((*tpm2.Sensitive)(nil)), mu.MakeSizedSource(objectutil.NewRSAStorageKeyTemplate()), tpm2.HandleOwner}})
-=======
 		alg:            tpm2.HashAlgorithmSHA256,
 		code:           tpm2.CommandLoadExternal,
-		params:         []interface{}{mu.Sized((*tpm2.Sensitive)(nil)), mu.Sized(objectutil.NewRSAStorageKeyTemplate()), tpm2.HandleOwner},
+		params:         []interface{}{mu.MakeSizedSource((*tpm2.Sensitive)(nil)), mu.MakeSizedSource(objectutil.NewRSAStorageKeyTemplate()), tpm2.HandleOwner},
 		expectedCpHash: internal_testutil.DecodeHexString(c, "bcbfc6e1846a7f58ed0c05ddf8a0ce7e2b3a50ba3f04e3ac87ee8c940a360f46"),
 		expectedDigest: internal_testutil.DecodeHexString(c, "f3d3c11955dd8dc8b45c6b66961cd929bc62a0fd263f5d7336139f30a166f011")})
 }
@@ -503,10 +481,9 @@
 		alg:            tpm2.HashAlgorithmSHA1,
 		code:           tpm2.CommandLoad,
 		handles:        []Named{tpm2.Name{0x40, 0x00, 0x00, 0x01}},
-		params:         []interface{}{tpm2.Private{1, 2, 3, 4}, mu.Sized(objectutil.NewRSAStorageKeyTemplate())},
+		params:         []interface{}{tpm2.Private{1, 2, 3, 4}, mu.MakeSizedSource(objectutil.NewRSAStorageKeyTemplate())},
 		expectedCpHash: internal_testutil.DecodeHexString(c, "d98ba8350f71c34132f62f50a6b9f21c4fa54f75"),
 		expectedDigest: internal_testutil.DecodeHexString(c, "a59f3e6a358dee7edfd733373d7c8a9851296d26")})
->>>>>>> 6c291c88
 }
 
 func (s *builderSuite) TestPolicyCpHashInvalidName(c *C) {
@@ -530,7 +507,7 @@
 	c.Check(builder.RootBranch().PolicyNameHash(data.handles...), IsNil)
 
 	expectedPolicy := NewMockPolicy(
-		TaggedHashList{{HashAlg: data.alg, Digest: data.expectedDigest}}, nil,
+		tpm2.TaggedHashList{tpm2.MakeTaggedHash(data.alg, data.expectedDigest)}, nil,
 		NewMockPolicyNameHashElement(data.expectedNameHash))
 
 	digest, policy, err := builder.Build(data.alg)
@@ -583,7 +560,7 @@
 	c.Check(builder.RootBranch().PolicyPCR(data.values), IsNil)
 
 	expectedPolicy := NewMockPolicy(
-		TaggedHashList{{HashAlg: data.alg, Digest: data.expectedDigest}}, nil,
+		tpm2.TaggedHashList{tpm2.MakeTaggedHash(data.alg, data.expectedDigest)}, nil,
 		NewMockPolicyPCRElement(data.expectedPcrs))
 
 	digest, policy, err := builder.Build(data.alg)
@@ -608,14 +585,9 @@
 				4: foo,
 				7: bar}},
 		expectedPcrs: PcrValueList{
-<<<<<<< HEAD
 			{PCR: 0x00000004, Digest: tpm2.MakeTaggedHash(tpm2.HashAlgorithmSHA256, foo)},
-			{PCR: 0x00000007, Digest: tpm2.MakeTaggedHash(tpm2.HashAlgorithmSHA256, bar)}}})
-=======
-			{PCR: 0x00000004, Digest: TaggedHash{HashAlg: tpm2.HashAlgorithmSHA256, Digest: foo}},
-			{PCR: 0x00000007, Digest: TaggedHash{HashAlg: tpm2.HashAlgorithmSHA256, Digest: bar}}},
+			{PCR: 0x00000007, Digest: tpm2.MakeTaggedHash(tpm2.HashAlgorithmSHA256, bar)}},
 		expectedDigest: internal_testutil.DecodeHexString(c, "5dedc710ee0e797130756bd024372dfa9a9e3fc5b5c60897304fdda88ec2b887")})
->>>>>>> 6c291c88
 }
 
 func (s *builderSuite) TestPolicyPCRDifferentDigests(c *C) {
@@ -634,14 +606,9 @@
 				4: bar,
 				7: foo}},
 		expectedPcrs: PcrValueList{
-<<<<<<< HEAD
 			{PCR: 0x00000004, Digest: tpm2.MakeTaggedHash(tpm2.HashAlgorithmSHA256, bar)},
-			{PCR: 0x00000007, Digest: tpm2.MakeTaggedHash(tpm2.HashAlgorithmSHA256, foo)}}})
-=======
-			{PCR: 0x00000004, Digest: TaggedHash{HashAlg: tpm2.HashAlgorithmSHA256, Digest: bar}},
-			{PCR: 0x00000007, Digest: TaggedHash{HashAlg: tpm2.HashAlgorithmSHA256, Digest: foo}}},
+			{PCR: 0x00000007, Digest: tpm2.MakeTaggedHash(tpm2.HashAlgorithmSHA256, foo)}},
 		expectedDigest: internal_testutil.DecodeHexString(c, "463dc37a6f3a37d7125524a2e6047c4befa650cdbb53369615503ca422f10da1")})
->>>>>>> 6c291c88
 }
 
 func (s *builderSuite) TestPolicyPCRDifferentSelection(c *C) {
@@ -660,14 +627,9 @@
 				4: foo,
 				7: bar}},
 		expectedPcrs: PcrValueList{
-<<<<<<< HEAD
 			{PCR: 0x00000004, Digest: tpm2.MakeTaggedHash(tpm2.HashAlgorithmSHA1, foo)},
-			{PCR: 0x00000007, Digest: tpm2.MakeTaggedHash(tpm2.HashAlgorithmSHA1, bar)}}})
-=======
-			{PCR: 0x00000004, Digest: TaggedHash{HashAlg: tpm2.HashAlgorithmSHA1, Digest: foo}},
-			{PCR: 0x00000007, Digest: TaggedHash{HashAlg: tpm2.HashAlgorithmSHA1, Digest: bar}}},
+			{PCR: 0x00000007, Digest: tpm2.MakeTaggedHash(tpm2.HashAlgorithmSHA1, bar)}},
 		expectedDigest: internal_testutil.DecodeHexString(c, "52ec898cf6a800715e9314c90ba91636970ceeea6416bf2da62b5e633480aa43")})
->>>>>>> 6c291c88
 }
 
 func (s *builderSuite) TestPolicyPCRMultipleBanks(c *C) {
@@ -689,12 +651,8 @@
 			tpm2.HashAlgorithmSHA256: {
 				7: bar}},
 		expectedPcrs: PcrValueList{
-<<<<<<< HEAD
 			{PCR: 0x00000004, Digest: tpm2.MakeTaggedHash(tpm2.HashAlgorithmSHA1, foo)},
-			{PCR: 0x00000007, Digest: tpm2.MakeTaggedHash(tpm2.HashAlgorithmSHA256, bar)}}})
-=======
-			{PCR: 0x00000004, Digest: TaggedHash{HashAlg: tpm2.HashAlgorithmSHA1, Digest: foo}},
-			{PCR: 0x00000007, Digest: TaggedHash{HashAlg: tpm2.HashAlgorithmSHA256, Digest: bar}}},
+			{PCR: 0x00000007, Digest: tpm2.MakeTaggedHash(tpm2.HashAlgorithmSHA256, bar)}},
 		expectedDigest: internal_testutil.DecodeHexString(c, "5079c1d53de12dd44e988d5b0a31cd30701ffb24b7bd5d5b68d5f9f5819163be")})
 }
 
@@ -714,10 +672,9 @@
 				4: foo,
 				7: bar}},
 		expectedPcrs: PcrValueList{
-			{PCR: 0x00000004, Digest: TaggedHash{HashAlg: tpm2.HashAlgorithmSHA256, Digest: foo}},
-			{PCR: 0x00000007, Digest: TaggedHash{HashAlg: tpm2.HashAlgorithmSHA256, Digest: bar}}},
+			{PCR: 0x00000004, Digest: tpm2.MakeTaggedHash(tpm2.HashAlgorithmSHA256, foo)},
+			{PCR: 0x00000007, Digest: tpm2.MakeTaggedHash(tpm2.HashAlgorithmSHA256, bar)}},
 		expectedDigest: internal_testutil.DecodeHexString(c, "45e5111828cf66c6c7f805f4e9691f6236892514")})
->>>>>>> 6c291c88
 }
 
 func (s *builderSuite) TestPolicyPCRInvalidBank(c *C) {
@@ -753,7 +710,7 @@
 	c.Check(builder.RootBranch().PolicyDuplicationSelect(data.object, data.newParent, data.includeObject), IsNil)
 
 	expectedPolicy := NewMockPolicy(
-		TaggedHashList{{HashAlg: tpm2.HashAlgorithmSHA256, Digest: data.expectedDigest}}, nil,
+		tpm2.TaggedHashList{tpm2.MakeTaggedHash(tpm2.HashAlgorithmSHA256, data.expectedDigest)}, nil,
 		NewMockPolicyDuplicationSelectElement(data.object.Name(), data.newParent.Name(), data.includeObject))
 
 	digest, policy, err := builder.Build(tpm2.HashAlgorithmSHA256)
@@ -830,7 +787,7 @@
 
 	expectedDigest := tpm2.Digest(internal_testutil.DecodeHexString(c, "8fcd2169ab92694e0c633f1ab772842b8241bbc20288981fc7ac1eddc1fddb0e"))
 	expectedPolicy := NewMockPolicy(
-		TaggedHashList{{HashAlg: tpm2.HashAlgorithmSHA256, Digest: expectedDigest}}, nil,
+		tpm2.TaggedHashList{tpm2.MakeTaggedHash(tpm2.HashAlgorithmSHA256, expectedDigest)}, nil,
 		NewMockPolicyPasswordElement())
 
 	digest, policy, err := builder.Build(tpm2.HashAlgorithmSHA256)
@@ -849,7 +806,7 @@
 	c.Check(builder.RootBranch().PolicyNvWritten(data.writtenSet), IsNil)
 
 	expectedPolicy := NewMockPolicy(
-		TaggedHashList{{HashAlg: tpm2.HashAlgorithmSHA256, Digest: data.expectedDigest}}, nil,
+		tpm2.TaggedHashList{tpm2.MakeTaggedHash(tpm2.HashAlgorithmSHA256, data.expectedDigest)}, nil,
 		NewMockPolicyNvWrittenElement(data.writtenSet))
 
 	digest, policy, err := builder.Build(tpm2.HashAlgorithmSHA256)
@@ -885,7 +842,7 @@
 
 	expectedDigest := tpm2.Digest(internal_testutil.DecodeHexString(c, "426df7ddd07dbfaa400237f773da801e464ef2766084966b04d8b4dfc0feeee5"))
 	expectedPolicy := NewMockPolicy(
-		TaggedHashList{{HashAlg: tpm2.HashAlgorithmSHA256, Digest: expectedDigest}}, nil,
+		tpm2.TaggedHashList{tpm2.MakeTaggedHash(tpm2.HashAlgorithmSHA256, expectedDigest)}, nil,
 		NewMockPolicySecretElement(tpm2.MakeHandleName(tpm2.HandleOwner), []byte("bar")),
 		NewMockPolicyAuthValueElement(),
 		NewMockPolicyCommandCodeElement(tpm2.CommandNVChangeAuth))
@@ -904,7 +861,7 @@
 
 	expectedDigest := tpm2.Digest(internal_testutil.DecodeHexString(c, "abdce83ab50f4d5fd378181e21de9486559612d3"))
 	expectedPolicy := NewMockPolicy(
-		TaggedHashList{{HashAlg: tpm2.HashAlgorithmSHA1, Digest: expectedDigest}}, nil,
+		tpm2.TaggedHashList{tpm2.MakeTaggedHash(tpm2.HashAlgorithmSHA1, expectedDigest)}, nil,
 		NewMockPolicySecretElement(tpm2.MakeHandleName(tpm2.HandleOwner), []byte("bar")),
 		NewMockPolicyAuthValueElement(),
 		NewMockPolicyCommandCodeElement(tpm2.CommandNVChangeAuth))
@@ -959,16 +916,15 @@
 	c.Check(builder.RootBranch().PolicyCommandCode(tpm2.CommandNVChangeAuth), IsNil)
 
 	expectedPolicy := NewMockPolicy(
-		TaggedHashList{{HashAlg: tpm2.HashAlgorithmSHA256, Digest: expectedDigest}},
-		nil,
+		tpm2.TaggedHashList{tpm2.MakeTaggedHash(tpm2.HashAlgorithmSHA256, expectedDigest)}, nil,
 		NewMockPolicyNvWrittenElement(true),
 		NewMockPolicyORElement(
 			NewMockPolicyBranch(
-				"branch1", TaggedHashList{{HashAlg: tpm2.HashAlgorithmSHA256, Digest: pHashList[0]}},
+				"branch1", tpm2.TaggedHashList{tpm2.MakeTaggedHash(tpm2.HashAlgorithmSHA256, pHashList[0])},
 				NewMockPolicyAuthValueElement(),
 			),
 			NewMockPolicyBranch(
-				"branch2", TaggedHashList{{HashAlg: tpm2.HashAlgorithmSHA256, Digest: pHashList[1]}},
+				"branch2", tpm2.TaggedHashList{tpm2.MakeTaggedHash(tpm2.HashAlgorithmSHA256, pHashList[1])},
 				NewMockPolicySecretElement(tpm2.MakeHandleName(tpm2.HandleOwner), []byte("foo")),
 			),
 		),
@@ -1036,24 +992,24 @@
 	c.Check(builder.RootBranch().PolicyCommandCode(tpm2.CommandNVChangeAuth), IsNil)
 
 	expectedPolicy := NewMockPolicy(
-		TaggedHashList{
-			{HashAlg: tpm2.HashAlgorithmSHA1, Digest: expectedDigestSHA1},
-			{HashAlg: tpm2.HashAlgorithmSHA256, Digest: expectedDigestSHA256},
+		tpm2.TaggedHashList{
+			tpm2.MakeTaggedHash(tpm2.HashAlgorithmSHA1, expectedDigestSHA1),
+			tpm2.MakeTaggedHash(tpm2.HashAlgorithmSHA256, expectedDigestSHA256),
 		},
 		nil,
 		NewMockPolicyNvWrittenElement(true),
 		NewMockPolicyORElement(
 			NewMockPolicyBranch(
-				"branch1", TaggedHashList{
-					{HashAlg: tpm2.HashAlgorithmSHA1, Digest: pHashListSHA1[0]},
-					{HashAlg: tpm2.HashAlgorithmSHA256, Digest: pHashListSHA256[0]},
+				"branch1", tpm2.TaggedHashList{
+					tpm2.MakeTaggedHash(tpm2.HashAlgorithmSHA1, pHashListSHA1[0]),
+					tpm2.MakeTaggedHash(tpm2.HashAlgorithmSHA256, pHashListSHA256[0]),
 				},
 				NewMockPolicyAuthValueElement(),
 			),
 			NewMockPolicyBranch(
-				"branch2", TaggedHashList{
-					{HashAlg: tpm2.HashAlgorithmSHA1, Digest: pHashListSHA1[1]},
-					{HashAlg: tpm2.HashAlgorithmSHA256, Digest: pHashListSHA256[1]},
+				"branch2", tpm2.TaggedHashList{
+					tpm2.MakeTaggedHash(tpm2.HashAlgorithmSHA1, pHashListSHA1[1]),
+					tpm2.MakeTaggedHash(tpm2.HashAlgorithmSHA256, pHashListSHA256[1]),
 				},
 				NewMockPolicySecretElement(tpm2.MakeHandleName(tpm2.HandleOwner), []byte("foo")),
 			),
@@ -1089,16 +1045,16 @@
 
 	expectedDigest := tpm2.Digest(internal_testutil.DecodeHexString(c, "a3b2cc44e50ad0ca14d18bb5264942a549301778cf208e8b3989a8f9f2b058cd"))
 	expectedPolicy := NewMockPolicy(
-		TaggedHashList{{HashAlg: tpm2.HashAlgorithmSHA256, Digest: expectedDigest}}, nil,
+		tpm2.TaggedHashList{tpm2.MakeTaggedHash(tpm2.HashAlgorithmSHA256, expectedDigest)}, nil,
 		NewMockPolicyNvWrittenElement(true),
 		NewMockPolicyCommandCodeElement(tpm2.CommandNVChangeAuth),
 		NewMockPolicyORElement(
 			NewMockPolicyBranch(
-				"branch1", TaggedHashList{{HashAlg: tpm2.HashAlgorithmSHA256, Digest: internal_testutil.DecodeHexString(c, "a74dbbf45ebe6b3c8328e37f878fbdff69cc1ca1a593faa5ffcd43f69c859c05")}},
+				"branch1", tpm2.TaggedHashList{tpm2.MakeTaggedHash(tpm2.HashAlgorithmSHA256, internal_testutil.DecodeHexString(c, "a74dbbf45ebe6b3c8328e37f878fbdff69cc1ca1a593faa5ffcd43f69c859c05"))},
 				NewMockPolicyAuthValueElement(),
 			),
 			NewMockPolicyBranch(
-				"branch2", TaggedHashList{{HashAlg: tpm2.HashAlgorithmSHA256, Digest: internal_testutil.DecodeHexString(c, "6ac7131551a9e815f71c4cb52c3a5202ad3281cfcadf5bc8b908ffcfbdf4f57e")}},
+				"branch2", tpm2.TaggedHashList{tpm2.MakeTaggedHash(tpm2.HashAlgorithmSHA256, internal_testutil.DecodeHexString(c, "6ac7131551a9e815f71c4cb52c3a5202ad3281cfcadf5bc8b908ffcfbdf4f57e"))},
 				NewMockPolicySecretElement(tpm2.MakeHandleName(tpm2.HandleOwner), []byte("foo")),
 			),
 		),
@@ -1121,7 +1077,7 @@
 
 	expectedDigest := tpm2.Digest(internal_testutil.DecodeHexString(c, "fe9bbb331494a468c52d1fa63b890b2c073a006a13abadf7bb07fc1412e2cdb3"))
 	expectedPolicy := NewMockPolicy(
-		TaggedHashList{{HashAlg: tpm2.HashAlgorithmSHA256, Digest: expectedDigest}}, nil,
+		tpm2.TaggedHashList{tpm2.MakeTaggedHash(tpm2.HashAlgorithmSHA256, expectedDigest)}, nil,
 		NewMockPolicyNvWrittenElement(true),
 		NewMockPolicyCommandCodeElement(tpm2.CommandNVChangeAuth),
 	)
@@ -1199,33 +1155,32 @@
 	c.Check(b4.PolicyCommandCode(tpm2.CommandNVWriteLock), IsNil)
 
 	expectedPolicy := NewMockPolicy(
-		TaggedHashList{{HashAlg: tpm2.HashAlgorithmSHA256, Digest: expectedDigest}},
-		nil,
+		tpm2.TaggedHashList{tpm2.MakeTaggedHash(tpm2.HashAlgorithmSHA256, expectedDigest)}, nil,
 		NewMockPolicyNvWrittenElement(true),
 		NewMockPolicyORElement(
 			NewMockPolicyBranch(
-				"branch1", TaggedHashList{
-					{HashAlg: tpm2.HashAlgorithmSHA256, Digest: pHashList1[0]},
+				"branch1", tpm2.TaggedHashList{
+					tpm2.MakeTaggedHash(tpm2.HashAlgorithmSHA256, pHashList1[0]),
 				},
 				NewMockPolicyAuthValueElement(),
 			),
 			NewMockPolicyBranch(
-				"branch2", TaggedHashList{
-					{HashAlg: tpm2.HashAlgorithmSHA256, Digest: pHashList1[1]},
+				"branch2", tpm2.TaggedHashList{
+					tpm2.MakeTaggedHash(tpm2.HashAlgorithmSHA256, pHashList1[1]),
 				},
 				NewMockPolicySecretElement(tpm2.MakeHandleName(tpm2.HandleOwner), []byte("foo")),
 			),
 		),
 		NewMockPolicyORElement(
 			NewMockPolicyBranch(
-				"branch3", TaggedHashList{
-					{HashAlg: tpm2.HashAlgorithmSHA256, Digest: pHashList2[0]},
+				"branch3", tpm2.TaggedHashList{
+					tpm2.MakeTaggedHash(tpm2.HashAlgorithmSHA256, pHashList2[0]),
 				},
 				NewMockPolicyCommandCodeElement(tpm2.CommandNVChangeAuth),
 			),
 			NewMockPolicyBranch(
-				"branch4", TaggedHashList{
-					{HashAlg: tpm2.HashAlgorithmSHA256, Digest: pHashList2[1]},
+				"branch4", tpm2.TaggedHashList{
+					tpm2.MakeTaggedHash(tpm2.HashAlgorithmSHA256, pHashList2[1]),
 				},
 				NewMockPolicyCommandCodeElement(tpm2.CommandNVWriteLock),
 			),
@@ -1338,45 +1293,44 @@
 	c.Check(b6.PolicyCommandCode(tpm2.CommandNVWriteLock), IsNil)
 
 	expectedPolicy := NewMockPolicy(
-		TaggedHashList{{HashAlg: tpm2.HashAlgorithmSHA256, Digest: expectedDigest}},
-		nil,
+		tpm2.TaggedHashList{tpm2.MakeTaggedHash(tpm2.HashAlgorithmSHA256, expectedDigest)}, nil,
 		NewMockPolicyNvWrittenElement(true),
 		NewMockPolicyORElement(
 			NewMockPolicyBranch(
-				"branch1", TaggedHashList{
-					{HashAlg: tpm2.HashAlgorithmSHA256, Digest: pHashList1[0]},
+				"branch1", tpm2.TaggedHashList{
+					tpm2.MakeTaggedHash(tpm2.HashAlgorithmSHA256, pHashList1[0]),
 				},
 				NewMockPolicyAuthValueElement(),
 				NewMockPolicyORElement(
 					NewMockPolicyBranch(
-						"branch2", TaggedHashList{
-							{HashAlg: tpm2.HashAlgorithmSHA256, Digest: pHashList2[0]},
+						"branch2", tpm2.TaggedHashList{
+							tpm2.MakeTaggedHash(tpm2.HashAlgorithmSHA256, pHashList2[0]),
 						},
 						NewMockPolicyCommandCodeElement(tpm2.CommandNVChangeAuth),
 					),
 					NewMockPolicyBranch(
-						"branch3", TaggedHashList{
-							{HashAlg: tpm2.HashAlgorithmSHA256, Digest: pHashList2[1]},
+						"branch3", tpm2.TaggedHashList{
+							tpm2.MakeTaggedHash(tpm2.HashAlgorithmSHA256, pHashList2[1]),
 						},
 						NewMockPolicyCommandCodeElement(tpm2.CommandNVWriteLock),
 					),
 				),
 			),
 			NewMockPolicyBranch(
-				"branch4", TaggedHashList{
-					{HashAlg: tpm2.HashAlgorithmSHA256, Digest: pHashList1[1]},
+				"branch4", tpm2.TaggedHashList{
+					tpm2.MakeTaggedHash(tpm2.HashAlgorithmSHA256, pHashList1[1]),
 				},
 				NewMockPolicySecretElement(tpm2.MakeHandleName(tpm2.HandleOwner), []byte("foo")),
 				NewMockPolicyORElement(
 					NewMockPolicyBranch(
-						"branch5", TaggedHashList{
-							{HashAlg: tpm2.HashAlgorithmSHA256, Digest: pHashList3[0]},
+						"branch5", tpm2.TaggedHashList{
+							tpm2.MakeTaggedHash(tpm2.HashAlgorithmSHA256, pHashList3[0]),
 						},
 						NewMockPolicyCommandCodeElement(tpm2.CommandNVChangeAuth),
 					),
 					NewMockPolicyBranch(
-						"branch6", TaggedHashList{
-							{HashAlg: tpm2.HashAlgorithmSHA256, Digest: pHashList3[1]},
+						"branch6", tpm2.TaggedHashList{
+							tpm2.MakeTaggedHash(tpm2.HashAlgorithmSHA256, pHashList3[1]),
 						},
 						NewMockPolicyCommandCodeElement(tpm2.CommandNVWriteLock),
 					),
