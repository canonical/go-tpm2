// Copyright 2023 Canonical Ltd.
// Licensed under the LGPLv3 with static-linking exception.
// See LICENCE file for details.

package policyutil_test

import (
	"bytes"
	"crypto"
	"crypto/ecdsa"
	"crypto/elliptic"
	"crypto/rand"
	"crypto/x509"
	"encoding/binary"
	"encoding/pem"
	"errors"
	"fmt"
	"io"
	"strings"

	. "gopkg.in/check.v1"

	"github.com/canonical/go-tpm2"
	"github.com/canonical/go-tpm2/cryptutil"
	internal_testutil "github.com/canonical/go-tpm2/internal/testutil"
	"github.com/canonical/go-tpm2/mu"
	"github.com/canonical/go-tpm2/objectutil"
	. "github.com/canonical/go-tpm2/policyutil"
	"github.com/canonical/go-tpm2/testutil"
)

<<<<<<< HEAD
type computeSuite struct{}

var _ = Suite(&computeSuite{})

func (s *computeSuite) TestPolicyAddDigestCpHash(c *C) {
	builder := NewPolicyBuilder()
	c.Check(builder.RootBranch().PolicyCpHash(tpm2.CommandLoad, []Named{tpm2.Name{0x40, 0x00, 0x00, 0x01}}, tpm2.Private{1, 2, 3, 4}, mu.MakeSizedSource(objectutil.NewRSAStorageKeyTemplate())), IsNil)

	_, policy, err := builder.Build(tpm2.HashAlgorithmSHA1)
	c.Assert(err, IsNil)

	_, err = policy.AddDigest(tpm2.HashAlgorithmSHA256)
	c.Check(err, ErrorMatches, `cannot run 'TPM2_PolicyCpHash assertion' task in root branch: cannot add digests to policies with TPM2_PolicyCpHash assertion`)
}

func (s *computeSuite) TestPolicyAddDigestNameHash(c *C) {
	builder := NewPolicyBuilder()
	c.Check(builder.RootBranch().PolicyNameHash(tpm2.MakeHandleName(tpm2.HandleOwner)), IsNil)

	_, policy, err := builder.Build(tpm2.HashAlgorithmSHA1)
	c.Assert(err, IsNil)

	_, err = policy.AddDigest(tpm2.HashAlgorithmSHA256)
	c.Check(err, ErrorMatches, `cannot run 'TPM2_PolicyNameHash assertion' task in root branch: cannot add digests to policies with TPM2_PolicyNameHash assertion`)
}

=======
>>>>>>> 2d359e3a
type mockSessionContext struct {
	session tpm2.SessionContext
	closed  bool
}

func (c *mockSessionContext) Session() tpm2.SessionContext {
	return c.session
}

func (c *mockSessionContext) Flush() error {
	c.closed = true
	return nil
}

type mockAuthorizer struct {
	authorizeFn func(tpm2.ResourceContext) error
}

func (h *mockAuthorizer) Authorize(resource tpm2.ResourceContext) error {
	if h.authorizeFn == nil {
		return nil
	}
	return h.authorizeFn(resource)
}

type mockSignedAuthorizer struct {
	signAuthorization func(tpm2.HashAlgorithmId, tpm2.Nonce, tpm2.Name, tpm2.Nonce) (*PolicySignedAuthorization, error)
}

func (h *mockSignedAuthorizer) SignedAuthorization(sessionAlg tpm2.HashAlgorithmId, sessionNonce tpm2.Nonce, authKey tpm2.Name, policyRef tpm2.Nonce) (*PolicySignedAuthorization, error) {
	if h.signAuthorization == nil {
		return nil, errors.New("not implemented")
	}
	return h.signAuthorization(sessionAlg, sessionNonce, authKey, policyRef)
}

type mockExternalSensitiveResources struct {
	externalSensitive func(tpm2.Name) (*tpm2.Sensitive, error)
}

func (h *mockExternalSensitiveResources) ExternalSensitive(name tpm2.Name) (*tpm2.Sensitive, error) {
	if h.externalSensitive == nil {
		return nil, errors.New("not implemented")
	}
	return h.externalSensitive(name)
}

type policySuiteNoTPM struct{}

var _ = Suite(&policySuiteNoTPM{})

func (s *policySuiteNoTPM) testMarshalUnmarshalPolicyBranchName(c *C, name PolicyBranchName, expected []byte) {
	b, err := mu.MarshalToBytes(name)
	c.Check(err, IsNil)
	c.Check(b, DeepEquals, expected)

	var recoveredName PolicyBranchName
	_, err = mu.UnmarshalFromBytes(b, &recoveredName)
	c.Check(recoveredName, Equals, name)
}

func (s *policySuiteNoTPM) TestMarshalUnmarshalPolicyBranchName1(c *C) {
	s.testMarshalUnmarshalPolicyBranchName(c, "foo", []byte{0x00, 0x03, 0x66, 0x6f, 0x6f})
}

func (s *policySuiteNoTPM) TestMarshalUnmarshalPolicyBranchName2(c *C) {
	s.testMarshalUnmarshalPolicyBranchName(c, "bar", []byte{0x00, 0x03, 0x62, 0x61, 0x72})
}

func (s *policySuiteNoTPM) TestMarshalInvalidPolicyBranchName(c *C) {
	_, err := mu.MarshalToBytes(PolicyBranchName("{foo}"))
	c.Check(err, ErrorMatches, `cannot marshal argument 0 whilst processing element of type policyutil.policyBranchName: invalid name`)
}

func (s *policySuiteNoTPM) TestUnmarshalInvalidPolicyBranchName(c *C) {
	var name PolicyBranchName
	_, err := mu.UnmarshalFromBytes([]byte{0x00, 0x05, 0x7b, 0x66, 0x6f, 0x6f, 0x7d}, &name)
	c.Check(err, ErrorMatches, `cannot unmarshal argument 0 whilst processing element of type policyutil.policyBranchName: invalid name`)
}

func (s *policySuiteNoTPM) TestPolicyBranchPathPopNextComponent(c *C) {
	path := PolicyBranchPath("foo/bar")
	next, remaining := path.PopNextComponent()
	c.Check(next, Equals, "foo")
	c.Check(remaining, Equals, PolicyBranchPath("bar"))
}

func (s *policySuiteNoTPM) TestPolicyBranchPathPopNextComponentLeadingSeparator(c *C) {
	path := PolicyBranchPath("foo/bar")
	next, remaining := path.PopNextComponent()
	c.Check(next, Equals, "foo")
	c.Check(remaining, Equals, PolicyBranchPath("bar"))
}

func (s *policySuiteNoTPM) TestPolicyBranchPathPopNextComponentLast(c *C) {
	path := PolicyBranchPath("bar")
	next, remaining := path.PopNextComponent()
	c.Check(next, Equals, "bar")
	c.Check(remaining, Equals, PolicyBranchPath(""))
}

func (s *policySuiteNoTPM) TestPolicyBranchPathPopNextComponentEmpty(c *C) {
	path := PolicyBranchPath("")
	next, remaining := path.PopNextComponent()
	c.Check(next, Equals, "")
	c.Check(remaining, Equals, PolicyBranchPath(""))
}

func (s *policySuiteNoTPM) TestPolicyBranchPathPopNextComponentMultipleLeadingSeparators(c *C) {
	path := PolicyBranchPath("///foo/bar")
	next, remaining := path.PopNextComponent()
	c.Check(next, Equals, "foo")
	c.Check(remaining, Equals, PolicyBranchPath("bar"))
}

func (s *policySuiteNoTPM) TestPolicyBranchPathPopNextComponentMultipleIntermediateSeparators(c *C) {
	path := PolicyBranchPath("foo////bar")
	next, remaining := path.PopNextComponent()
	c.Check(next, Equals, "foo")
	c.Check(remaining, Equals, PolicyBranchPath("///bar"))
}

func (s *policySuiteNoTPM) TestPolicyAddDigestCpHash(c *C) {
	builder := NewPolicyBuilder(tpm2.HashAlgorithmSHA1)
	builder.RootBranch().PolicyCpHash(tpm2.CommandLoad, []Named{tpm2.Name{0x40, 0x00, 0x00, 0x01}}, tpm2.Private{1, 2, 3, 4}, mu.Sized(objectutil.NewRSAStorageKeyTemplate()))

	_, policy, err := builder.Policy()
	c.Assert(err, IsNil)

	_, err = policy.AddDigest(tpm2.HashAlgorithmSHA256)
	c.Check(err, ErrorMatches, `cannot run 'TPM2_PolicyCpHash assertion' task in root branch: cannot compute digest for policies with TPM2_PolicyCpHash assertion`)
}

func (s *policySuiteNoTPM) TestPolicyAddDigestNameHash(c *C) {
	builder := NewPolicyBuilder(tpm2.HashAlgorithmSHA1)
	builder.RootBranch().PolicyNameHash(tpm2.MakeHandleName(tpm2.HandleOwner))

	_, policy, err := builder.Policy()
	c.Assert(err, IsNil)

	_, err = policy.AddDigest(tpm2.HashAlgorithmSHA256)
	c.Check(err, ErrorMatches, `cannot run 'TPM2_PolicyNameHash assertion' task in root branch: cannot compute digest for policies with TPM2_PolicyNameHash assertion`)
}

func (s *policySuiteNoTPM) TestPolicyBranchesMultipleDigests(c *C) {
	// Compute the expected digests using the low-level PolicyOR
	var pHashListSHA1 tpm2.DigestList
	var pHashListSHA256 tpm2.DigestList
	var policies []*Policy

	builder := NewPolicyBuilder(tpm2.HashAlgorithmSHA256)
	builder.RootBranch().PolicyNvWritten(true)
	builder.RootBranch().PolicyAuthValue()
	digest, policy, err := builder.Policy()
	c.Assert(err, IsNil)
	pHashListSHA256 = append(pHashListSHA256, digest)
	policies = append(policies, policy)
	digest, err = policy.AddDigest(tpm2.HashAlgorithmSHA1)
	c.Assert(err, IsNil)
	pHashListSHA1 = append(pHashListSHA1, digest)

	builder = NewPolicyBuilder(tpm2.HashAlgorithmSHA256)
	builder.RootBranch().PolicyNvWritten(true)
	builder.RootBranch().PolicySecret(tpm2.MakeHandleName(tpm2.HandleOwner), []byte("foo"))
	digest, policy, err = builder.Policy()
	c.Assert(err, IsNil)
	pHashListSHA256 = append(pHashListSHA256, digest)
	policies = append(policies, policy)
	digest, err = policy.AddDigest(tpm2.HashAlgorithmSHA1)
	c.Assert(err, IsNil)
	pHashListSHA1 = append(pHashListSHA1, digest)

	builder = NewPolicyBuilderOR(tpm2.HashAlgorithmSHA256, policies...)
	builder.RootBranch().PolicyCommandCode(tpm2.CommandNVChangeAuth)
	expectedDigestSHA256, err := builder.Digest()
	c.Assert(err, IsNil)
	builder = NewPolicyBuilderOR(tpm2.HashAlgorithmSHA1, policies...)
	builder.RootBranch().PolicyCommandCode(tpm2.CommandNVChangeAuth)
	expectedDigestSHA1, err := builder.Digest()
	c.Assert(err, IsNil)

	// Now build a policy with branches
	builder = NewPolicyBuilder(tpm2.HashAlgorithmSHA1)
	builder.RootBranch().PolicyNvWritten(true)

	node := builder.RootBranch().AddBranchNode()
	c.Assert(node, NotNil)

	b1 := node.AddBranch("branch1")
	c.Assert(b1, NotNil)
	digest, err = b1.PolicyAuthValue()
	c.Check(err, IsNil)
	c.Check(digest, DeepEquals, pHashListSHA1[0])

	b2 := node.AddBranch("branch2")
	c.Assert(b2, NotNil)
	digest, err = b2.PolicySecret(tpm2.MakeHandleName(tpm2.HandleOwner), []byte("foo"))
	c.Check(err, IsNil)
	c.Check(digest, DeepEquals, pHashListSHA1[1])

	digest, err = builder.RootBranch().PolicyCommandCode(tpm2.CommandNVChangeAuth)
	c.Check(err, IsNil)
	c.Check(digest, DeepEquals, expectedDigestSHA1)

	expectedPolicy := NewMockPolicy(
		TaggedHashList{
			{HashAlg: tpm2.HashAlgorithmSHA1, Digest: expectedDigestSHA1},
			{HashAlg: tpm2.HashAlgorithmSHA256, Digest: expectedDigestSHA256},
		},
		nil,
		NewMockPolicyNvWrittenElement(true),
		NewMockPolicyORElement(
			NewMockPolicyBranch(
				"branch1", TaggedHashList{
					{HashAlg: tpm2.HashAlgorithmSHA1, Digest: pHashListSHA1[0]},
					{HashAlg: tpm2.HashAlgorithmSHA256, Digest: pHashListSHA256[0]},
				},
				NewMockPolicyAuthValueElement(),
			),
			NewMockPolicyBranch(
				"branch2", TaggedHashList{
					{HashAlg: tpm2.HashAlgorithmSHA1, Digest: pHashListSHA1[1]},
					{HashAlg: tpm2.HashAlgorithmSHA256, Digest: pHashListSHA256[1]},
				},
				NewMockPolicySecretElement(tpm2.MakeHandleName(tpm2.HandleOwner), []byte("foo")),
			),
		),
		NewMockPolicyCommandCodeElement(tpm2.CommandNVChangeAuth),
	)

	digest, policy, err = builder.Policy()
	c.Check(err, IsNil)
	c.Check(digest, DeepEquals, expectedDigestSHA1)

	digest, err = policy.AddDigest(tpm2.HashAlgorithmSHA256)
	c.Check(err, IsNil)
	c.Check(digest, DeepEquals, expectedDigestSHA256)
	c.Check(policy, testutil.TPMValueDeepEquals, expectedPolicy)
	c.Check(policy.String(), Equals, fmt.Sprintf(`
Policy {
 # digest TPM_ALG_SHA1:%#[1]x
 PolicyNvWritten(true)
 BranchNode {
   Branch 0 (branch1) {
    # digest TPM_ALG_SHA1:%#[2]x
    PolicyAuthValue()
   }
   Branch 1 (branch2) {
    # digest TPM_ALG_SHA1:%#[3]x
    PolicySecret(authObject:0x40000001, policyRef:0x666f6f)
   }
 }
 PolicyOR(
  %#[2]x
  %#[3]x
 )
 PolicyCommandCode(TPM_CC_NV_ChangeAuth)
}`, expectedDigestSHA1, pHashListSHA1[0], pHashListSHA1[1]))
	c.Check(policy.Stringer(tpm2.HashAlgorithmSHA256, nil).String(), Equals, fmt.Sprintf(`
Policy {
 # digest TPM_ALG_SHA256:%#[1]x
 PolicyNvWritten(true)
 BranchNode {
   Branch 0 (branch1) {
    # digest TPM_ALG_SHA256:%#[2]x
    PolicyAuthValue()
   }
   Branch 1 (branch2) {
    # digest TPM_ALG_SHA256:%#[3]x
    PolicySecret(authObject:0x40000001, policyRef:0x666f6f)
   }
 }
 PolicyOR(
  %#[2]x
  %#[3]x
 )
 PolicyCommandCode(TPM_CC_NV_ChangeAuth)
}`, expectedDigestSHA256, pHashListSHA256[0], pHashListSHA256[1]))
}

type testAuthorizePolicyData struct {
	hashAlg           tpm2.HashAlgorithmId
	keyPEM            string
	nameAlg           tpm2.HashAlgorithmId
	policyRef         tpm2.Nonce
	opts              crypto.SignerOpts
	expectedDigest    tpm2.Digest
	expectedSignature *tpm2.Signature
}

func (s *policySuiteNoTPM) testAuthorizePolicy(c *C, data *testAuthorizePolicyData) error {
	b, _ := pem.Decode([]byte(data.keyPEM))
	key, err := x509.ParsePKCS8PrivateKey(b.Bytes)
	c.Assert(err, IsNil)
	c.Assert(key, internal_testutil.ConvertibleTo, &ecdsa.PrivateKey{})

	keySign, err := objectutil.NewECCPublicKey(&key.(*ecdsa.PrivateKey).PublicKey, objectutil.WithNameAlg(data.nameAlg))
	c.Assert(err, IsNil)

	builder := NewPolicyBuilder(data.hashAlg)
	builder.RootBranch().PolicyAuthValue()

	digest, policy, err := builder.Policy()
	c.Assert(err, IsNil)
	c.Check(digest, DeepEquals, data.expectedDigest)
	c.Logf("%x", digest)

	err = policy.Authorize(bytes.NewReader(make([]byte, 33)), data.hashAlg, keySign, data.policyRef, key.(crypto.Signer), data.opts)
	if err != nil {
		return err
	}

	expectedPolicy := NewMockPolicy(
		tpm2.TaggedHashList{tpm2.MakeTaggedHash(data.hashAlg, data.expectedDigest)},
		[]PolicyAuthorization{{AuthKey: keySign, PolicyRef: data.policyRef, Signature: data.expectedSignature}},
		NewMockPolicyAuthValueElement(),
	)
	c.Check(policy, DeepEquals, expectedPolicy)

	return nil
}

func (s *policySuiteNoTPM) TestAuthorizePolicy(c *C) {
	keyPEM := `
-----BEGIN PRIVATE KEY-----
MIGHAgEAMBMGByqGSM49AgEGCCqGSM49AwEHBG0wawIBAQQghoJh0RNpHMdQGWw1
c4iu0s8/VoGE1Xx5ds7Zvpne/BOhRANCAAS9VCRI2K86GPrzKRZ92uhtpM8o+m/5
Q24QvsY89QC+L3a2SRfoRs+9jlcc13V7qOxbu2vnI0+Ql7VP4ePUfEQ0
-----END PRIVATE KEY-----`

	err := s.testAuthorizePolicy(c, &testAuthorizePolicyData{
		hashAlg:        tpm2.HashAlgorithmSHA256,
		keyPEM:         keyPEM,
		nameAlg:        tpm2.HashAlgorithmSHA256,
		policyRef:      []byte("foo"),
		opts:           crypto.SHA256,
		expectedDigest: internal_testutil.DecodeHexString(c, "8fcd2169ab92694e0c633f1ab772842b8241bbc20288981fc7ac1eddc1fddb0e"),
		expectedSignature: &tpm2.Signature{
			SigAlg: tpm2.SigSchemeAlgECDSA,
			Signature: tpm2.MakeSignatureUnion(
				tpm2.SignatureECDSA{
					Hash:       tpm2.HashAlgorithmSHA256,
					SignatureR: internal_testutil.DecodeHexString(c, "fef27905ea5b0265ed72649b518c9dc34d9d729214fb65106b25188acdb0aa09"),
					SignatureS: internal_testutil.DecodeHexString(c, "55e8e6eb6bc688e16225539019ae82d6eba0ac9db61974d366f72a4d4c125ae4"),
				},
			),
		},
	})
	c.Check(err, IsNil)
}

func (s *policySuiteNoTPM) TestAuthorizePolicyDifferentKey(c *C) {
	keyPEM := `
-----BEGIN PRIVATE KEY-----
MIGHAgEAMBMGByqGSM49AgEGCCqGSM49AwEHBG0wawIBAQQgt7gAWQPrRPLVAexX
QO8Bog5Fu2sw+s+CVU1V41vVj4mhRANCAARij+FNq0+rxvdl+gIJPxY4nqMezDdo
c7C9ElAfzkjURTxVWrFldXF9M8kCdot7wNuLeWnIJL7p5y2A43mu4mOb
-----END PRIVATE KEY-----`

	err := s.testAuthorizePolicy(c, &testAuthorizePolicyData{
		hashAlg:        tpm2.HashAlgorithmSHA256,
		keyPEM:         keyPEM,
		nameAlg:        tpm2.HashAlgorithmSHA256,
		policyRef:      []byte("foo"),
		opts:           crypto.SHA256,
		expectedDigest: internal_testutil.DecodeHexString(c, "8fcd2169ab92694e0c633f1ab772842b8241bbc20288981fc7ac1eddc1fddb0e"),
		expectedSignature: &tpm2.Signature{
			SigAlg: tpm2.SigSchemeAlgECDSA,
			Signature: tpm2.MakeSignatureUnion(
				tpm2.SignatureECDSA{
					Hash:       tpm2.HashAlgorithmSHA256,
					SignatureR: internal_testutil.DecodeHexString(c, "4ac10b34ab032a57fd2e430eadc31dedde61462cc8fa40ff6b13515abdb2b416"),
					SignatureS: internal_testutil.DecodeHexString(c, "3dbd37dbcb7b731c21505e919c003d23c8084e6c6ec0dfaa7b2a3341ec920514"),
				},
			),
		},
	})
	c.Check(err, IsNil)
}

func (s *policySuiteNoTPM) TestAuthorizePolicyNoPolicyRef(c *C) {
	keyPEM := `
-----BEGIN PRIVATE KEY-----
MIGHAgEAMBMGByqGSM49AgEGCCqGSM49AwEHBG0wawIBAQQghoJh0RNpHMdQGWw1
c4iu0s8/VoGE1Xx5ds7Zvpne/BOhRANCAAS9VCRI2K86GPrzKRZ92uhtpM8o+m/5
Q24QvsY89QC+L3a2SRfoRs+9jlcc13V7qOxbu2vnI0+Ql7VP4ePUfEQ0
-----END PRIVATE KEY-----`

	err := s.testAuthorizePolicy(c, &testAuthorizePolicyData{
		hashAlg:        tpm2.HashAlgorithmSHA256,
		keyPEM:         keyPEM,
		nameAlg:        tpm2.HashAlgorithmSHA256,
		opts:           crypto.SHA256,
		expectedDigest: internal_testutil.DecodeHexString(c, "8fcd2169ab92694e0c633f1ab772842b8241bbc20288981fc7ac1eddc1fddb0e"),
		expectedSignature: &tpm2.Signature{
			SigAlg: tpm2.SigSchemeAlgECDSA,
			Signature: tpm2.MakeSignatureUnion(
				tpm2.SignatureECDSA{
					Hash:       tpm2.HashAlgorithmSHA256,
					SignatureR: internal_testutil.DecodeHexString(c, "5743fafc980e7dead11954e19ba3a0440f06fa0cd6eb2fbebc24a136834d392f"),
					SignatureS: internal_testutil.DecodeHexString(c, "8a0da89b7e1bd9cc56b21cb4b686b54d102d319186eeb819e2d70f80cf14d115"),
				},
			),
		},
	})
	c.Check(err, IsNil)
}

func (s *policySuiteNoTPM) TestAuthorizePolicyDifferentSigningAlgorithm(c *C) {
	keyPEM := `
-----BEGIN PRIVATE KEY-----
MIGHAgEAMBMGByqGSM49AgEGCCqGSM49AwEHBG0wawIBAQQghoJh0RNpHMdQGWw1
c4iu0s8/VoGE1Xx5ds7Zvpne/BOhRANCAAS9VCRI2K86GPrzKRZ92uhtpM8o+m/5
Q24QvsY89QC+L3a2SRfoRs+9jlcc13V7qOxbu2vnI0+Ql7VP4ePUfEQ0
-----END PRIVATE KEY-----`

	err := s.testAuthorizePolicy(c, &testAuthorizePolicyData{
		hashAlg:        tpm2.HashAlgorithmSHA256,
		keyPEM:         keyPEM,
		nameAlg:        tpm2.HashAlgorithmSHA1,
		policyRef:      []byte("foo"),
		opts:           crypto.SHA1,
		expectedDigest: internal_testutil.DecodeHexString(c, "8fcd2169ab92694e0c633f1ab772842b8241bbc20288981fc7ac1eddc1fddb0e"),
		expectedSignature: &tpm2.Signature{
			SigAlg: tpm2.SigSchemeAlgECDSA,
			Signature: tpm2.MakeSignatureUnion(
				tpm2.SignatureECDSA{
					Hash:       tpm2.HashAlgorithmSHA1,
					SignatureR: internal_testutil.DecodeHexString(c, "2cabfc9be52de4b594be752e5d80f3651dde517e8a5bdb209883acb422335074"),
					SignatureS: internal_testutil.DecodeHexString(c, "01b3662bac8180fc4bce71dd512c54376408a79e1c35117a2006fdc534208684"),
				},
			),
		},
	})
	c.Check(err, IsNil)
}

func (s *policySuiteNoTPM) TestAuthorizePolicyDifferentPolicyAlgorithm(c *C) {
	keyPEM := `
-----BEGIN PRIVATE KEY-----
MIGHAgEAMBMGByqGSM49AgEGCCqGSM49AwEHBG0wawIBAQQghoJh0RNpHMdQGWw1
c4iu0s8/VoGE1Xx5ds7Zvpne/BOhRANCAAS9VCRI2K86GPrzKRZ92uhtpM8o+m/5
Q24QvsY89QC+L3a2SRfoRs+9jlcc13V7qOxbu2vnI0+Ql7VP4ePUfEQ0
-----END PRIVATE KEY-----`

	err := s.testAuthorizePolicy(c, &testAuthorizePolicyData{
		hashAlg:        tpm2.HashAlgorithmSHA1,
		keyPEM:         keyPEM,
		nameAlg:        tpm2.HashAlgorithmSHA256,
		policyRef:      []byte("foo"),
		opts:           crypto.SHA256,
		expectedDigest: internal_testutil.DecodeHexString(c, "af6038c78c5c962d37127e319124e3a8dc582e9b"),
		expectedSignature: &tpm2.Signature{
			SigAlg: tpm2.SigSchemeAlgECDSA,
			Signature: tpm2.MakeSignatureUnion(
				tpm2.SignatureECDSA{
					Hash:       tpm2.HashAlgorithmSHA256,
					SignatureR: internal_testutil.DecodeHexString(c, "a68ac303b875ed4428b6284d3d5ce020936eff45d239eb7949a1a390311248a9"),
					SignatureS: internal_testutil.DecodeHexString(c, "259695240c01bd676d059cb809cb8e117181e4b28987fbac60857b087edf1794"),
				},
			),
		},
	})
	c.Check(err, IsNil)
}

func (s *policySuiteNoTPM) TestAuthorizePolicyInvalidParams(c *C) {
	keyPEM := `
-----BEGIN PRIVATE KEY-----
MIGHAgEAMBMGByqGSM49AgEGCCqGSM49AwEHBG0wawIBAQQghoJh0RNpHMdQGWw1
c4iu0s8/VoGE1Xx5ds7Zvpne/BOhRANCAAS9VCRI2K86GPrzKRZ92uhtpM8o+m/5
Q24QvsY89QC+L3a2SRfoRs+9jlcc13V7qOxbu2vnI0+Ql7VP4ePUfEQ0
-----END PRIVATE KEY-----`

	err := s.testAuthorizePolicy(c, &testAuthorizePolicyData{
		hashAlg:        tpm2.HashAlgorithmSHA256,
		keyPEM:         keyPEM,
		nameAlg:        tpm2.HashAlgorithmSHA256,
		policyRef:      []byte("foo"),
		opts:           crypto.SHA1,
		expectedDigest: internal_testutil.DecodeHexString(c, "8fcd2169ab92694e0c633f1ab772842b8241bbc20288981fc7ac1eddc1fddb0e"),
	})
	c.Check(err, ErrorMatches, `mismatched authKey name and opts`)
}

func (s *policySuiteNoTPM) TestPolicyValidate(c *C) {
	builder := NewPolicyBuilder(tpm2.HashAlgorithmSHA256)
	builder.RootBranch().PolicyAuthValue()

	expectedDigest, policy, err := builder.Policy()
	c.Assert(err, IsNil)

	digest, err := policy.Validate(tpm2.HashAlgorithmSHA256)
	c.Check(err, IsNil)
	c.Check(digest, DeepEquals, expectedDigest)
}

func (s *policySuiteNoTPM) TestPolicyValidateWithBranches(c *C) {
	builder := NewPolicyBuilder(tpm2.HashAlgorithmSHA256)
	builder.RootBranch().PolicyNvWritten(true)

	node := builder.RootBranch().AddBranchNode()

	b1 := node.AddBranch("")
	b1.PolicyAuthValue()

	b2 := node.AddBranch("")
	b2.PolicySecret(tpm2.MakeHandleName(tpm2.HandleOwner), []byte("foo"))

	builder.RootBranch().PolicyCommandCode(tpm2.CommandNVChangeAuth)

	expectedDigest, policy, err := builder.Policy()
	c.Assert(err, IsNil)

	digest, err := policy.Validate(tpm2.HashAlgorithmSHA256)
	c.Check(err, IsNil)
	c.Check(digest, DeepEquals, expectedDigest)
}

func (s *policySuiteNoTPM) TestPolicyValidateWithMultipleBranchNodes(c *C) {
	builder := NewPolicyBuilder(tpm2.HashAlgorithmSHA256)
	builder.RootBranch().PolicyNvWritten(true)

	node1 := builder.RootBranch().AddBranchNode()

	b1 := node1.AddBranch("")
	b1.PolicyAuthValue()

	b2 := node1.AddBranch("")
	b2.PolicySecret(tpm2.MakeHandleName(tpm2.HandleOwner), []byte("foo"))

	node2 := builder.RootBranch().AddBranchNode()

	b3 := node2.AddBranch("")
	b3.PolicyCommandCode(tpm2.CommandNVChangeAuth)

	b4 := node2.AddBranch("")
	b4.PolicyCommandCode(tpm2.CommandObjectChangeAuth)

	expectedDigest, policy, err := builder.Policy()
	c.Assert(err, IsNil)

	digest, err := policy.Validate(tpm2.HashAlgorithmSHA256)
	c.Check(err, IsNil)
	c.Check(digest, DeepEquals, expectedDigest)
}

func (s *policySuiteNoTPM) TestPolicyValidateMissingBranches(c *C) {
	builder := NewPolicyBuilder(tpm2.HashAlgorithmSHA256)
	builder.RootBranch().PolicyAuthValue()

	_, policy, err := builder.Policy()
	c.Assert(err, IsNil)

	_, err = policy.Validate(tpm2.HashAlgorithmSHA1)
	c.Check(err, Equals, ErrMissingDigest)
}

func (s *policySuiteNoTPM) TestPolicyBranches(c *C) {
	builder := NewPolicyBuilder(tpm2.HashAlgorithmSHA256)
	builder.RootBranch().PolicyAuthValue()

	_, policy, err := builder.Policy()
	c.Assert(err, IsNil)

	branches, err := policy.Branches(tpm2.HashAlgorithmNull, nil)
	c.Check(err, IsNil)
	c.Check(branches, DeepEquals, []string{""})
}

func (s *policySuiteNoTPM) TestPolicyBranchesWithBranches(c *C) {
	builder := NewPolicyBuilder(tpm2.HashAlgorithmSHA256)
	builder.RootBranch().PolicyNvWritten(true)

	node := builder.RootBranch().AddBranchNode()

	b1 := node.AddBranch("branch1")
	b1.PolicyAuthValue()

	b2 := node.AddBranch("branch2")
	b2.PolicySecret(tpm2.MakeHandleName(tpm2.HandleOwner), []byte("foo"))

	builder.RootBranch().PolicyCommandCode(tpm2.CommandNVChangeAuth)

	_, policy, err := builder.Policy()
	c.Assert(err, IsNil)

	branches, err := policy.Branches(tpm2.HashAlgorithmNull, nil)
	c.Check(err, IsNil)
	c.Check(branches, DeepEquals, []string{"branch1", "branch2"})
}

func (s *policySuiteNoTPM) TestPolicyBranchesWithMultipleBranchNodes(c *C) {
	builder := NewPolicyBuilder(tpm2.HashAlgorithmSHA256)
	builder.RootBranch().PolicyNvWritten(true)

	node1 := builder.RootBranch().AddBranchNode()

	b1 := node1.AddBranch("branch1")
	b1.PolicyAuthValue()

	b2 := node1.AddBranch("branch2")
	b2.PolicySecret(tpm2.MakeHandleName(tpm2.HandleOwner), []byte("foo"))

	node2 := builder.RootBranch().AddBranchNode()

	b3 := node2.AddBranch("branch3")
	b3.PolicyCommandCode(tpm2.CommandNVChangeAuth)

	b4 := node2.AddBranch("")
	b4.PolicyCommandCode(tpm2.CommandObjectChangeAuth)

	_, policy, err := builder.Policy()
	c.Assert(err, IsNil)

	branches, err := policy.Branches(tpm2.HashAlgorithmNull, nil)
	c.Check(err, IsNil)
	c.Check(branches, DeepEquals, []string{"branch1/branch3", "branch1/{1}", "branch2/branch3", "branch2/{1}"})
}

func (s *policySuiteNoTPM) TestPolicyBranchesWithAuthorize(c *C) {
	pubKeyPEM := `
-----BEGIN PUBLIC KEY-----
MFkwEwYHKoZIzj0CAQYIKoZIzj0DAQcDQgAErK42Zv5/ZKY0aAtfe6hFpPEsHgu1
EK/T+zGscRZtl/3PtcUxX5w+5bjPWyQqtxp683o14Cw1JRv3s+UYs7cj6Q==
-----END PUBLIC KEY-----`

	b, _ := pem.Decode([]byte(pubKeyPEM))
	pubKey, err := x509.ParsePKIXPublicKey(b.Bytes)
	c.Assert(err, IsNil)
	c.Assert(pubKey, internal_testutil.ConvertibleTo, &ecdsa.PublicKey{})

	pub, err := objectutil.NewECCPublicKey(pubKey.(*ecdsa.PublicKey))
	c.Assert(err, IsNil)

	builder := NewPolicyBuilder(tpm2.HashAlgorithmSHA256)
	builder.RootBranch().PolicyAuthorize([]byte("foo"), pub)

	_, policy, err := builder.Policy()
	c.Assert(err, IsNil)

	branches, err := policy.Branches(tpm2.HashAlgorithmNull, nil)
	c.Check(err, IsNil)
	c.Check(branches, DeepEquals, []string{"<authorize:key:0x000b64dc4ba32a23deb5f2dfa58c03da0c3900ecd6f1409976e863009f42ab876ea1,ref:0x666f6f>"})
}

func (s *policySuiteNoTPM) TestPolicyBranchesWithAuthorize2(c *C) {
	keyPEM := `
-----BEGIN PRIVATE KEY-----
MIGHAgEAMBMGByqGSM49AgEGCCqGSM49AwEHBG0wawIBAQQghoJh0RNpHMdQGWw1
c4iu0s8/VoGE1Xx5ds7Zvpne/BOhRANCAAS9VCRI2K86GPrzKRZ92uhtpM8o+m/5
Q24QvsY89QC+L3a2SRfoRs+9jlcc13V7qOxbu2vnI0+Ql7VP4ePUfEQ0
-----END PRIVATE KEY-----`

	b, _ := pem.Decode([]byte(keyPEM))
	key, err := x509.ParsePKCS8PrivateKey(b.Bytes)
	c.Assert(err, IsNil)
	c.Assert(key, internal_testutil.ConvertibleTo, &ecdsa.PrivateKey{})

	pub, err := objectutil.NewECCPublicKey(&key.(*ecdsa.PrivateKey).PublicKey)
	c.Assert(err, IsNil)

	builder := NewPolicyBuilder(tpm2.HashAlgorithmSHA256)
	builder.RootBranch().PolicyAuthorize([]byte("foo"), pub)
	_, policy, err := builder.Policy()
	c.Assert(err, IsNil)

	builder = NewPolicyBuilder(tpm2.HashAlgorithmSHA256)
	builder.RootBranch().PolicyAuthValue()
	_, authPolicy1, err := builder.Policy()
	c.Assert(err, IsNil)
	c.Check(authPolicy1.Authorize(rand.Reader, tpm2.HashAlgorithmSHA256, pub, []byte("foo"), key.(crypto.Signer), tpm2.HashAlgorithmSHA256), IsNil)

	builder = NewPolicyBuilder(tpm2.HashAlgorithmSHA256)
	builder.RootBranch().PolicySecret(tpm2.MakeHandleName(tpm2.HandleOwner), []byte("bar"))
	_, authPolicy2, err := builder.Policy()
	c.Assert(err, IsNil)
	c.Check(authPolicy2.Authorize(rand.Reader, tpm2.HashAlgorithmSHA256, pub, []byte("foo"), key.(crypto.Signer), tpm2.HashAlgorithmSHA256), IsNil)

	branches, err := policy.Branches(tpm2.HashAlgorithmNull, NewPolicyAuthorizedPolicies([]*Policy{authPolicy1, authPolicy2}, nil))
	c.Check(err, IsNil)
	c.Check(branches, DeepEquals, []string{
		"8fcd2169ab92694e0c633f1ab772842b8241bbc20288981fc7ac1eddc1fddb0e",
		"27f33f7496da106954207c4bc322b0cccb96516dfbf53f82b28e2c069905558b",
	})
}

func (s *policySuiteNoTPM) TestPolicyDigest1(c *C) {
	builder := NewPolicyBuilder(tpm2.HashAlgorithmSHA256)
	builder.RootBranch().PolicyAuthValue()

	expectedDigest, policy, err := builder.Policy()
	c.Assert(err, IsNil)

	_, err = policy.Digest(tpm2.HashAlgorithmSHA1)
	c.Check(err, Equals, ErrMissingDigest)

	digest, err := policy.Digest(tpm2.HashAlgorithmSHA256)
	c.Check(err, IsNil)
	c.Check(digest, DeepEquals, expectedDigest)
}

func (s *policySuiteNoTPM) TestPolicyDigest2(c *C) {
	builder := NewPolicyBuilder(tpm2.HashAlgorithmSHA256)
	builder.RootBranch().PolicyCommandCode(tpm2.CommandNVRead)

	expectedDigest, policy, err := builder.Policy()
	c.Assert(err, IsNil)

	_, err = policy.Digest(tpm2.HashAlgorithmSHA1)
	c.Check(err, Equals, ErrMissingDigest)

	digest, err := policy.Digest(tpm2.HashAlgorithmSHA256)
	c.Check(err, IsNil)
	c.Check(digest, DeepEquals, expectedDigest)
}

func (s *policySuiteNoTPM) TestPolicyDigestSHA1(c *C) {
	builder := NewPolicyBuilder(tpm2.HashAlgorithmSHA1)
	builder.RootBranch().PolicyAuthValue()

	expectedDigest, policy, err := builder.Policy()
	c.Assert(err, IsNil)

	digest, err := policy.Digest(tpm2.HashAlgorithmSHA1)
	c.Check(err, IsNil)
	c.Check(digest, DeepEquals, expectedDigest)
}

type policySuite struct {
	testutil.TPMTest
}

func (s *policySuite) SetUpSuite(c *C) {
	s.TPMFeatures = testutil.TPMFeatureOwnerHierarchy | testutil.TPMFeatureNV
}

var _ = Suite(&policySuite{})

type testExecutePolicyNVData struct {
	nvPub      *tpm2.NVPublic
	readAuth   tpm2.ResourceContext
	readPolicy *Policy
	contents   []byte

	operandB  tpm2.Operand
	offset    uint16
	operation tpm2.ArithmeticOp

	expectedCommands    int
	expectedAuthorize   bool
	expectedSessionType tpm2.HandleType
}

func (s *policySuite) testPolicyNV(c *C, data *testExecutePolicyNVData) error {
	index := s.NVDefineSpace(c, tpm2.HandleOwner, nil, data.nvPub)
	c.Assert(s.TPM.NVWrite(index, index, data.contents, 0, nil), IsNil)

	readAuth := data.readAuth
	if readAuth == nil {
		readAuth = index
	}

	nvPub, _, err := s.TPM.NVReadPublic(index)
	c.Assert(err, IsNil)

	builder := NewPolicyBuilder(tpm2.HashAlgorithmSHA256)
	builder.RootBranch().PolicyNV(nvPub, data.operandB, data.offset, data.operation)
	expectedDigest, policy, err := builder.Policy()
	c.Assert(err, IsNil)

	session := s.StartAuthSession(c, nil, nil, tpm2.SessionTypePolicy, nil, tpm2.HashAlgorithmSHA256)

	var resources *PolicyResourcesData
	if data.readPolicy != nil {
		resources = &PolicyResourcesData{
			Persistent: []PersistentResource{
				{Name: readAuth.Name(), Handle: readAuth.Handle(), Policy: data.readPolicy},
			},
		}
	}

	authorized := false
	authorizer := &mockAuthorizer{
		authorizeFn: func(resource tpm2.ResourceContext) error {
			authorized = true
			if !data.expectedAuthorize {
				resource.SetAuthValue([]byte("1234"))
			} else {
				c.Check(resource.Name(), DeepEquals, readAuth.Name())
			}
			return nil
		},
	}

	s.ForgetCommands()

	result, err := policy.Execute(NewTPMPolicySession(s.TPM, session), NewTPMPolicyResources(s.TPM, resources, &TPMPolicyResourcesParams{Authorizer: authorizer}), NewTPMHelper(s.TPM, nil), nil)
	if err != nil {
		return err
	}
	c.Check(result.NewTickets, internal_testutil.LenEquals, 0)
	c.Check(result.InvalidTickets, internal_testutil.LenEquals, 0)
	c.Check(result.AuthValueNeeded, internal_testutil.IsFalse)
	c.Check(result.Path, Equals, "")
	_, set := result.CommandCode()
	c.Check(set, internal_testutil.IsFalse)
	_, set = result.CpHash()
	c.Check(set, internal_testutil.IsFalse)
	_, set = result.NameHash()
	c.Check(set, internal_testutil.IsFalse)
	_, set = result.NvWritten()
	c.Check(set, internal_testutil.IsFalse)

	c.Check(authorized, Equals, data.expectedAuthorize)

	commands := s.CommandLog()

	c.Assert(commands, internal_testutil.LenEquals, data.expectedCommands)
	policyCommand := commands[len(commands)-2]
	c.Check(policyCommand.CmdCode, Equals, tpm2.CommandPolicyNV)
	authArea := policyCommand.CmdAuthArea
	c.Assert(authArea, internal_testutil.LenEquals, 1)
	c.Check(authArea[0].SessionHandle.Type(), Equals, data.expectedSessionType)
	c.Check(s.TPM.DoesHandleExist(authArea[0].SessionHandle), internal_testutil.IsFalse)
	c.Check(s.TPM.DoesSavedSessionExist(authArea[0].SessionHandle), internal_testutil.IsFalse)

	digest, err := s.TPM.PolicyGetDigest(session)
	c.Check(err, IsNil)
	c.Check(digest, DeepEquals, expectedDigest)

	return nil
}

func (s *policySuite) TestPolicyNV(c *C) {
	err := s.testPolicyNV(c, &testExecutePolicyNVData{
		nvPub: &tpm2.NVPublic{
			Index:   s.NextAvailableHandle(c, 0x0181f000),
			NameAlg: tpm2.HashAlgorithmSHA256,
			Attrs:   tpm2.NVTypeOrdinary.WithAttrs(tpm2.AttrNVAuthRead | tpm2.AttrNVAuthWrite | tpm2.AttrNVNoDA),
			Size:    8},
		contents:            internal_testutil.DecodeHexString(c, "0000000000001000"),
		operandB:            internal_testutil.DecodeHexString(c, "00001000"),
		offset:              4,
		operation:           tpm2.OpEq,
		expectedCommands:    6,
		expectedAuthorize:   true,
		expectedSessionType: tpm2.HandleTypeHMACSession})
	c.Check(err, IsNil)
}

func (s *policySuite) TestPolicyNVDifferentOperand(c *C) {
	err := s.testPolicyNV(c, &testExecutePolicyNVData{
		nvPub: &tpm2.NVPublic{
			Index:   s.NextAvailableHandle(c, 0x0181f000),
			NameAlg: tpm2.HashAlgorithmSHA256,
			Attrs:   tpm2.NVTypeOrdinary.WithAttrs(tpm2.AttrNVAuthRead | tpm2.AttrNVAuthWrite | tpm2.AttrNVNoDA),
			Size:    8},
		contents:            internal_testutil.DecodeHexString(c, "0000000000001001"),
		operandB:            internal_testutil.DecodeHexString(c, "00001001"),
		offset:              4,
		operation:           tpm2.OpEq,
		expectedCommands:    6,
		expectedAuthorize:   true,
		expectedSessionType: tpm2.HandleTypeHMACSession})
	c.Check(err, IsNil)
}

func (s *policySuite) TestPolicyNVDifferentOffset(c *C) {
	err := s.testPolicyNV(c, &testExecutePolicyNVData{
		nvPub: &tpm2.NVPublic{
			Index:   s.NextAvailableHandle(c, 0x0181f000),
			NameAlg: tpm2.HashAlgorithmSHA256,
			Attrs:   tpm2.NVTypeOrdinary.WithAttrs(tpm2.AttrNVAuthRead | tpm2.AttrNVAuthWrite | tpm2.AttrNVNoDA),
			Size:    8},
		contents:            internal_testutil.DecodeHexString(c, "0000000010000000"),
		operandB:            internal_testutil.DecodeHexString(c, "00001000"),
		offset:              2,
		operation:           tpm2.OpEq,
		expectedCommands:    6,
		expectedAuthorize:   true,
		expectedSessionType: tpm2.HandleTypeHMACSession})
	c.Check(err, IsNil)
}

func (s *policySuite) TestPolicyNVDifferentOperation(c *C) {
	err := s.testPolicyNV(c, &testExecutePolicyNVData{
		nvPub: &tpm2.NVPublic{
			Index:   s.NextAvailableHandle(c, 0x0181f000),
			NameAlg: tpm2.HashAlgorithmSHA256,
			Attrs:   tpm2.NVTypeOrdinary.WithAttrs(tpm2.AttrNVAuthRead | tpm2.AttrNVAuthWrite | tpm2.AttrNVNoDA),
			Size:    8},
		contents:            internal_testutil.DecodeHexString(c, "0000000000001001"),
		operandB:            internal_testutil.DecodeHexString(c, "00001000"),
		offset:              4,
		operation:           tpm2.OpUnsignedGT,
		expectedCommands:    6,
		expectedAuthorize:   true,
		expectedSessionType: tpm2.HandleTypeHMACSession})
	c.Check(err, IsNil)
}

func (s *policySuite) TestPolicyNVFails(c *C) {
	nvPub := &tpm2.NVPublic{
		Index:   s.NextAvailableHandle(c, 0x0181f000),
		NameAlg: tpm2.HashAlgorithmSHA256,
		Attrs:   tpm2.NVTypeOrdinary.WithAttrs(tpm2.AttrNVAuthRead | tpm2.AttrNVAuthWrite | tpm2.AttrNVNoDA),
		Size:    8}
	err := s.testPolicyNV(c, &testExecutePolicyNVData{
		nvPub:             nvPub,
		contents:          internal_testutil.DecodeHexString(c, "0000000000001001"),
		operandB:          internal_testutil.DecodeHexString(c, "00001000"),
		offset:            4,
		operation:         tpm2.OpEq,
		expectedAuthorize: true,
	})
	c.Check(err, ErrorMatches, `cannot run 'TPM2_PolicyNV assertion' task in root branch: `+
		`cannot complete assertion with NV index 0x([[:xdigit:]]{8}) \(name: 0x([[:xdigit:]]{68})\): `+
		`TPM returned an error whilst executing command TPM_CC_PolicyNV: TPM_RC_POLICY \(policy failure in math operation or an invalid authPolicy value\)`)
	var pe *PolicyError
	c.Assert(err, internal_testutil.ErrorAs, &pe)
	c.Check(pe.Path, Equals, "")

	var ne *PolicyNVError
	c.Assert(pe, internal_testutil.ErrorAs, &ne)
	c.Check(ne.Index, Equals, nvPub.Index)
	nvPub.Attrs |= tpm2.AttrNVWritten
	c.Check(ne.Name, DeepEquals, nvPub.Name())

	var e *tpm2.TPMError
	c.Assert(ne, internal_testutil.ErrorAs, &e)
	c.Check(e, DeepEquals, &tpm2.TPMError{Command: tpm2.CommandPolicyNV, Code: tpm2.ErrorPolicy})
}

func (s *policySuite) TestPolicyNVDifferentAuth(c *C) {
	err := s.testPolicyNV(c, &testExecutePolicyNVData{
		nvPub: &tpm2.NVPublic{
			Index:   s.NextAvailableHandle(c, 0x0181f000),
			NameAlg: tpm2.HashAlgorithmSHA256,
			Attrs:   tpm2.NVTypeOrdinary.WithAttrs(tpm2.AttrNVOwnerRead | tpm2.AttrNVAuthWrite | tpm2.AttrNVNoDA),
			Size:    8},
		readAuth:            s.TPM.OwnerHandleContext(),
		contents:            internal_testutil.DecodeHexString(c, "0000000000001000"),
		operandB:            internal_testutil.DecodeHexString(c, "00001000"),
		offset:              4,
		operation:           tpm2.OpEq,
		expectedCommands:    8,
		expectedAuthorize:   true,
		expectedSessionType: tpm2.HandleTypeHMACSession})
	c.Check(err, IsNil)
}

func (s *policySuite) TestPolicyNVWithPolicySession(c *C) {
	builder := NewPolicyBuilder(tpm2.HashAlgorithmSHA256)
	builder.RootBranch().PolicyCommandCode(tpm2.CommandPolicyNV)
	policyDigest, policy, err := builder.Policy()
	c.Assert(err, IsNil)

	err = s.testPolicyNV(c, &testExecutePolicyNVData{
		nvPub: &tpm2.NVPublic{
			Index:      s.NextAvailableHandle(c, 0x0181f000),
			NameAlg:    tpm2.HashAlgorithmSHA256,
			Attrs:      tpm2.NVTypeOrdinary.WithAttrs(tpm2.AttrNVPolicyRead | tpm2.AttrNVAuthWrite | tpm2.AttrNVNoDA),
			AuthPolicy: policyDigest,
			Size:       8},
		readPolicy:          policy,
		contents:            internal_testutil.DecodeHexString(c, "0000000000001000"),
		operandB:            internal_testutil.DecodeHexString(c, "00001000"),
		offset:              4,
		operation:           tpm2.OpEq,
		expectedCommands:    7,
		expectedAuthorize:   false,
		expectedSessionType: tpm2.HandleTypePolicySession})
	c.Check(err, IsNil)
}

func (s *policySuite) TestPolicyNVWithPolicySessionRequiresAuth(c *C) {
	builder := NewPolicyBuilder(tpm2.HashAlgorithmSHA256)
	builder.RootBranch().PolicyCommandCode(tpm2.CommandPolicyNV)
	builder.RootBranch().PolicyAuthValue()
	policyDigest, policy, err := builder.Policy()
	c.Assert(err, IsNil)

	err = s.testPolicyNV(c, &testExecutePolicyNVData{
		nvPub: &tpm2.NVPublic{
			Index:      s.NextAvailableHandle(c, 0x0181f000),
			NameAlg:    tpm2.HashAlgorithmSHA256,
			Attrs:      tpm2.NVTypeOrdinary.WithAttrs(tpm2.AttrNVPolicyRead | tpm2.AttrNVAuthWrite | tpm2.AttrNVNoDA),
			AuthPolicy: policyDigest,
			Size:       8},
		readPolicy:          policy,
		contents:            internal_testutil.DecodeHexString(c, "0000000000001000"),
		operandB:            internal_testutil.DecodeHexString(c, "00001000"),
		offset:              4,
		operation:           tpm2.OpEq,
		expectedCommands:    8,
		expectedAuthorize:   true,
		expectedSessionType: tpm2.HandleTypePolicySession})
	c.Check(err, IsNil)
}

func (s *policySuite) TestPolicyNVMissingPolicy(c *C) {
	nvPub := &tpm2.NVPublic{
		Index:   s.NextAvailableHandle(c, 0x0181f000),
		NameAlg: tpm2.HashAlgorithmSHA256,
		Attrs:   tpm2.NVTypeOrdinary.WithAttrs(tpm2.AttrNVPolicyRead | tpm2.AttrNVAuthWrite | tpm2.AttrNVNoDA),
		Size:    8}
	err := s.testPolicyNV(c, &testExecutePolicyNVData{
		nvPub:     nvPub,
		contents:  internal_testutil.DecodeHexString(c, "0000000000001000"),
		operandB:  internal_testutil.DecodeHexString(c, "00001000"),
		offset:    4,
		operation: tpm2.OpEq})
	c.Check(err, ErrorMatches, `cannot run 'TPM2_PolicyNV assertion' task in root branch: `+
		`cannot complete assertion with NV index 0x([[:xdigit:]]{8}) \(name: 0x([[:xdigit:]]{68})\): `+
		`cannot authorize resource with name 0x([[:xdigit:]]{68}): no auth types available`)
	var pe *PolicyError
	c.Assert(err, internal_testutil.ErrorAs, &pe)
	c.Check(pe.Path, Equals, "")

	var ne *PolicyNVError
	c.Assert(pe, internal_testutil.ErrorAs, &ne)
	c.Check(ne.Index, Equals, nvPub.Index)
	nvPub.Attrs |= tpm2.AttrNVWritten
	c.Check(ne.Name, DeepEquals, nvPub.Name())

	var re *ResourceAuthorizeError
	c.Assert(err, internal_testutil.ErrorAs, &re)
	c.Check(re.Name, DeepEquals, nvPub.Name())
}

func (s *policySuite) TestPolicyNVPrefersPolicySession(c *C) {
	builder := NewPolicyBuilder(tpm2.HashAlgorithmSHA256)
	builder.RootBranch().PolicyCommandCode(tpm2.CommandPolicyNV)
	policyDigest, policy, err := builder.Policy()
	c.Assert(err, IsNil)

	err = s.testPolicyNV(c, &testExecutePolicyNVData{
		nvPub: &tpm2.NVPublic{
			Index:      s.NextAvailableHandle(c, 0x0181f000),
			NameAlg:    tpm2.HashAlgorithmSHA256,
			Attrs:      tpm2.NVTypeOrdinary.WithAttrs(tpm2.AttrNVPolicyRead | tpm2.AttrNVAuthRead | tpm2.AttrNVAuthWrite | tpm2.AttrNVNoDA),
			AuthPolicy: policyDigest,
			Size:       8},
		readPolicy:          policy,
		contents:            internal_testutil.DecodeHexString(c, "0000000000001000"),
		operandB:            internal_testutil.DecodeHexString(c, "00001000"),
		offset:              4,
		operation:           tpm2.OpEq,
		expectedCommands:    7,
		expectedAuthorize:   false,
		expectedSessionType: tpm2.HandleTypePolicySession})
	c.Check(err, IsNil)
}

func (s *policySuite) TestPolicyNVWithSubPolicyError(c *C) {
	builder := NewPolicyBuilder(tpm2.HashAlgorithmSHA256)
	builder.RootBranch().PolicySecret(tpm2.MakeHandleName(tpm2.HandleOwner), nil)
	policyDigest, policy, err := builder.Policy()
	c.Assert(err, IsNil)

	nvPub := &tpm2.NVPublic{
		Index:      s.NextAvailableHandle(c, 0x0181f000),
		NameAlg:    tpm2.HashAlgorithmSHA256,
		Attrs:      tpm2.NVTypeOrdinary.WithAttrs(tpm2.AttrNVPolicyRead | tpm2.AttrNVAuthWrite | tpm2.AttrNVNoDA),
		AuthPolicy: policyDigest,
		Size:       8}
	err = s.testPolicyNV(c, &testExecutePolicyNVData{
		nvPub:               nvPub,
		readPolicy:          policy,
		contents:            internal_testutil.DecodeHexString(c, "0000000000001000"),
		operandB:            internal_testutil.DecodeHexString(c, "00001000"),
		offset:              4,
		operation:           tpm2.OpEq,
		expectedCommands:    7,
		expectedAuthorize:   false,
		expectedSessionType: tpm2.HandleTypePolicySession})
	c.Check(err, ErrorMatches, `cannot run 'TPM2_PolicyNV assertion' task in root branch: `+
		`cannot complete assertion with NV index 0x([[:xdigit:]]{8}) \(name: 0x([[:xdigit:]]{68})\): `+
		`cannot authorize resource with name 0x([[:xdigit:]]{68}): `+
		`cannot run 'TPM2_PolicySecret assertion' task in root branch: `+
		`cannot complete authorization with authName=0x40000001, policyRef=: `+
		`TPM returned an error for session 1 whilst executing command TPM_CC_PolicySecret: TPM_RC_BAD_AUTH \(authorization failure without DA implications\)`)

	var pe *PolicyError
	c.Assert(err, internal_testutil.ErrorAs, &pe)
	c.Check(pe.Path, Equals, "")

	var ne *PolicyNVError
	c.Assert(pe, internal_testutil.ErrorAs, &ne)
	c.Check(ne.Index, Equals, nvPub.Index)
	nvPub.Attrs |= tpm2.AttrNVWritten
	c.Check(ne.Name, DeepEquals, nvPub.Name())

	var rae *ResourceAuthorizeError
	c.Assert(ne, internal_testutil.ErrorAs, &rae)
	c.Check(rae.Name, DeepEquals, nvPub.Name())

	c.Assert(rae, internal_testutil.ErrorAs, &pe)
	c.Check(pe.Path, Equals, "")

	var se *tpm2.TPMSessionError
	c.Assert(pe, internal_testutil.ErrorAs, &se)
	c.Check(se, DeepEquals, &tpm2.TPMSessionError{TPMError: &tpm2.TPMError{Command: tpm2.CommandPolicySecret, Code: tpm2.ErrorBadAuth}, Index: 1})
}

type testExecutePolicySecretData struct {
	authObject Named
	policyRef  tpm2.Nonce
	resources  *PolicyResourcesData

	expectedFlush       bool
	expectedCommands    int
	expectedAuth        int
	expectedSessionType tpm2.HandleType
}

func (s *policySuite) testPolicySecret(c *C, data *testExecutePolicySecretData) error {
	builder := NewPolicyBuilder(tpm2.HashAlgorithmSHA256)
	builder.RootBranch().PolicySecret(data.authObject, data.policyRef)
	expectedDigest, policy, err := builder.Policy()
	c.Assert(err, IsNil)

	session := s.StartAuthSession(c, nil, nil, tpm2.SessionTypePolicy, nil, tpm2.HashAlgorithmSHA256)

	nAuths := 0
	var authObjectHandle tpm2.Handle
	authorizer := &mockAuthorizer{
		authorizeFn: func(resource tpm2.ResourceContext) error {
			if nAuths == data.expectedAuth {
				c.Check(resource.Name(), DeepEquals, data.authObject.Name())
				authObjectHandle = resource.Handle()
			}
			nAuths++
			return nil
		},
	}

	s.ForgetCommands()

	result, err := policy.Execute(NewTPMPolicySession(s.TPM, session), NewTPMPolicyResources(s.TPM, data.resources, &TPMPolicyResourcesParams{Authorizer: authorizer}), NewTPMHelper(s.TPM, nil), nil)
	if err != nil {
		return err
	}
	c.Check(result.NewTickets, internal_testutil.LenEquals, 0)
	c.Check(result.InvalidTickets, internal_testutil.LenEquals, 0)
	c.Check(result.AuthValueNeeded, internal_testutil.IsFalse)
	c.Check(result.Path, Equals, "")
	_, set := result.CommandCode()
	c.Check(set, internal_testutil.IsFalse)
	_, set = result.CpHash()
	c.Check(set, internal_testutil.IsFalse)
	_, set = result.NameHash()
	c.Check(set, internal_testutil.IsFalse)
	_, set = result.NvWritten()
	c.Check(set, internal_testutil.IsFalse)

	c.Check(authObjectHandle, Not(Equals), tpm2.Handle(0))

	offsetEnd := 2
	if data.expectedFlush {
		offsetEnd++
	}

	commands := s.CommandLog()

	c.Assert(commands, internal_testutil.LenEquals, data.expectedCommands)
	policyCommand := commands[len(commands)-offsetEnd]
	c.Check(policyCommand.CmdCode, Equals, tpm2.CommandPolicySecret)
	authArea := policyCommand.CmdAuthArea
	c.Assert(authArea, internal_testutil.LenEquals, 1)
	c.Check(authArea[0].SessionHandle.Type(), Equals, data.expectedSessionType)
	c.Check(s.TPM.DoesHandleExist(authArea[0].SessionHandle), internal_testutil.IsFalse)
	c.Check(s.TPM.DoesSavedSessionExist(authArea[0].SessionHandle), internal_testutil.IsFalse)

	var nonceTPM tpm2.Nonce
	var cpHashA tpm2.Digest
	var policyRef tpm2.Nonce
	var expiration int32
	_, err = mu.UnmarshalFromBytes(policyCommand.CpBytes, &nonceTPM, &cpHashA, &policyRef, &expiration)
	c.Check(err, IsNil)
	c.Check(cpHashA, DeepEquals, tpm2.Digest(nil))
	c.Check(expiration, Equals, int32(0))

	if data.expectedFlush {
		c.Check(s.TPM.DoesHandleExist(authObjectHandle), internal_testutil.IsFalse)
	} else {
		c.Check(s.TPM.DoesHandleExist(authObjectHandle), internal_testutil.IsTrue)
	}

	digest, err := s.TPM.PolicyGetDigest(session)
	c.Check(err, IsNil)
	c.Check(digest, DeepEquals, expectedDigest)

	return nil
}

func (s *policySuite) TestPolicySecret(c *C) {
	err := s.testPolicySecret(c, &testExecutePolicySecretData{
		authObject:          s.TPM.OwnerHandleContext(),
		policyRef:           []byte("foo"),
		expectedCommands:    8,
		expectedSessionType: tpm2.HandleTypeHMACSession})
	c.Check(err, IsNil)
}

func (s *policySuite) TestPolicySecretNoPolicyRef(c *C) {
	err := s.testPolicySecret(c, &testExecutePolicySecretData{
		authObject:          s.TPM.OwnerHandleContext(),
		expectedCommands:    8,
		expectedSessionType: tpm2.HandleTypeHMACSession})
	c.Check(err, IsNil)
}

func (s *policySuite) TestPolicySecretWithTransientLoadRequiresPolicy(c *C) {
	builder := NewPolicyBuilder(tpm2.HashAlgorithmSHA256)
	builder.RootBranch().PolicyCommandCode(tpm2.CommandLoad)
	policyDigest, policy, err := builder.Policy()
	c.Assert(err, IsNil)

	template := testutil.NewRSAStorageKeyTemplate()
	template.AuthPolicy = policyDigest

	parent := s.CreatePrimary(c, tpm2.HandleOwner, template)
	persistent := s.NextAvailableHandle(c, 0x81000008)
	s.EvictControl(c, tpm2.HandleOwner, parent, persistent)

	priv, pub, _, _, _, err := s.TPM.Create(parent, nil, testutil.NewRSAStorageKeyTemplate(), nil, nil, nil)
	c.Assert(err, IsNil)

	err = s.testPolicySecret(c, &testExecutePolicySecretData{
		authObject: pub,
		policyRef:  []byte("foo"),
		resources: &PolicyResourcesData{
			Persistent: []PersistentResource{
				{
					Name:   parent.Name(),
					Handle: persistent,
					Policy: policy,
				},
			},
			Transient: []TransientResource{
				{
					ParentName: parent.Name(),
					Private:    priv,
					Public:     pub,
				},
			},
		},
		expectedFlush:       true,
		expectedCommands:    15,
		expectedSessionType: tpm2.HandleTypeHMACSession})
	c.Check(err, IsNil)
}

func (s *policySuite) TestPolicySecretWithTransientPolicySession(c *C) {
	parent := s.CreatePrimary(c, tpm2.HandleOwner, testutil.NewRSAStorageKeyTemplate())
	persistent := s.NextAvailableHandle(c, 0x81000008)
	s.EvictControl(c, tpm2.HandleOwner, parent, persistent)

	builder := NewPolicyBuilder(tpm2.HashAlgorithmSHA256)
	builder.RootBranch().PolicyAuthValue()
	policyDigest, policy, err := builder.Policy()
	c.Assert(err, IsNil)

	template := objectutil.NewRSAStorageKeyTemplate(
		objectutil.WithoutDictionaryAttackProtection(),
		objectutil.WithUserAuthMode(objectutil.RequirePolicy),
		objectutil.WithAuthPolicy(policyDigest),
	)

	priv, pub, _, _, _, err := s.TPM.Create(parent, nil, template, nil, nil, nil)
	c.Assert(err, IsNil)

	err = s.testPolicySecret(c, &testExecutePolicySecretData{
		authObject: pub,
		policyRef:  []byte("foo"),
		resources: &PolicyResourcesData{
			Persistent: []PersistentResource{
				{
					Name:   parent.Name(),
					Handle: persistent,
				},
			},
			Transient: []TransientResource{
				{
					ParentName: parent.Name(),
					Private:    priv,
					Public:     pub,
					Policy:     policy,
				},
			},
		},
		expectedFlush:       true,
		expectedCommands:    15,
		expectedAuth:        1,
		expectedSessionType: tpm2.HandleTypePolicySession})
	c.Check(err, IsNil)
}

func (s *policySuite) TestPolicySecretWithTransient(c *C) {
	parent := s.CreatePrimary(c, tpm2.HandleOwner, testutil.NewRSAStorageKeyTemplate())
	persistent := s.NextAvailableHandle(c, 0x81000008)
	s.EvictControl(c, tpm2.HandleOwner, parent, persistent)

	priv, pub, _, _, _, err := s.TPM.Create(parent, nil, testutil.NewRSAStorageKeyTemplate(), nil, nil, nil)
	c.Assert(err, IsNil)

	err = s.testPolicySecret(c, &testExecutePolicySecretData{
		authObject: pub,
		policyRef:  []byte("foo"),
		resources: &PolicyResourcesData{
			Persistent: []PersistentResource{
				{
					Name:   parent.Name(),
					Handle: persistent,
				},
			},
			Transient: []TransientResource{
				{
					ParentName: parent.Name(),
					Private:    priv,
					Public:     pub,
				},
			},
		},
		expectedFlush:       true,
		expectedCommands:    14,
		expectedAuth:        1,
		expectedSessionType: tpm2.HandleTypeHMACSession})
	c.Check(err, IsNil)
}

func (s *policySuite) TestPolicySecretFail(c *C) {
	s.TPM.OwnerHandleContext().SetAuthValue([]byte("1234"))

	err := s.testPolicySecret(c, &testExecutePolicySecretData{
		authObject: s.TPM.OwnerHandleContext(),
		policyRef:  []byte("foo")})
	c.Check(err, ErrorMatches, `cannot run 'TPM2_PolicySecret assertion' task in root branch: cannot complete authorization with authName=0x40000001, policyRef=0x666f6f: `+
		`TPM returned an error for session 1 whilst executing command TPM_CC_PolicySecret: TPM_RC_BAD_AUTH \(authorization failure without DA implications\)`)
	var pe *PolicyError
	c.Assert(err, internal_testutil.ErrorAs, &pe)
	c.Check(pe.Path, Equals, "")

	var ae *PolicyAuthorizationError
	c.Assert(err, internal_testutil.ErrorAs, &ae)
	c.Check(ae.AuthName, DeepEquals, s.TPM.OwnerHandleContext().Name())
	c.Check(ae.PolicyRef, DeepEquals, tpm2.Nonce("foo"))

	var se *tpm2.TPMSessionError
	c.Assert(err, internal_testutil.ErrorAs, &se)
	c.Check(se, DeepEquals, &tpm2.TPMSessionError{TPMError: &tpm2.TPMError{Command: tpm2.CommandPolicySecret, Code: tpm2.ErrorBadAuth}, Index: 1})
}

func (s *policySuite) TestPolicySecretMissingResource(c *C) {
	object := s.CreateStoragePrimaryKeyRSA(c)

	err := s.testPolicySecret(c, &testExecutePolicySecretData{
		authObject: object.Name(),
		policyRef:  []byte("foo")})
	c.Check(err, ErrorMatches, `cannot run 'TPM2_PolicySecret assertion' task in root branch: cannot complete authorization with authName=0x([[:xdigit:]]{68}), policyRef=0x666f6f: cannot load resource with name 0x([[:xdigit:]]{68}): resource not found`)

	var pe *PolicyError
	c.Assert(err, internal_testutil.ErrorAs, &pe)
	c.Check(pe.Path, Equals, "")

	var ae *PolicyAuthorizationError
	c.Assert(err, internal_testutil.ErrorAs, &ae)
	c.Check(ae.AuthName, DeepEquals, object.Name())
	c.Check(ae.PolicyRef, DeepEquals, tpm2.Nonce("foo"))

	var rle *ResourceLoadError
	c.Check(err, internal_testutil.ErrorAs, &rle)
	c.Check(rle.Name, DeepEquals, object.Name())
}

func (s *policySuite) TestPolicySecretWithNV(c *C) {
	nvPub := &tpm2.NVPublic{
		Index:   s.NextAvailableHandle(c, 0x0181f000),
		NameAlg: tpm2.HashAlgorithmSHA256,
		Attrs:   tpm2.NVTypeOrdinary.WithAttrs(tpm2.AttrNVAuthRead | tpm2.AttrNVAuthWrite | tpm2.AttrNVNoDA),
		Size:    8}
	index := s.NVDefineSpace(c, tpm2.HandleOwner, nil, nvPub)
	c.Assert(s.TPM.NVWrite(index, index, []byte{0}, 0, nil), IsNil)

	nvPub, _, err := s.TPM.NVReadPublic(index)
	c.Assert(err, IsNil)

	err = s.testPolicySecret(c, &testExecutePolicySecretData{
		authObject:          nvPub,
		policyRef:           []byte("foo"),
		expectedCommands:    11,
		expectedSessionType: tpm2.HandleTypeHMACSession})
	c.Check(err, IsNil)
}

func (s *policySuite) TestPolicySecretWithNVPolicySession(c *C) {
	builder := NewPolicyBuilder(tpm2.HashAlgorithmSHA256)
	builder.RootBranch().PolicyAuthValue()
	policyDigest, policy, err := builder.Policy()
	c.Assert(err, IsNil)

	nvPub := &tpm2.NVPublic{
		Index:      s.NextAvailableHandle(c, 0x0181f000),
		NameAlg:    tpm2.HashAlgorithmSHA256,
		Attrs:      tpm2.NVTypeOrdinary.WithAttrs(tpm2.AttrNVPolicyRead | tpm2.AttrNVAuthWrite | tpm2.AttrNVNoDA),
		AuthPolicy: policyDigest,
		Size:       8}
	index := s.NVDefineSpace(c, tpm2.HandleOwner, nil, nvPub)
	c.Assert(s.TPM.NVWrite(index, index, []byte{0}, 0, nil), IsNil)

	nvPub, _, err = s.TPM.NVReadPublic(index)
	c.Assert(err, IsNil)

	err = s.testPolicySecret(c, &testExecutePolicySecretData{
		authObject: nvPub,
		policyRef:  []byte("foo"),
		resources: &PolicyResourcesData{
			Persistent: []PersistentResource{
				{
					Name:   nvPub.Name(),
					Handle: nvPub.Index,
					Policy: policy,
				},
			},
		},
		expectedCommands:    10,
		expectedSessionType: tpm2.HandleTypePolicySession})
	c.Check(err, IsNil)
}

func (s *policySuite) TestPolicySecretWithNVPreferHMACSession(c *C) {
	builder := NewPolicyBuilder(tpm2.HashAlgorithmSHA256)
	builder.RootBranch().PolicyAuthValue()
	policyDigest, policy, err := builder.Policy()
	c.Assert(err, IsNil)

	nvPub := &tpm2.NVPublic{
		Index:      s.NextAvailableHandle(c, 0x0181f000),
		NameAlg:    tpm2.HashAlgorithmSHA256,
		Attrs:      tpm2.NVTypeOrdinary.WithAttrs(tpm2.AttrNVPolicyRead | tpm2.AttrNVAuthRead | tpm2.AttrNVAuthWrite | tpm2.AttrNVNoDA),
		AuthPolicy: policyDigest,
		Size:       8}
	index := s.NVDefineSpace(c, tpm2.HandleOwner, nil, nvPub)
	c.Assert(s.TPM.NVWrite(index, index, []byte{0}, 0, nil), IsNil)

	nvPub, _, err = s.TPM.NVReadPublic(index)
	c.Assert(err, IsNil)

	err = s.testPolicySecret(c, &testExecutePolicySecretData{
		authObject: nvPub,
		policyRef:  []byte("foo"),
		resources: &PolicyResourcesData{
			Persistent: []PersistentResource{
				{
					Name:   nvPub.Name(),
					Handle: nvPub.Index,
					Policy: policy,
				},
			},
		},
		expectedCommands:    9,
		expectedSessionType: tpm2.HandleTypeHMACSession})
	c.Check(err, IsNil)
}

func (s *policySuite) TestPolicySecretWithNVMissingPolicySession(c *C) {
	builder := NewPolicyBuilder(tpm2.HashAlgorithmSHA256)
	builder.RootBranch().PolicyAuthValue()
	policyDigest, _, err := builder.Policy()
	c.Assert(err, IsNil)

	nvPub := &tpm2.NVPublic{
		Index:      s.NextAvailableHandle(c, 0x0181f000),
		NameAlg:    tpm2.HashAlgorithmSHA256,
		Attrs:      tpm2.NVTypeOrdinary.WithAttrs(tpm2.AttrNVPolicyRead | tpm2.AttrNVAuthWrite | tpm2.AttrNVNoDA),
		AuthPolicy: policyDigest,
		Size:       8}
	index := s.NVDefineSpace(c, tpm2.HandleOwner, nil, nvPub)
	c.Assert(s.TPM.NVWrite(index, index, []byte{0}, 0, nil), IsNil)

	nvPub, _, err = s.TPM.NVReadPublic(index)
	c.Assert(err, IsNil)

	err = s.testPolicySecret(c, &testExecutePolicySecretData{
		authObject: nvPub,
		policyRef:  []byte("foo")})
	c.Check(err, ErrorMatches, `cannot run 'TPM2_PolicySecret assertion' task in root branch: `+
		`cannot complete authorization with authName=0x000b2ce1bec1b93901ee1e39517612a216fe496c26fa595fd5cf4149ff8f225e6aa9, policyRef=0x666f6f: `+
		`cannot authorize resource with name 0x000b2ce1bec1b93901ee1e39517612a216fe496c26fa595fd5cf4149ff8f225e6aa9: no auth types available`)

	var pe *PolicyError
	c.Assert(err, internal_testutil.ErrorAs, &pe)
	c.Check(pe.Path, Equals, "")

	var ae *PolicyAuthorizationError
	c.Assert(err, internal_testutil.ErrorAs, &ae)
	c.Check(ae.AuthName, DeepEquals, nvPub.Name())
	c.Check(ae.PolicyRef, DeepEquals, tpm2.Nonce("foo"))

	var re *ResourceAuthorizeError
	c.Assert(err, internal_testutil.ErrorAs, &re)
	c.Check(re.Name, DeepEquals, nvPub.Name())
}

type testExecutePolicySignedData struct {
	authKey   *tpm2.Public
	policyRef tpm2.Nonce

	signer            crypto.Signer
	includeNonceTPM   bool
	cpHashA           tpm2.Digest
	expiration        int32
	signerOpts        crypto.SignerOpts
	externalSensitive *tpm2.Sensitive
}

func (s *policySuite) testPolicySigned(c *C, data *testExecutePolicySignedData) error {
	builder := NewPolicyBuilder(tpm2.HashAlgorithmSHA256)
	builder.RootBranch().PolicySigned(data.authKey, data.policyRef)
	expectedDigest, policy, err := builder.Policy()
	c.Assert(err, IsNil)

	session := s.StartAuthSession(c, nil, nil, tpm2.SessionTypePolicy, nil, tpm2.HashAlgorithmSHA256)

	authorizer := &mockSignedAuthorizer{
		signAuthorization: func(sessionAlg tpm2.HashAlgorithmId, sessionNonce tpm2.Nonce, authKey tpm2.Name, policyRef tpm2.Nonce) (*PolicySignedAuthorization, error) {
			c.Check(sessionAlg, Equals, session.Params().HashAlg)
			c.Check(sessionNonce, DeepEquals, session.State().NonceTPM)
			c.Check(authKey, DeepEquals, data.authKey.Name())
			c.Check(policyRef, DeepEquals, data.policyRef)

			return SignPolicySignedAuthorization(rand.Reader, &PolicySignedParams{
				NonceTPM:   sessionNonce,
				CpHash:     data.cpHashA,
				Expiration: data.expiration,
			}, data.authKey, policyRef, data.signer, data.signerOpts)
		},
	}
	externalSensitiveResources := &mockExternalSensitiveResources{
		externalSensitive: func(name tpm2.Name) (*tpm2.Sensitive, error) {
			c.Check(data.externalSensitive, NotNil)
			c.Check(name, DeepEquals, data.authKey.Name())
			return data.externalSensitive, nil
		},
	}

	result, err := policy.Execute(NewTPMPolicySession(s.TPM, session), NewTPMPolicyResources(s.TPM, nil, &TPMPolicyResourcesParams{SignedAuthorizer: authorizer, ExternalSensitiveResources: externalSensitiveResources}), NewTPMHelper(s.TPM, nil), nil)
	if err != nil {
		return err
	}
	if data.expiration < 0 && err == nil {
		c.Assert(result.NewTickets, internal_testutil.LenEquals, 1)
		c.Check(result.NewTickets[0].AuthName, DeepEquals, data.authKey.Name())
		c.Check(result.NewTickets[0].PolicyRef, DeepEquals, data.policyRef)
		c.Check(result.NewTickets[0].CpHash, DeepEquals, data.cpHashA)
		c.Check(result.NewTickets[0].Ticket.Tag, Equals, tpm2.TagAuthSigned)
		c.Check(result.NewTickets[0].Ticket.Hierarchy, Equals, tpm2.HandleOwner)
	} else {
		c.Check(result.NewTickets, internal_testutil.LenEquals, 0)
	}
	c.Check(result.InvalidTickets, internal_testutil.LenEquals, 0)
	c.Check(result.AuthValueNeeded, internal_testutil.IsFalse)
	c.Check(result.Path, Equals, "")
	_, set := result.CommandCode()
	c.Check(set, internal_testutil.IsFalse)
	if len(data.cpHashA) > 0 {
		cpHash, set := result.CpHash()
		c.Check(set, internal_testutil.IsTrue)
		c.Check(cpHash, DeepEquals, data.cpHashA)
	} else {
		_, set = result.CpHash()
		c.Check(set, internal_testutil.IsFalse)
	}
	_, set = result.NameHash()
	c.Check(set, internal_testutil.IsFalse)
	_, set = result.NvWritten()
	c.Check(set, internal_testutil.IsFalse)

	digest, err := s.TPM.PolicyGetDigest(session)
	c.Check(err, IsNil)
	c.Check(digest, DeepEquals, expectedDigest)

	return nil
}

func (s *policySuite) TestPolicySigned(c *C) {
	key, err := ecdsa.GenerateKey(elliptic.P256(), rand.Reader)
	c.Assert(err, IsNil)

	pubKey, err := objectutil.NewECCPublicKey(&key.PublicKey)
	c.Assert(err, IsNil)

	err = s.testPolicySigned(c, &testExecutePolicySignedData{
		authKey:    pubKey,
		policyRef:  []byte("foo"),
		signer:     key,
		signerOpts: tpm2.HashAlgorithmSHA256})
	c.Check(err, IsNil)
}

func (s *policySuite) TestPolicySignedNoPolicyRef(c *C) {
	key, err := ecdsa.GenerateKey(elliptic.P256(), rand.Reader)
	c.Assert(err, IsNil)

	pubKey, err := objectutil.NewECCPublicKey(&key.PublicKey)
	c.Assert(err, IsNil)

	err = s.testPolicySigned(c, &testExecutePolicySignedData{
		authKey:         pubKey,
		signer:          key,
		includeNonceTPM: true,
		signerOpts:      tpm2.HashAlgorithmSHA256})
	c.Check(err, IsNil)
}

func (s *policySuite) TestPolicySignedIncludeTPMNonce(c *C) {
	key, err := ecdsa.GenerateKey(elliptic.P256(), rand.Reader)
	c.Assert(err, IsNil)

	pubKey, err := objectutil.NewECCPublicKey(&key.PublicKey)
	c.Assert(err, IsNil)

	err = s.testPolicySigned(c, &testExecutePolicySignedData{
		authKey:    pubKey,
		policyRef:  []byte("foo"),
		signer:     key,
		signerOpts: tpm2.HashAlgorithmSHA256})
	c.Check(err, IsNil)
}

func (s *policySuite) TestPolicySignedWithCpHash(c *C) {
	key, err := ecdsa.GenerateKey(elliptic.P256(), rand.Reader)
	c.Assert(err, IsNil)

	pubKey, err := objectutil.NewECCPublicKey(&key.PublicKey)
	c.Assert(err, IsNil)

	cpHashA, err := ComputeCpHash(tpm2.HashAlgorithmSHA256, tpm2.CommandLoad, []Named{tpm2.Name{0x40, 0x00, 0x00, 0x01}}, tpm2.Private{1, 2, 3, 4}, mu.MakeSizedSource(objectutil.NewRSAStorageKeyTemplate()))
	c.Assert(err, IsNil)

	err = s.testPolicySigned(c, &testExecutePolicySignedData{
		authKey:    pubKey,
		policyRef:  []byte("foo"),
		signer:     key,
		cpHashA:    cpHashA,
		signerOpts: tpm2.HashAlgorithmSHA256})
	c.Check(err, IsNil)
}

func (s *policySuite) TestPolicySignedWithExpiration(c *C) {
	key, err := ecdsa.GenerateKey(elliptic.P256(), rand.Reader)
	c.Assert(err, IsNil)

	pubKey, err := objectutil.NewECCPublicKey(&key.PublicKey)
	c.Assert(err, IsNil)

	err = s.testPolicySigned(c, &testExecutePolicySignedData{
		authKey:    pubKey,
		policyRef:  []byte("foo"),
		signer:     key,
		expiration: 100,
		signerOpts: tpm2.HashAlgorithmSHA256})
	c.Check(err, IsNil)
}

func (s *policySuite) TestPolicySignedWithRequestedTicket(c *C) {
	key, err := ecdsa.GenerateKey(elliptic.P256(), rand.Reader)
	c.Assert(err, IsNil)

	pubKey, err := objectutil.NewECCPublicKey(&key.PublicKey)
	c.Assert(err, IsNil)

	cpHashA, err := ComputeCpHash(tpm2.HashAlgorithmSHA256, tpm2.CommandLoad, []Named{tpm2.Name{0x40, 0x00, 0x00, 0x01}}, tpm2.Private{1, 2, 3, 4}, mu.MakeSizedSource(objectutil.NewRSAStorageKeyTemplate()))
	c.Assert(err, IsNil)

	err = s.testPolicySigned(c, &testExecutePolicySignedData{
		authKey:    pubKey,
		policyRef:  []byte("foo"),
		signer:     key,
		cpHashA:    cpHashA,
		expiration: -100,
		signerOpts: tpm2.HashAlgorithmSHA256})
	c.Check(err, IsNil)
}

func (s *policySuite) TestPolicySignedHMAC(c *C) {
	hmacKey := make([]byte, 32)
	_, err := io.ReadFull(rand.Reader, hmacKey)
	c.Assert(err, IsNil)

	pubKey, sensitive, err := objectutil.NewHMACKey(rand.Reader, hmacKey, nil, objectutil.WithoutDictionaryAttackProtection())
	c.Assert(err, IsNil)

	err = s.testPolicySigned(c, &testExecutePolicySignedData{
		authKey:           pubKey,
		policyRef:         []byte("foo"),
		signer:            cryptutil.HMACKey(hmacKey),
		signerOpts:        crypto.SHA256,
		externalSensitive: sensitive,
	})
	c.Check(err, IsNil)
}

func (s *policySuite) TestPolicySignedWithInvalidSignature(c *C) {
	key, err := ecdsa.GenerateKey(elliptic.P256(), rand.Reader)
	c.Assert(err, IsNil)

	pubKey, err := objectutil.NewECCPublicKey(&key.PublicKey)
	c.Assert(err, IsNil)

	key, err = ecdsa.GenerateKey(elliptic.P256(), rand.Reader)
	c.Assert(err, IsNil)

	err = s.testPolicySigned(c, &testExecutePolicySignedData{
		authKey:    pubKey,
		policyRef:  []byte("foo"),
		signer:     key,
		signerOpts: tpm2.HashAlgorithmSHA256})
	c.Check(err, ErrorMatches, `cannot run 'TPM2_PolicySigned assertion' task in root branch: `+
		`cannot complete authorization with authName=0x([[:xdigit:]]{68}), policyRef=0x666f6f: `+
		`TPM returned an error for parameter 5 whilst executing command TPM_CC_PolicySigned: TPM_RC_SIGNATURE \(the signature is not valid\)`)
	var pe *PolicyError
	c.Assert(err, internal_testutil.ErrorAs, &pe)
	c.Check(pe.Path, Equals, "")

	var ae *PolicyAuthorizationError
	c.Assert(err, internal_testutil.ErrorAs, &ae)
	c.Check(ae.AuthName, DeepEquals, pubKey.Name())
	c.Check(ae.PolicyRef, DeepEquals, tpm2.Nonce("foo"))

	var se *tpm2.TPMParameterError
	c.Assert(err, internal_testutil.ErrorAs, &se)
	c.Check(se, DeepEquals, &tpm2.TPMParameterError{TPMError: &tpm2.TPMError{Command: tpm2.CommandPolicySigned, Code: tpm2.ErrorSignature}, Index: 5})
}

func (s *policySuite) TestPolicySignedWithTicket(c *C) {
	key, err := ecdsa.GenerateKey(elliptic.P256(), rand.Reader)
	c.Assert(err, IsNil)

	authKey, err := objectutil.NewECCPublicKey(&key.PublicKey)
	c.Assert(err, IsNil)

	builder := NewPolicyBuilder(tpm2.HashAlgorithmSHA256)
	builder.RootBranch().PolicySigned(authKey, nil)
	expectedDigest, policy, err := builder.Policy()
	c.Assert(err, IsNil)

	session := s.StartAuthSession(c, nil, nil, tpm2.SessionTypePolicy, nil, tpm2.HashAlgorithmSHA256)

	authorizer := &mockSignedAuthorizer{
		signAuthorization: func(sessionAlg tpm2.HashAlgorithmId, sessionNonce tpm2.Nonce, authKeyName tpm2.Name, policyRef tpm2.Nonce) (*PolicySignedAuthorization, error) {
			c.Check(sessionAlg, Equals, session.Params().HashAlg)
			c.Check(sessionNonce, DeepEquals, session.State().NonceTPM)
			c.Check(authKeyName, DeepEquals, authKey.Name())
			c.Check(policyRef, IsNil)

			return SignPolicySignedAuthorization(rand.Reader, &PolicySignedParams{
				NonceTPM:   sessionNonce,
				Expiration: -100,
			}, authKey, policyRef, key, tpm2.HashAlgorithmSHA256)
		},
	}

	result, err := policy.Execute(NewTPMPolicySession(s.TPM, session), NewTPMPolicyResources(s.TPM, nil, &TPMPolicyResourcesParams{SignedAuthorizer: authorizer}), NewTPMHelper(s.TPM, nil), nil)
	c.Check(err, IsNil)
	c.Check(result.NewTickets, internal_testutil.LenEquals, 1)
	c.Check(result.InvalidTickets, internal_testutil.LenEquals, 0)
	c.Check(result.AuthValueNeeded, internal_testutil.IsFalse)
	c.Check(result.Path, Equals, "")
	_, set := result.CommandCode()
	c.Check(set, internal_testutil.IsFalse)
	_, set = result.CpHash()
	c.Check(set, internal_testutil.IsFalse)
	_, set = result.NameHash()
	c.Check(set, internal_testutil.IsFalse)
	_, set = result.NvWritten()
	c.Check(set, internal_testutil.IsFalse)

	c.Check(s.TPM.PolicyRestart(session), IsNil)

	params := &PolicyExecuteParams{Tickets: result.NewTickets}

	result, err = policy.Execute(NewTPMPolicySession(s.TPM, session), nil, NewTPMHelper(s.TPM, nil), params)
	c.Check(err, IsNil)
	c.Check(result.NewTickets, internal_testutil.LenEquals, 0)
	c.Check(result.InvalidTickets, internal_testutil.LenEquals, 0)
	c.Check(result.AuthValueNeeded, internal_testutil.IsFalse)
	c.Check(result.Path, Equals, "")
	_, set = result.CommandCode()
	c.Check(set, internal_testutil.IsFalse)
	_, set = result.CpHash()
	c.Check(set, internal_testutil.IsFalse)
	_, set = result.NameHash()
	c.Check(set, internal_testutil.IsFalse)
	_, set = result.NvWritten()
	c.Check(set, internal_testutil.IsFalse)

	digest, err := s.TPM.PolicyGetDigest(session)
	c.Check(err, IsNil)
	c.Check(digest, DeepEquals, expectedDigest)
}

type testExecutePolicyAuthorizeData struct {
	keySign                  *tpm2.Public
	policyRef                tpm2.Nonce
	authorizedPolicies       []*Policy
	path                     string
	expectedRequireAuthValue bool
	expectedPath             string
	expectedCommandCode      tpm2.CommandCode
	expectedNvWrittenSet     bool
	expectedNvWritten        bool
}

func (s *policySuite) testPolicyAuthorize(c *C, data *testExecutePolicyAuthorizeData) error {
	builder := NewPolicyBuilder(tpm2.HashAlgorithmSHA256)
	builder.RootBranch().PolicyAuthorize(data.policyRef, data.keySign)

	expectedDigest, policy, err := builder.Policy()
	c.Assert(err, IsNil)

	session := s.StartAuthSession(c, nil, nil, tpm2.SessionTypePolicy, nil, tpm2.HashAlgorithmSHA256)

	params := &PolicyExecuteParams{
		Path: data.path,
	}
	resources := &PolicyResourcesData{
		AuthorizedPolicies: data.authorizedPolicies,
	}

	s.ForgetCommands()

	result, err := policy.Execute(NewTPMPolicySession(s.TPM, session), NewTPMPolicyResources(s.TPM, resources, &TPMPolicyResourcesParams{Authorizer: new(mockAuthorizer)}), NewTPMHelper(s.TPM, nil), params)
	if err != nil {
		return err
	}
	c.Check(result.NewTickets, internal_testutil.LenEquals, 0)
	c.Check(result.InvalidTickets, internal_testutil.LenEquals, 0)
	c.Check(result.AuthValueNeeded, Equals, data.expectedRequireAuthValue)
	c.Check(result.Path, Equals, data.expectedPath)
	code, set := result.CommandCode()
	if data.expectedCommandCode == tpm2.CommandCode(0) {
		c.Check(set, internal_testutil.IsFalse)
	} else {
		c.Check(set, internal_testutil.IsTrue)
		c.Check(code, Equals, data.expectedCommandCode)
	}
	_, set = result.CpHash()
	c.Check(set, internal_testutil.IsFalse)
	_, set = result.NameHash()
	c.Check(set, internal_testutil.IsFalse)
	nvWritten, set := result.NvWritten()
	c.Check(set, Equals, data.expectedNvWrittenSet)
	c.Check(nvWritten, Equals, data.expectedNvWritten)

	digest, err := s.TPM.PolicyGetDigest(session)
	c.Check(err, IsNil)
	c.Check(digest, DeepEquals, expectedDigest)

	return nil
}

func (s *policySuite) TestPolicyAuthorize(c *C) {
	key, err := ecdsa.GenerateKey(elliptic.P256(), rand.Reader)
	c.Assert(err, IsNil)

	pubKey, err := objectutil.NewECCPublicKey(&key.PublicKey)
	c.Assert(err, IsNil)

	builder := NewPolicyBuilder(tpm2.HashAlgorithmSHA256)
	builder.RootBranch().PolicyAuthValue()

	approvedPolicy, policy, err := builder.Policy()
	c.Assert(err, IsNil)

	c.Check(policy.Authorize(rand.Reader, tpm2.HashAlgorithmSHA256, pubKey, []byte("foo"), key, crypto.SHA256), IsNil)

	err = s.testPolicyAuthorize(c, &testExecutePolicyAuthorizeData{
		keySign:                  pubKey,
		policyRef:                []byte("foo"),
		authorizedPolicies:       []*Policy{policy},
		expectedRequireAuthValue: true,
		expectedPath:             fmt.Sprintf("%x", approvedPolicy)})
	c.Check(err, IsNil)
}

func (s *policySuite) TestPolicyAuthorizeDifferentKeyNameAlg(c *C) {
	key, err := ecdsa.GenerateKey(elliptic.P256(), rand.Reader)
	c.Assert(err, IsNil)

	pubKey, err := objectutil.NewECCPublicKey(&key.PublicKey, objectutil.WithNameAlg(tpm2.HashAlgorithmSHA1))
	c.Assert(err, IsNil)

	builder := NewPolicyBuilder(tpm2.HashAlgorithmSHA256)
	builder.RootBranch().PolicyAuthValue()

	approvedPolicy, policy, err := builder.Policy()
	c.Assert(err, IsNil)

	c.Check(policy.Authorize(rand.Reader, tpm2.HashAlgorithmSHA256, pubKey, []byte("foo"), key, crypto.SHA1), IsNil)

	err = s.testPolicyAuthorize(c, &testExecutePolicyAuthorizeData{
		keySign:                  pubKey,
		policyRef:                []byte("foo"),
		authorizedPolicies:       []*Policy{policy},
		expectedRequireAuthValue: true,
		expectedPath:             fmt.Sprintf("%x", approvedPolicy)})
	c.Check(err, IsNil)
}
func (s *policySuite) TestPolicyAuthorizeWithNoPolicyRef(c *C) {
	key, err := ecdsa.GenerateKey(elliptic.P256(), rand.Reader)
	c.Assert(err, IsNil)

	pubKey, err := objectutil.NewECCPublicKey(&key.PublicKey)
	c.Assert(err, IsNil)

	builder := NewPolicyBuilder(tpm2.HashAlgorithmSHA256)
	builder.RootBranch().PolicyAuthValue()

	approvedPolicy, policy, err := builder.Policy()
	c.Assert(err, IsNil)

	c.Check(policy.Authorize(rand.Reader, tpm2.HashAlgorithmSHA256, pubKey, nil, key, crypto.SHA256), IsNil)

	err = s.testPolicyAuthorize(c, &testExecutePolicyAuthorizeData{
		keySign:                  pubKey,
		authorizedPolicies:       []*Policy{policy},
		expectedRequireAuthValue: true,
		expectedPath:             fmt.Sprintf("%x", approvedPolicy)})
	c.Check(err, IsNil)
}

func (s *policySuite) TestPolicyAuthorizePolicyNotFound(c *C) {
	key, err := ecdsa.GenerateKey(elliptic.P256(), rand.Reader)
	c.Assert(err, IsNil)

	pubKey, err := objectutil.NewECCPublicKey(&key.PublicKey)
	c.Assert(err, IsNil)

	builder := NewPolicyBuilder(tpm2.HashAlgorithmSHA256)
	builder.RootBranch().PolicyAuthValue()

	_, policy, err := builder.Policy()
	c.Assert(err, IsNil)

	c.Check(policy.Authorize(rand.Reader, tpm2.HashAlgorithmSHA256, pubKey, []byte("foo"), key, crypto.SHA256), IsNil)

	err = s.testPolicyAuthorize(c, &testExecutePolicyAuthorizeData{
		keySign:            pubKey,
		policyRef:          []byte("bar"),
		authorizedPolicies: []*Policy{policy}})
	c.Check(err, ErrorMatches, `cannot run 'authorized policy' task in root branch: cannot complete authorization with authName=0x([[:xdigit:]]{68}), policyRef=0x626172: no policies`)

	var ae *PolicyAuthorizationError
	c.Assert(err, internal_testutil.ErrorAs, &ae)
	c.Check(ae.AuthName, DeepEquals, pubKey.Name())
	c.Check(ae.PolicyRef, DeepEquals, tpm2.Nonce("bar"))
}

func (s *policySuite) TestPolicyAuthorizeInvalidSignature(c *C) {
	key, err := ecdsa.GenerateKey(elliptic.P256(), rand.Reader)
	c.Assert(err, IsNil)

	pubKey, err := objectutil.NewECCPublicKey(&key.PublicKey)
	c.Assert(err, IsNil)

	key, err = ecdsa.GenerateKey(elliptic.P256(), rand.Reader)
	c.Assert(err, IsNil)

	builder := NewPolicyBuilder(tpm2.HashAlgorithmSHA256)
	builder.RootBranch().PolicyAuthValue()

	_, policy, err := builder.Policy()
	c.Assert(err, IsNil)

	c.Check(policy.Authorize(rand.Reader, tpm2.HashAlgorithmSHA256, pubKey, []byte("foo"), key, crypto.SHA256), IsNil)

	err = s.testPolicyAuthorize(c, &testExecutePolicyAuthorizeData{
		keySign:            pubKey,
		policyRef:          []byte("foo"),
		authorizedPolicies: []*Policy{policy}})
	c.Check(err, ErrorMatches, `cannot run 'authorized policy' task in root branch: cannot complete authorization with authName=0x([[:xdigit:]]{68}), policyRef=0x666f6f: `+
		`TPM returned an error for parameter 2 whilst executing command TPM_CC_VerifySignature: TPM_RC_SIGNATURE \(the signature is not valid\)`)

	var e *tpm2.TPMParameterError
	c.Assert(err, internal_testutil.ErrorAs, &e)
	c.Check(e, DeepEquals, &tpm2.TPMParameterError{TPMError: &tpm2.TPMError{Command: tpm2.CommandVerifySignature, Code: tpm2.ErrorSignature}, Index: 2})

	var ae *PolicyAuthorizationError
	c.Assert(err, internal_testutil.ErrorAs, &ae)
	c.Check(ae.AuthName, DeepEquals, pubKey.Name())
	c.Check(ae.PolicyRef, DeepEquals, tpm2.Nonce("foo"))

	var pe *PolicyError
	c.Assert(err, internal_testutil.ErrorAs, &pe)
	c.Check(pe.Path, Equals, "")
}

func (s *policySuite) testPolicyAuthorizeWithSubPolicyBranches(c *C, path string, expectedRequireAuthValue bool, expectedPath string) {
	key, err := ecdsa.GenerateKey(elliptic.P256(), rand.Reader)
	c.Assert(err, IsNil)

	pubKey, err := objectutil.NewECCPublicKey(&key.PublicKey)
	c.Assert(err, IsNil)

	builder := NewPolicyBuilder(tpm2.HashAlgorithmSHA256)
	builder.RootBranch().PolicyNvWritten(true)

	node := builder.RootBranch().AddBranchNode()

	b1 := node.AddBranch("branch1")
	b1.PolicyAuthValue()

	b2 := node.AddBranch("branch2")
	b2.PolicySecret(tpm2.MakeHandleName(tpm2.HandleOwner), []byte("foo"))

	builder.RootBranch().PolicyCommandCode(tpm2.CommandNVChangeAuth)

	approvedPolicy, policy, err := builder.Policy()
	c.Assert(err, IsNil)

	c.Check(policy.Authorize(rand.Reader, tpm2.HashAlgorithmSHA256, pubKey, []byte("foo"), key, crypto.SHA256), IsNil)

	err = s.testPolicyAuthorize(c, &testExecutePolicyAuthorizeData{
		keySign:                  pubKey,
		policyRef:                []byte("foo"),
		authorizedPolicies:       []*Policy{policy},
		path:                     path,
		expectedRequireAuthValue: expectedRequireAuthValue,
		expectedPath:             strings.Join([]string{fmt.Sprintf("%x", approvedPolicy), expectedPath}, "/"),
		expectedCommandCode:      tpm2.CommandNVChangeAuth,
		expectedNvWrittenSet:     true,
		expectedNvWritten:        true,
	})
	c.Check(err, IsNil)
}

func (s *policySuite) TestPolicyAuthorizeWithSubPolicyBranches(c *C) {
	s.testPolicyAuthorizeWithSubPolicyBranches(c, "", true, "branch1")
}

func (s *policySuite) TestPolicyAuthorizeWithSubPolicyBranchesExplicitPath(c *C) {
	s.testPolicyAuthorizeWithSubPolicyBranches(c, "*/branch2", false, "branch2")
}

func (s *policySuite) TestPolicyAuthorizeWithMultiplePolicies(c *C) {
	key, err := ecdsa.GenerateKey(elliptic.P256(), rand.Reader)
	c.Assert(err, IsNil)

	pubKey, err := objectutil.NewECCPublicKey(&key.PublicKey)
	c.Assert(err, IsNil)

	builder := NewPolicyBuilder(tpm2.HashAlgorithmSHA256)
	values := tpm2.PCRValues{
		tpm2.HashAlgorithmSHA256: {
			0: internal_testutil.DecodeHexString(c, "ffffffffffffffffffffffffffffffffffffffffffffffffffffffffffffffff")}}
	builder.RootBranch().PolicyPCR(values)
	_, policy1, err := builder.Policy()
	c.Assert(err, IsNil)
	c.Check(policy1.Authorize(rand.Reader, tpm2.HashAlgorithmSHA256, pubKey, []byte("foo"), key, crypto.SHA256), IsNil)

	_, values, err = s.TPM.PCRRead(tpm2.PCRSelectionList{{Hash: tpm2.HashAlgorithmSHA256, Select: []int{0}}})
	c.Assert(err, IsNil)

	builder = NewPolicyBuilder(tpm2.HashAlgorithmSHA256)
	builder.RootBranch().PolicyPCR(values)
	approvedPolicy, policy2, err := builder.Policy()
	c.Assert(err, IsNil)
	c.Check(policy2.Authorize(rand.Reader, tpm2.HashAlgorithmSHA256, pubKey, []byte("foo"), key, crypto.SHA256), IsNil)

	err = s.testPolicyAuthorize(c, &testExecutePolicyAuthorizeData{
		keySign:                  pubKey,
		policyRef:                []byte("foo"),
		authorizedPolicies:       []*Policy{policy1, policy2},
		expectedRequireAuthValue: false,
		expectedPath:             fmt.Sprintf("%x", approvedPolicy)})
	c.Check(err, IsNil)
}

func (s *policySuite) TestPolicyAuthValue(c *C) {
	builder := NewPolicyBuilder(tpm2.HashAlgorithmSHA256)
	builder.RootBranch().PolicyAuthValue()
	expectedDigest, policy, err := builder.Policy()
	c.Assert(err, IsNil)

	session := s.StartAuthSession(c, nil, nil, tpm2.SessionTypePolicy, nil, tpm2.HashAlgorithmSHA256)

	result, err := policy.Execute(NewTPMPolicySession(s.TPM, session), nil, nil, nil)
	c.Check(err, IsNil)
	c.Check(result.NewTickets, internal_testutil.LenEquals, 0)
	c.Check(result.InvalidTickets, internal_testutil.LenEquals, 0)
	c.Check(result.AuthValueNeeded, internal_testutil.IsTrue)
	c.Check(result.Path, Equals, "")
	_, set := result.CommandCode()
	c.Check(set, internal_testutil.IsFalse)
	_, set = result.CpHash()
	c.Check(set, internal_testutil.IsFalse)
	_, set = result.NameHash()
	c.Check(set, internal_testutil.IsFalse)
	_, set = result.NvWritten()
	c.Check(set, internal_testutil.IsFalse)

	// TPM2_PolicyPassword and TPM2_PolicyAuthValue have the same digest, so make sure
	// we executed the correct command.
	c.Check(s.LastCommand(c).CmdCode, Equals, tpm2.CommandPolicyAuthValue)

	digest, err := s.TPM.PolicyGetDigest(session)
	c.Check(err, IsNil)
	c.Check(digest, DeepEquals, expectedDigest)
}

func (s *policySuite) testPolicyCommandCode(c *C, code tpm2.CommandCode) {
	builder := NewPolicyBuilder(tpm2.HashAlgorithmSHA256)
	builder.RootBranch().PolicyCommandCode(code)
	expectedDigest, policy, err := builder.Policy()
	c.Assert(err, IsNil)

	session := s.StartAuthSession(c, nil, nil, tpm2.SessionTypePolicy, nil, tpm2.HashAlgorithmSHA256)

	result, err := policy.Execute(NewTPMPolicySession(s.TPM, session), nil, nil, nil)
	c.Check(err, IsNil)
	c.Check(result.NewTickets, internal_testutil.LenEquals, 0)
	c.Check(result.InvalidTickets, internal_testutil.LenEquals, 0)
	c.Check(result.AuthValueNeeded, internal_testutil.IsFalse)
	c.Check(result.Path, Equals, "")
	codeResult, set := result.CommandCode()
	c.Check(set, internal_testutil.IsTrue)
	c.Check(codeResult, Equals, code)
	_, set = result.CpHash()
	c.Check(set, internal_testutil.IsFalse)
	_, set = result.NameHash()
	c.Check(set, internal_testutil.IsFalse)
	_, set = result.NvWritten()
	c.Check(set, internal_testutil.IsFalse)

	digest, err := s.TPM.PolicyGetDigest(session)
	c.Check(err, IsNil)
	c.Check(digest, DeepEquals, expectedDigest)
}

func (s *policySuite) TestPolicyCommandCodeNVChangeAuth(c *C) {
	s.testPolicyCommandCode(c, tpm2.CommandNVChangeAuth)
}

func (s *policySuite) TestPolicyCommandCodeUnseal(c *C) {
	s.testPolicyCommandCode(c, tpm2.CommandUnseal)
}

type testExecutePolicyCounterTimerData struct {
	operandB  tpm2.Operand
	offset    uint16
	operation tpm2.ArithmeticOp
}

func (s *policySuite) testPolicyCounterTimer(c *C, data *testExecutePolicyCounterTimerData) error {
	builder := NewPolicyBuilder(tpm2.HashAlgorithmSHA256)
	builder.RootBranch().PolicyCounterTimer(data.operandB, data.offset, data.operation)
	expectedDigest, policy, err := builder.Policy()
	c.Assert(err, IsNil)

	session := s.StartAuthSession(c, nil, nil, tpm2.SessionTypePolicy, nil, tpm2.HashAlgorithmSHA256)

	result, err := policy.Execute(NewTPMPolicySession(s.TPM, session), nil, nil, nil)
	if err != nil {
		return err
	}
	c.Check(result.NewTickets, internal_testutil.LenEquals, 0)
	c.Check(result.InvalidTickets, internal_testutil.LenEquals, 0)
	c.Check(result.AuthValueNeeded, internal_testutil.IsFalse)
	c.Check(result.Path, Equals, "")
	_, set := result.CommandCode()
	c.Check(set, internal_testutil.IsFalse)
	_, set = result.CpHash()
	c.Check(set, internal_testutil.IsFalse)
	_, set = result.NameHash()
	c.Check(set, internal_testutil.IsFalse)
	_, set = result.NvWritten()
	c.Check(set, internal_testutil.IsFalse)

	digest, err := s.TPM.PolicyGetDigest(session)
	c.Check(err, IsNil)
	c.Check(digest, DeepEquals, expectedDigest)

	return nil
}

func (s *policySuite) TestPolicyCounterTimer1(c *C) {
	c.Skip("test fails in github")

	timeInfo, err := s.TPM.ReadClock()
	c.Assert(err, IsNil)

	operandB := make(tpm2.Operand, binary.Size(uint64(0)))
	binary.BigEndian.PutUint64(operandB, timeInfo.ClockInfo.Clock)

	err = s.testPolicyCounterTimer(c, &testExecutePolicyCounterTimerData{
		operandB:  operandB,
		offset:    8,
		operation: tpm2.OpUnsignedGT})
	c.Check(err, IsNil)
}

func (s *policySuite) TestPolicyCounterTimer2(c *C) {
	timeInfo, err := s.TPM.ReadClock()
	c.Assert(err, IsNil)

	operandB := make(tpm2.Operand, binary.Size(uint32(0)))
	binary.BigEndian.PutUint32(operandB, timeInfo.ClockInfo.RestartCount)

	err = s.testPolicyCounterTimer(c, &testExecutePolicyCounterTimerData{
		operandB:  operandB,
		offset:    20,
		operation: tpm2.OpEq})
	c.Check(err, IsNil)
}

func (s *policySuite) TestPolicyCounterTimerFails(c *C) {
	timeInfo, err := s.TPM.ReadClock()
	c.Assert(err, IsNil)

	operandB := make(tpm2.Operand, binary.Size(uint64(0)))
	binary.BigEndian.PutUint64(operandB, timeInfo.ClockInfo.Clock)

	err = s.testPolicyCounterTimer(c, &testExecutePolicyCounterTimerData{
		operandB:  operandB,
		offset:    8,
		operation: tpm2.OpUnsignedLT})
	c.Check(err, ErrorMatches, `cannot run 'TPM2_PolicyCounterTimer assertion' task in root branch: TPM returned an error whilst executing command TPM_CC_PolicyCounterTimer: TPM_RC_POLICY \(policy failure in math operation or an invalid authPolicy value\)`)
	var e *tpm2.TPMError
	c.Assert(err, internal_testutil.ErrorAs, &e)
	c.Check(e, DeepEquals, &tpm2.TPMError{Command: tpm2.CommandPolicyCounterTimer, Code: tpm2.ErrorPolicy})

	var pe *PolicyError
	c.Assert(err, internal_testutil.ErrorAs, &pe)
	c.Check(pe.Path, Equals, "")
}

type testExecutePolicyCpHashData struct {
	code    tpm2.CommandCode
	handles []Named
	params  []interface{}
}

func (s *policySuite) testPolicyCpHash(c *C, data *testExecutePolicyCpHashData) {
	builder := NewPolicyBuilder(tpm2.HashAlgorithmSHA256)
	builder.RootBranch().PolicyCpHash(data.code, data.handles, data.params...)
	expectedDigest, policy, err := builder.Policy()
	c.Assert(err, IsNil)

	session := s.StartAuthSession(c, nil, nil, tpm2.SessionTypePolicy, nil, tpm2.HashAlgorithmSHA256)

	result, err := policy.Execute(NewTPMPolicySession(s.TPM, session), nil, nil, nil)
	c.Check(err, IsNil)
	c.Check(result.NewTickets, internal_testutil.LenEquals, 0)
	c.Check(result.InvalidTickets, internal_testutil.LenEquals, 0)
	c.Check(result.AuthValueNeeded, internal_testutil.IsFalse)
	c.Check(result.Path, Equals, "")
	_, set := result.CommandCode()
	c.Check(set, internal_testutil.IsFalse)
	cpHash, set := result.CpHash()
	c.Check(set, internal_testutil.IsTrue)
	expectedCpHash, err := ComputeCpHash(tpm2.HashAlgorithmSHA256, data.code, data.handles, data.params...)
	c.Assert(err, IsNil)
	c.Check(cpHash, DeepEquals, expectedCpHash)
	_, set = result.NameHash()
	c.Check(set, internal_testutil.IsFalse)
	_, set = result.NvWritten()
	c.Check(set, internal_testutil.IsFalse)

	digest, err := s.TPM.PolicyGetDigest(session)
	c.Check(err, IsNil)
	c.Check(digest, DeepEquals, expectedDigest)
}

func (s *policySuite) TestPolicyCpHash1(c *C) {
	s.testPolicyCpHash(c, &testExecutePolicyCpHashData{
		code:    tpm2.CommandLoad,
		handles: []Named{tpm2.Name{0x40, 0x00, 0x00, 0x01}},
		params:  []interface{}{tpm2.Private{1, 2, 3, 4}, mu.MakeSizedSource(objectutil.NewRSAStorageKeyTemplate())}})
}

func (s *policySuite) TestPolicyCpHash2(c *C) {
	s.testPolicyCpHash(c, &testExecutePolicyCpHashData{
		code:    tpm2.CommandLoad,
		handles: []Named{tpm2.Name{0x40, 0x00, 0x00, 0x01}},
		params:  []interface{}{tpm2.Private{1, 2, 3, 4, 5}, mu.MakeSizedSource(objectutil.NewRSAStorageKeyTemplate())}})
}

func (s *policySuite) testPolicyNameHash(c *C, handles ...Named) {
	builder := NewPolicyBuilder(tpm2.HashAlgorithmSHA256)
	builder.RootBranch().PolicyNameHash(handles...)
	expectedDigest, policy, err := builder.Policy()
	c.Assert(err, IsNil)

	session := s.StartAuthSession(c, nil, nil, tpm2.SessionTypePolicy, nil, tpm2.HashAlgorithmSHA256)

	result, err := policy.Execute(NewTPMPolicySession(s.TPM, session), nil, nil, nil)
	c.Check(err, IsNil)
	c.Check(result.NewTickets, internal_testutil.LenEquals, 0)
	c.Check(result.InvalidTickets, internal_testutil.LenEquals, 0)
	c.Check(result.AuthValueNeeded, internal_testutil.IsFalse)
	c.Check(result.Path, Equals, "")
	_, set := result.CommandCode()
	c.Check(set, internal_testutil.IsFalse)
	_, set = result.CpHash()
	c.Check(set, internal_testutil.IsFalse)
	nameHash, set := result.NameHash()
	c.Check(set, internal_testutil.IsTrue)
	expectedNameHash, err := ComputeNameHash(tpm2.HashAlgorithmSHA256, handles...)
	c.Assert(err, IsNil)
	c.Check(nameHash, DeepEquals, expectedNameHash)
	_, set = result.NvWritten()
	c.Check(set, internal_testutil.IsFalse)

	digest, err := s.TPM.PolicyGetDigest(session)
	c.Check(err, IsNil)
	c.Check(digest, DeepEquals, expectedDigest)
}

func (s *policySuite) TestPolicyNameHash1(c *C) {
	s.testPolicyNameHash(c, tpm2.Name{0x40, 0x00, 0x00, 0x01})
}

func (s *policySuite) TestPolicyNameHash2(c *C) {
	s.testPolicyNameHash(c, tpm2.Name{0x40, 0x00, 0x00, 0x0b})
}

type testExecutePolicyBranchesData struct {
	usage                    *PolicySessionUsage
	path                     string
	ignoreAuthorizations     []PolicyAuthorizationID
	expectedCommands         tpm2.CommandCodeList
	expectedRequireAuthValue bool
	expectedPath             string
}

func (s *policySuite) testPolicyBranches(c *C, data *testExecutePolicyBranchesData) {
	builder := NewPolicyBuilder(tpm2.HashAlgorithmSHA256)
	builder.RootBranch().PolicyNvWritten(true)

	node := builder.RootBranch().AddBranchNode()

	b1 := node.AddBranch("branch1")
	b1.PolicyAuthValue()

	b2 := node.AddBranch("branch2")
	b2.PolicySecret(tpm2.MakeHandleName(tpm2.HandleOwner), []byte("foo"))

	key, err := ecdsa.GenerateKey(elliptic.P256(), rand.Reader)
	c.Assert(err, IsNil)

	pubKey, err := objectutil.NewECCPublicKey(&key.PublicKey)
	c.Assert(err, IsNil)

	b3 := node.AddBranch("branch3")
	b3.PolicySigned(pubKey, []byte("bar"))

	builder.RootBranch().PolicyCommandCode(tpm2.CommandNVChangeAuth)

	expectedDigest, policy, err := builder.Policy()
	c.Assert(err, IsNil)

	session := s.StartAuthSession(c, nil, nil, tpm2.SessionTypePolicy, nil, tpm2.HashAlgorithmSHA256)

	params := &PolicyExecuteParams{
		Usage:                data.usage,
		Path:                 data.path,
		IgnoreAuthorizations: data.ignoreAuthorizations,
	}
	authorizer := &mockAuthorizer{
		authorizeFn: func(resource tpm2.ResourceContext) error {
			c.Check(resource.Name(), DeepEquals, tpm2.MakeHandleName(tpm2.HandleOwner))
			return nil
		},
	}
	signedAuthorizer := &mockSignedAuthorizer{
		signAuthorization: func(sessionAlg tpm2.HashAlgorithmId, sessionNonce tpm2.Nonce, authKey tpm2.Name, policyRef tpm2.Nonce) (*PolicySignedAuthorization, error) {
			return SignPolicySignedAuthorization(rand.Reader, nil, pubKey, policyRef, key, crypto.SHA256)
		},
	}

	s.ForgetCommands()

	result, err := policy.Execute(NewTPMPolicySession(s.TPM, session), NewTPMPolicyResources(s.TPM, nil, &TPMPolicyResourcesParams{Authorizer: authorizer, SignedAuthorizer: signedAuthorizer}), NewTPMHelper(s.TPM, nil), params)
	c.Assert(err, IsNil)
	c.Check(result.NewTickets, internal_testutil.LenEquals, 0)
	c.Check(result.InvalidTickets, internal_testutil.LenEquals, 0)
	c.Check(result.AuthValueNeeded, Equals, data.expectedRequireAuthValue)
	c.Check(result.Path, Equals, data.expectedPath)
	code, set := result.CommandCode()
	c.Check(set, internal_testutil.IsTrue)
	c.Check(code, Equals, tpm2.CommandNVChangeAuth)
	_, set = result.CpHash()
	c.Check(set, internal_testutil.IsFalse)
	_, set = result.NameHash()
	c.Check(set, internal_testutil.IsFalse)
	nvWrittenSet, set := result.NvWritten()
	c.Check(set, internal_testutil.IsTrue)
	c.Check(nvWrittenSet, internal_testutil.IsTrue)

	log := s.CommandLog()
	c.Assert(log, internal_testutil.LenEquals, len(data.expectedCommands))
	for i := range log {
		c.Check(log[i].CmdCode, Equals, data.expectedCommands[i])
	}

	digest, err := s.TPM.PolicyGetDigest(session)
	c.Check(err, IsNil)
	c.Check(digest, DeepEquals, expectedDigest)
}

func (s *policySuite) TestPolicyBranches(c *C) {
	s.testPolicyBranches(c, &testExecutePolicyBranchesData{
		path: "branch1",
		expectedCommands: tpm2.CommandCodeList{
			tpm2.CommandPolicyNvWritten,
			tpm2.CommandPolicyAuthValue,
			tpm2.CommandPolicyOR,
			tpm2.CommandPolicyCommandCode,
		},
		expectedRequireAuthValue: true,
		expectedPath:             "branch1"})
}

func (s *policySuite) TestPolicyBranchesNumericSelector(c *C) {
	s.testPolicyBranches(c, &testExecutePolicyBranchesData{
		path: "{0}",
		expectedCommands: tpm2.CommandCodeList{
			tpm2.CommandPolicyNvWritten,
			tpm2.CommandPolicyAuthValue,
			tpm2.CommandPolicyOR,
			tpm2.CommandPolicyCommandCode,
		},
		expectedRequireAuthValue: true,
		expectedPath:             "branch1"})
}

func (s *policySuite) TestPolicyBranchesDifferentBranchIndex(c *C) {
	s.testPolicyBranches(c, &testExecutePolicyBranchesData{
		path: "branch2",
		expectedCommands: tpm2.CommandCodeList{
			tpm2.CommandPolicyNvWritten,
			tpm2.CommandContextSave,
			tpm2.CommandContextLoad,
			tpm2.CommandGetCapability,
			tpm2.CommandContextSave,
			tpm2.CommandStartAuthSession,
			tpm2.CommandContextLoad,
			tpm2.CommandPolicySecret,
			tpm2.CommandFlushContext,
			tpm2.CommandPolicyOR,
			tpm2.CommandPolicyCommandCode,
		},
		expectedRequireAuthValue: false,
		expectedPath:             "branch2"})
}

func (s *policySuite) TestPolicyBranchesNumericSelectorDifferentBranchIndex(c *C) {
	s.testPolicyBranches(c, &testExecutePolicyBranchesData{
		path: "{1}",
		expectedCommands: tpm2.CommandCodeList{
			tpm2.CommandPolicyNvWritten,
			tpm2.CommandContextSave,
			tpm2.CommandContextLoad,
			tpm2.CommandGetCapability,
			tpm2.CommandContextSave,
			tpm2.CommandStartAuthSession,
			tpm2.CommandContextLoad,
			tpm2.CommandPolicySecret,
			tpm2.CommandFlushContext,
			tpm2.CommandPolicyOR,
			tpm2.CommandPolicyCommandCode,
		},
		expectedRequireAuthValue: false,
		expectedPath:             "branch2"})
}

func (s *policySuite) TestPolicyBranchAutoSelectNoUsage(c *C) {
	s.testPolicyBranches(c, &testExecutePolicyBranchesData{
		expectedCommands: tpm2.CommandCodeList{
			tpm2.CommandPolicyNvWritten,
			tpm2.CommandPolicyAuthValue,
			tpm2.CommandPolicyOR,
			tpm2.CommandPolicyCommandCode,
		},
		expectedRequireAuthValue: true,
		expectedPath:             "branch1"})
}

func (s *policySuite) TestPolicyBranchAutoSelectWithUsage1(c *C) {
	s.testPolicyBranches(c, &testExecutePolicyBranchesData{
		usage: NewPolicySessionUsage(tpm2.CommandNVChangeAuth, []NamedHandle{tpm2.NewLimitedResourceContext(0x01000000, append(tpm2.Name{0x00, 0x0b}, make(tpm2.Name, 32)...))}, tpm2.Auth("foo")),
		expectedCommands: tpm2.CommandCodeList{
			tpm2.CommandPolicyNvWritten,
			tpm2.CommandPolicyAuthValue,
			tpm2.CommandPolicyOR,
			tpm2.CommandPolicyCommandCode,
		},
		expectedRequireAuthValue: true,
		expectedPath:             "branch1"})
}

func (s *policySuite) TestPolicyBranchAutoSelectWithUsage2(c *C) {
	s.testPolicyBranches(c, &testExecutePolicyBranchesData{
		usage: NewPolicySessionUsage(tpm2.CommandNVChangeAuth, []NamedHandle{tpm2.NewLimitedResourceContext(0x01000000, append(tpm2.Name{0x00, 0x0b}, make(tpm2.Name, 32)...))}, tpm2.Auth("foo")).WithoutAuthValue(),
		expectedCommands: tpm2.CommandCodeList{
			tpm2.CommandPolicyNvWritten,
			tpm2.CommandContextSave,
			tpm2.CommandContextLoad,
			tpm2.CommandGetCapability,
			tpm2.CommandContextSave,
			tpm2.CommandStartAuthSession,
			tpm2.CommandContextLoad,
			tpm2.CommandPolicySecret,
			tpm2.CommandFlushContext,
			tpm2.CommandPolicyOR,
			tpm2.CommandPolicyCommandCode,
		},
		expectedRequireAuthValue: false,
		expectedPath:             "branch2"})
}

func (s *policySuite) TestPolicyBranchAutoSelectWithUsageAndIgnore(c *C) {
	s.testPolicyBranches(c, &testExecutePolicyBranchesData{
		usage: NewPolicySessionUsage(tpm2.CommandNVChangeAuth, []NamedHandle{tpm2.NewLimitedResourceContext(0x01000000, append(tpm2.Name{0x00, 0x0b}, make(tpm2.Name, 32)...))}, tpm2.Auth("foo")).WithoutAuthValue(),
		ignoreAuthorizations: []PolicyAuthorizationID{
			{AuthName: tpm2.MakeHandleName(tpm2.HandleOwner), PolicyRef: []byte("foo")},
		},
		expectedCommands: tpm2.CommandCodeList{
			tpm2.CommandPolicyNvWritten,
			tpm2.CommandLoadExternal,
			tpm2.CommandPolicySigned,
			tpm2.CommandFlushContext,
			tpm2.CommandPolicyOR,
			tpm2.CommandPolicyCommandCode,
		},
		expectedRequireAuthValue: false,
		expectedPath:             "branch3"})
}

func (s *policySuite) TestPolicyBranchesMultipleDigests(c *C) {
	builder := NewPolicyBuilder(tpm2.HashAlgorithmSHA1)
	builder.RootBranch().PolicyNvWritten(true)

	node := builder.RootBranch().AddBranchNode()

	b1 := node.AddBranch("branch1")
	b1.PolicyAuthValue()

	b2 := node.AddBranch("branch2")
	b2.PolicySecret(tpm2.MakeHandleName(tpm2.HandleOwner), []byte("foo"))

	builder.RootBranch().PolicyCommandCode(tpm2.CommandNVChangeAuth)

	_, policy, err := builder.Policy()
	c.Assert(err, IsNil)
	expectedDigest, err := policy.AddDigest(tpm2.HashAlgorithmSHA256)
	c.Check(err, IsNil)

	session := s.StartAuthSession(c, nil, nil, tpm2.SessionTypePolicy, nil, tpm2.HashAlgorithmSHA256)

	params := &PolicyExecuteParams{
		Path: "branch1",
	}

	result, err := policy.Execute(NewTPMPolicySession(s.TPM, session), nil, nil, params)
	c.Assert(err, IsNil)
	c.Check(result.NewTickets, internal_testutil.LenEquals, 0)
	c.Check(result.InvalidTickets, internal_testutil.LenEquals, 0)
	c.Check(result.AuthValueNeeded, internal_testutil.IsTrue)
	c.Check(result.Path, Equals, "branch1")
	code, set := result.CommandCode()
	c.Check(set, internal_testutil.IsTrue)
	c.Check(code, Equals, tpm2.CommandNVChangeAuth)
	_, set = result.CpHash()
	c.Check(set, internal_testutil.IsFalse)
	_, set = result.NameHash()
	c.Check(set, internal_testutil.IsFalse)
	nvWrittenSet, set := result.NvWritten()
	c.Check(set, internal_testutil.IsTrue)
	c.Check(nvWrittenSet, internal_testutil.IsTrue)

	digest, err := s.TPM.PolicyGetDigest(session)
	c.Check(err, IsNil)
	c.Check(digest, DeepEquals, expectedDigest)
}

type testExecutePolicyBranchesMultipleNodesData struct {
	usage                    *PolicySessionUsage
	path                     string
	expectedCommands         tpm2.CommandCodeList
	expectedRequireAuthValue bool
	expectedPath             string
	expectedCommandCode      tpm2.CommandCode
}

func (s *policySuite) testPolicyBranchesMultipleNodes(c *C, data *testExecutePolicyBranchesMultipleNodesData) {
	builder := NewPolicyBuilder(tpm2.HashAlgorithmSHA256)
	builder.RootBranch().PolicyNvWritten(true)

	node1 := builder.RootBranch().AddBranchNode()

	b1 := node1.AddBranch("branch1")
	b1.PolicyAuthValue()

	b2 := node1.AddBranch("branch2")
	b2.PolicySecret(tpm2.MakeHandleName(tpm2.HandleOwner), []byte("foo"))

	node2 := builder.RootBranch().AddBranchNode()

	b3 := node2.AddBranch("branch3")
	b3.PolicyCommandCode(tpm2.CommandNVChangeAuth)

	b4 := node2.AddBranch("branch4")
	b4.PolicyCommandCode(tpm2.CommandNVWriteLock)

	expectedDigest, policy, err := builder.Policy()
	c.Assert(err, IsNil)

	session := s.StartAuthSession(c, nil, nil, tpm2.SessionTypePolicy, nil, tpm2.HashAlgorithmSHA256)

	params := &PolicyExecuteParams{
		Usage: data.usage,
		Path:  data.path,
	}

	authorizer := &mockAuthorizer{
		authorizeFn: func(resource tpm2.ResourceContext) error {
			c.Check(resource.Name(), DeepEquals, tpm2.MakeHandleName(tpm2.HandleOwner))
			return nil
		},
	}

	result, err := policy.Execute(NewTPMPolicySession(s.TPM, session), NewTPMPolicyResources(s.TPM, nil, &TPMPolicyResourcesParams{Authorizer: authorizer}), NewTPMHelper(s.TPM, nil), params)
	c.Assert(err, IsNil)
	c.Check(result.NewTickets, internal_testutil.LenEquals, 0)
	c.Check(result.InvalidTickets, internal_testutil.LenEquals, 0)
	c.Check(result.AuthValueNeeded, Equals, data.expectedRequireAuthValue)
	c.Check(result.Path, Equals, data.expectedPath)
	code, set := result.CommandCode()
	c.Check(set, internal_testutil.IsTrue)
	c.Check(code, Equals, data.expectedCommandCode)
	_, set = result.CpHash()
	c.Check(set, internal_testutil.IsFalse)
	_, set = result.NameHash()
	c.Check(set, internal_testutil.IsFalse)
	nvWritten, set := result.NvWritten()
	c.Check(set, internal_testutil.IsTrue)
	c.Check(nvWritten, internal_testutil.IsTrue)

	log := s.CommandLog()
	c.Assert(log, internal_testutil.LenEquals, len(data.expectedCommands))
	for i := range log {
		code := log[i].CmdCode
		c.Check(code, Equals, data.expectedCommands[i])
		if code == tpm2.CommandPolicyCommandCode {
			var commandCode tpm2.CommandCode
			_, err = mu.UnmarshalFromBytes(log[i].CpBytes, &commandCode)
			c.Check(err, IsNil)
			c.Check(commandCode, Equals, data.expectedCommandCode)
		}
	}

	digest, err := s.TPM.PolicyGetDigest(session)
	c.Check(err, IsNil)
	c.Check(digest, DeepEquals, expectedDigest)
}

func (s *policySuite) TestPolicyBranchesMultipleNodes1(c *C) {
	s.testPolicyBranchesMultipleNodes(c, &testExecutePolicyBranchesMultipleNodesData{
		path: "branch1/branch3",
		expectedCommands: tpm2.CommandCodeList{
			tpm2.CommandPolicyNvWritten,
			tpm2.CommandPolicyAuthValue,
			tpm2.CommandPolicyOR,
			tpm2.CommandPolicyCommandCode,
			tpm2.CommandPolicyOR,
		},
		expectedRequireAuthValue: true,
		expectedPath:             "branch1/branch3",
		expectedCommandCode:      tpm2.CommandNVChangeAuth})
}

func (s *policySuite) TestPolicyBranchesMultipleNodesNumericSelectors(c *C) {
	s.testPolicyBranchesMultipleNodes(c, &testExecutePolicyBranchesMultipleNodesData{
		path: "{0}/{0}",
		expectedCommands: tpm2.CommandCodeList{
			tpm2.CommandPolicyNvWritten,
			tpm2.CommandPolicyAuthValue,
			tpm2.CommandPolicyOR,
			tpm2.CommandPolicyCommandCode,
			tpm2.CommandPolicyOR,
		},
		expectedRequireAuthValue: true,
		expectedPath:             "branch1/branch3",
		expectedCommandCode:      tpm2.CommandNVChangeAuth})
}

func (s *policySuite) TestPolicyBranchesMultipleNodes2(c *C) {
	s.testPolicyBranchesMultipleNodes(c, &testExecutePolicyBranchesMultipleNodesData{
		path: "branch1/branch4",
		expectedCommands: tpm2.CommandCodeList{
			tpm2.CommandPolicyNvWritten,
			tpm2.CommandPolicyAuthValue,
			tpm2.CommandPolicyOR,
			tpm2.CommandPolicyCommandCode,
			tpm2.CommandPolicyOR,
		},
		expectedRequireAuthValue: true,
		expectedPath:             "branch1/branch4",
		expectedCommandCode:      tpm2.CommandNVWriteLock})
}

func (s *policySuite) TestPolicyBranchesMultipleNodes3(c *C) {
	s.testPolicyBranchesMultipleNodes(c, &testExecutePolicyBranchesMultipleNodesData{
		path: "branch2/branch4",
		expectedCommands: tpm2.CommandCodeList{
			tpm2.CommandPolicyNvWritten,
			tpm2.CommandContextSave,
			tpm2.CommandContextLoad,
			tpm2.CommandGetCapability,
			tpm2.CommandContextSave,
			tpm2.CommandStartAuthSession,
			tpm2.CommandContextLoad,
			tpm2.CommandPolicySecret,
			tpm2.CommandFlushContext,
			tpm2.CommandPolicyOR,
			tpm2.CommandPolicyCommandCode,
			tpm2.CommandPolicyOR,
		},
		expectedRequireAuthValue: false,
		expectedPath:             "branch2/branch4",
		expectedCommandCode:      tpm2.CommandNVWriteLock})
}

func (s *policySuite) TestPolicyBranchesMultipleNodesAutoSelectNoUsage(c *C) {
	s.testPolicyBranchesMultipleNodes(c, &testExecutePolicyBranchesMultipleNodesData{
		expectedCommands: tpm2.CommandCodeList{
			tpm2.CommandPolicyNvWritten,
			tpm2.CommandPolicyAuthValue,
			tpm2.CommandPolicyOR,
			tpm2.CommandPolicyCommandCode,
			tpm2.CommandPolicyOR,
		},
		expectedRequireAuthValue: true,
		expectedPath:             "branch1/branch3",
		expectedCommandCode:      tpm2.CommandNVChangeAuth})
}

func (s *policySuite) TestPolicyBranchesMultipleNodesAutoSelectOneNoUsage(c *C) {
	s.testPolicyBranchesMultipleNodes(c, &testExecutePolicyBranchesMultipleNodesData{
		path: "branch1",
		expectedCommands: tpm2.CommandCodeList{
			tpm2.CommandPolicyNvWritten,
			tpm2.CommandPolicyAuthValue,
			tpm2.CommandPolicyOR,
			tpm2.CommandPolicyCommandCode,
			tpm2.CommandPolicyOR,
		},
		expectedRequireAuthValue: true,
		expectedPath:             "branch1/branch3",
		expectedCommandCode:      tpm2.CommandNVChangeAuth})
}

func (s *policySuite) TestPolicyBranchesMultipleNodesAutoSelectWithUsage1(c *C) {
	s.testPolicyBranchesMultipleNodes(c, &testExecutePolicyBranchesMultipleNodesData{
		usage: NewPolicySessionUsage(tpm2.CommandNVChangeAuth, []NamedHandle{tpm2.NewLimitedResourceContext(0x01000000, append(tpm2.Name{0x00, 0x0b}, make(tpm2.Name, 32)...))}, tpm2.Auth("foo")),
		expectedCommands: tpm2.CommandCodeList{
			tpm2.CommandPolicyNvWritten,
			tpm2.CommandPolicyAuthValue,
			tpm2.CommandPolicyOR,
			tpm2.CommandPolicyCommandCode,
			tpm2.CommandPolicyOR,
		},
		expectedRequireAuthValue: true,
		expectedPath:             "branch1/branch3",
		expectedCommandCode:      tpm2.CommandNVChangeAuth})
}

func (s *policySuite) TestPolicyBranchesMultipleNodesAutoSelectWithUsage2(c *C) {
	s.testPolicyBranchesMultipleNodes(c, &testExecutePolicyBranchesMultipleNodesData{
		usage: NewPolicySessionUsage(tpm2.CommandNVWriteLock, []NamedHandle{tpm2.NewLimitedResourceContext(0x01000000, append(tpm2.Name{0x00, 0x0b}, make(tpm2.Name, 32)...)), tpm2.NewLimitedResourceContext(0x01000000, append(tpm2.Name{0x00, 0x0b}, make(tpm2.Name, 32)...))}),
		expectedCommands: tpm2.CommandCodeList{
			tpm2.CommandPolicyNvWritten,
			tpm2.CommandPolicyAuthValue,
			tpm2.CommandPolicyOR,
			tpm2.CommandPolicyCommandCode,
			tpm2.CommandPolicyOR,
		},
		expectedRequireAuthValue: true,
		expectedPath:             "branch1/branch4",
		expectedCommandCode:      tpm2.CommandNVWriteLock})
}

func (s *policySuite) TestPolicyBranchesMultipleNodesAutoSelectWithUsage3(c *C) {
	s.testPolicyBranchesMultipleNodes(c, &testExecutePolicyBranchesMultipleNodesData{
		usage: NewPolicySessionUsage(tpm2.CommandNVWriteLock, []NamedHandle{tpm2.NewLimitedResourceContext(0x01000000, append(tpm2.Name{0x00, 0x0b}, make(tpm2.Name, 32)...)), tpm2.NewLimitedResourceContext(0x01000000, append(tpm2.Name{0x00, 0x0b}, make(tpm2.Name, 32)...))}).WithoutAuthValue(),
		expectedCommands: tpm2.CommandCodeList{
			tpm2.CommandPolicyNvWritten,
			tpm2.CommandContextSave,
			tpm2.CommandContextLoad,
			tpm2.CommandGetCapability,
			tpm2.CommandContextSave,
			tpm2.CommandStartAuthSession,
			tpm2.CommandContextLoad,
			tpm2.CommandPolicySecret,
			tpm2.CommandFlushContext,
			tpm2.CommandPolicyOR,
			tpm2.CommandPolicyCommandCode,
			tpm2.CommandPolicyOR,
		},
		expectedRequireAuthValue: false,
		expectedPath:             "branch2/branch4",
		expectedCommandCode:      tpm2.CommandNVWriteLock})
}

func (s *policySuite) TestPolicyBranchesMultipleNodesAutoSelectOneWithUsage(c *C) {
	s.testPolicyBranchesMultipleNodes(c, &testExecutePolicyBranchesMultipleNodesData{
		path:  "branch2",
		usage: NewPolicySessionUsage(tpm2.CommandNVWriteLock, []NamedHandle{tpm2.NewLimitedResourceContext(0x01000000, append(tpm2.Name{0x00, 0x0b}, make(tpm2.Name, 32)...)), tpm2.NewLimitedResourceContext(0x01000000, append(tpm2.Name{0x00, 0x0b}, make(tpm2.Name, 32)...))}),
		expectedCommands: tpm2.CommandCodeList{
			tpm2.CommandPolicyNvWritten,
			tpm2.CommandContextSave,
			tpm2.CommandContextLoad,
			tpm2.CommandGetCapability,
			tpm2.CommandContextSave,
			tpm2.CommandStartAuthSession,
			tpm2.CommandContextLoad,
			tpm2.CommandPolicySecret,
			tpm2.CommandFlushContext,
			tpm2.CommandPolicyOR,
			tpm2.CommandPolicyCommandCode,
			tpm2.CommandPolicyOR,
		},
		expectedRequireAuthValue: false,
		expectedPath:             "branch2/branch4",
		expectedCommandCode:      tpm2.CommandNVWriteLock})
}

func (s *policySuite) TestPolicyBranchesMultipleNodesAutoSelectWildcard1(c *C) {
	s.testPolicyBranchesMultipleNodes(c, &testExecutePolicyBranchesMultipleNodesData{
		path:  "*/branch4",
		usage: NewPolicySessionUsage(tpm2.CommandNVChangeAuth, []NamedHandle{tpm2.NewLimitedResourceContext(0x01000000, append(tpm2.Name{0x00, 0x0b}, make(tpm2.Name, 32)...))}, tpm2.Auth("foo")),
		expectedCommands: tpm2.CommandCodeList{
			tpm2.CommandPolicyNvWritten,
			tpm2.CommandPolicyAuthValue,
			tpm2.CommandPolicyOR,
			tpm2.CommandPolicyCommandCode,
			tpm2.CommandPolicyOR,
		},
		expectedRequireAuthValue: true,
		expectedPath:             "branch1/branch4",
		expectedCommandCode:      tpm2.CommandNVWriteLock})
}

func (s *policySuite) TestPolicyBranchesMultipleNodesAutoSelectWildcard2(c *C) {
	s.testPolicyBranchesMultipleNodes(c, &testExecutePolicyBranchesMultipleNodesData{
		path:  "*/branch4",
		usage: NewPolicySessionUsage(tpm2.CommandNVChangeAuth, []NamedHandle{tpm2.NewLimitedResourceContext(0x01000000, append(tpm2.Name{0x00, 0x0b}, make(tpm2.Name, 32)...))}, tpm2.Auth("foo")).WithoutAuthValue(),
		expectedCommands: tpm2.CommandCodeList{
			tpm2.CommandPolicyNvWritten,
			tpm2.CommandContextSave,
			tpm2.CommandContextLoad,
			tpm2.CommandGetCapability,
			tpm2.CommandContextSave,
			tpm2.CommandStartAuthSession,
			tpm2.CommandContextLoad,
			tpm2.CommandPolicySecret,
			tpm2.CommandFlushContext,
			tpm2.CommandPolicyOR,
			tpm2.CommandPolicyCommandCode,
			tpm2.CommandPolicyOR,
		},
		expectedRequireAuthValue: false,
		expectedPath:             "branch2/branch4",
		expectedCommandCode:      tpm2.CommandNVWriteLock})
}

func (s *policySuite) TestPolicyBranchesMultipleNodesAutoSelectWildcard3(c *C) {
	s.testPolicyBranchesMultipleNodes(c, &testExecutePolicyBranchesMultipleNodesData{
		path:  "**/branch4",
		usage: NewPolicySessionUsage(tpm2.CommandNVChangeAuth, []NamedHandle{tpm2.NewLimitedResourceContext(0x01000000, append(tpm2.Name{0x00, 0x0b}, make(tpm2.Name, 32)...))}, tpm2.Auth("foo")),
		expectedCommands: tpm2.CommandCodeList{
			tpm2.CommandPolicyNvWritten,
			tpm2.CommandPolicyAuthValue,
			tpm2.CommandPolicyOR,
			tpm2.CommandPolicyCommandCode,
			tpm2.CommandPolicyOR,
		},
		expectedRequireAuthValue: true,
		expectedPath:             "branch1/branch4",
		expectedCommandCode:      tpm2.CommandNVWriteLock})
}

type testExecutePolicyBranchesEmbeddedNodesData struct {
	usage                    *PolicySessionUsage
	path                     string
	expectedCommands         tpm2.CommandCodeList
	expectedRequireAuthValue bool
	expectedPath             string
	expectedCommandCode      tpm2.CommandCode
}

func (s *policySuite) testPolicyBranchesEmbeddedNodes(c *C, data *testExecutePolicyBranchesEmbeddedNodesData) {
	builder := NewPolicyBuilder(tpm2.HashAlgorithmSHA256)
	builder.RootBranch().PolicyNvWritten(true)

	node1 := builder.RootBranch().AddBranchNode()

	b1 := node1.AddBranch("branch1")
	b1.PolicyAuthValue()

	node2 := b1.AddBranchNode()

	b2 := node2.AddBranch("branch2")
	b2.PolicyCommandCode(tpm2.CommandNVChangeAuth)

	b3 := node2.AddBranch("branch3")
	b3.PolicyCommandCode(tpm2.CommandNVWriteLock)

	b4 := node1.AddBranch("branch4")
	b4.PolicySecret(tpm2.MakeHandleName(tpm2.HandleOwner), []byte("foo"))

	node3 := b4.AddBranchNode()

	b5 := node3.AddBranch("branch5")
	b5.PolicyCommandCode(tpm2.CommandNVChangeAuth)

	b6 := node3.AddBranch("branch6")
	b6.PolicyCommandCode(tpm2.CommandNVWriteLock)

	expectedDigest, policy, err := builder.Policy()
	c.Assert(err, IsNil)

	session := s.StartAuthSession(c, nil, nil, tpm2.SessionTypePolicy, nil, tpm2.HashAlgorithmSHA256)

	params := &PolicyExecuteParams{
		Usage: data.usage,
		Path:  data.path,
	}

	authorizer := &mockAuthorizer{
		authorizeFn: func(resource tpm2.ResourceContext) error {
			c.Check(resource.Name(), DeepEquals, tpm2.MakeHandleName(tpm2.HandleOwner))
			return nil
		},
	}

	result, err := policy.Execute(NewTPMPolicySession(s.TPM, session), NewTPMPolicyResources(s.TPM, nil, &TPMPolicyResourcesParams{Authorizer: authorizer}), NewTPMHelper(s.TPM, nil), params)
	c.Assert(err, IsNil)
	c.Check(result.NewTickets, internal_testutil.LenEquals, 0)
	c.Check(result.InvalidTickets, internal_testutil.LenEquals, 0)
	c.Check(result.AuthValueNeeded, Equals, data.expectedRequireAuthValue)
	c.Check(result.Path, Equals, data.expectedPath)
	code, set := result.CommandCode()
	c.Check(set, internal_testutil.IsTrue)
	c.Check(code, Equals, data.expectedCommandCode)
	_, set = result.CpHash()
	c.Check(set, internal_testutil.IsFalse)
	_, set = result.NameHash()
	c.Check(set, internal_testutil.IsFalse)
	nvWritten, set := result.NvWritten()
	c.Check(set, internal_testutil.IsTrue)
	c.Check(nvWritten, internal_testutil.IsTrue)

	log := s.CommandLog()
	c.Assert(log, internal_testutil.LenEquals, len(data.expectedCommands))
	for i := range log {
		code := log[i].CmdCode
		c.Check(code, Equals, data.expectedCommands[i])
		if code == tpm2.CommandPolicyCommandCode {
			var commandCode tpm2.CommandCode
			_, err = mu.UnmarshalFromBytes(log[i].CpBytes, &commandCode)
			c.Check(err, IsNil)
			c.Check(commandCode, Equals, data.expectedCommandCode)
		}
	}

	digest, err := s.TPM.PolicyGetDigest(session)
	c.Check(err, IsNil)
	c.Check(digest, DeepEquals, expectedDigest)
}

func (s *policySuite) TestPolicyBranchesEmbeddedNodes1(c *C) {
	s.testPolicyBranchesEmbeddedNodes(c, &testExecutePolicyBranchesEmbeddedNodesData{
		path: "branch1/branch2",
		expectedCommands: tpm2.CommandCodeList{
			tpm2.CommandPolicyNvWritten,
			tpm2.CommandPolicyAuthValue,
			tpm2.CommandPolicyCommandCode,
			tpm2.CommandPolicyOR,
			tpm2.CommandPolicyOR,
		},
		expectedRequireAuthValue: true,
		expectedPath:             "branch1/branch2",
		expectedCommandCode:      tpm2.CommandNVChangeAuth})
}

func (s *policySuite) TestPolicyBranchesEmbeddedNodesNumericSelectors(c *C) {
	s.testPolicyBranchesEmbeddedNodes(c, &testExecutePolicyBranchesEmbeddedNodesData{
		path: "{0}/{0}",
		expectedCommands: tpm2.CommandCodeList{
			tpm2.CommandPolicyNvWritten,
			tpm2.CommandPolicyAuthValue,
			tpm2.CommandPolicyCommandCode,
			tpm2.CommandPolicyOR,
			tpm2.CommandPolicyOR,
		},
		expectedRequireAuthValue: true,
		expectedPath:             "branch1/branch2",
		expectedCommandCode:      tpm2.CommandNVChangeAuth})
}

func (s *policySuite) TestPolicyBranchesEmbeddedNodes2(c *C) {
	s.testPolicyBranchesEmbeddedNodes(c, &testExecutePolicyBranchesEmbeddedNodesData{
		path: "branch1/branch3",
		expectedCommands: tpm2.CommandCodeList{
			tpm2.CommandPolicyNvWritten,
			tpm2.CommandPolicyAuthValue,
			tpm2.CommandPolicyCommandCode,
			tpm2.CommandPolicyOR,
			tpm2.CommandPolicyOR,
		},
		expectedRequireAuthValue: true,
		expectedPath:             "branch1/branch3",
		expectedCommandCode:      tpm2.CommandNVWriteLock})
}

func (s *policySuite) TestPolicyBranchesEmbeddedNodes3(c *C) {
	s.testPolicyBranchesEmbeddedNodes(c, &testExecutePolicyBranchesEmbeddedNodesData{
		path: "branch4/branch5",
		expectedCommands: tpm2.CommandCodeList{
			tpm2.CommandPolicyNvWritten,
			tpm2.CommandContextSave,
			tpm2.CommandContextLoad,
			tpm2.CommandGetCapability,
			tpm2.CommandContextSave,
			tpm2.CommandStartAuthSession,
			tpm2.CommandContextLoad,
			tpm2.CommandPolicySecret,
			tpm2.CommandFlushContext,
			tpm2.CommandPolicyCommandCode,
			tpm2.CommandPolicyOR,
			tpm2.CommandPolicyOR,
		},
		expectedRequireAuthValue: false,
		expectedPath:             "branch4/branch5",
		expectedCommandCode:      tpm2.CommandNVChangeAuth})
}

func (s *policySuite) TestPolicyBranchesEmbeddedNodes4(c *C) {
	s.testPolicyBranchesEmbeddedNodes(c, &testExecutePolicyBranchesEmbeddedNodesData{
		path: "branch4/branch6",
		expectedCommands: tpm2.CommandCodeList{
			tpm2.CommandPolicyNvWritten,
			tpm2.CommandContextSave,
			tpm2.CommandContextLoad,
			tpm2.CommandGetCapability,
			tpm2.CommandContextSave,
			tpm2.CommandStartAuthSession,
			tpm2.CommandContextLoad,
			tpm2.CommandPolicySecret,
			tpm2.CommandFlushContext,
			tpm2.CommandPolicyCommandCode,
			tpm2.CommandPolicyOR,
			tpm2.CommandPolicyOR,
		},
		expectedRequireAuthValue: false,
		expectedPath:             "branch4/branch6",
		expectedCommandCode:      tpm2.CommandNVWriteLock})
}

func (s *policySuite) TestPolicyBranchesEmbeddedNodesAutoSelectNoUsage(c *C) {
	s.testPolicyBranchesEmbeddedNodes(c, &testExecutePolicyBranchesEmbeddedNodesData{
		expectedCommands: tpm2.CommandCodeList{
			tpm2.CommandPolicyNvWritten,
			tpm2.CommandPolicyAuthValue,
			tpm2.CommandPolicyCommandCode,
			tpm2.CommandPolicyOR,
			tpm2.CommandPolicyOR,
		},
		expectedRequireAuthValue: true,
		expectedPath:             "branch1/branch2",
		expectedCommandCode:      tpm2.CommandNVChangeAuth})
}

func (s *policySuite) TestPolicyBranchesEmbeddedNodesAutoSelectOneNoUsage(c *C) {
	s.testPolicyBranchesEmbeddedNodes(c, &testExecutePolicyBranchesEmbeddedNodesData{
		path: "branch1",
		expectedCommands: tpm2.CommandCodeList{
			tpm2.CommandPolicyNvWritten,
			tpm2.CommandPolicyAuthValue,
			tpm2.CommandPolicyCommandCode,
			tpm2.CommandPolicyOR,
			tpm2.CommandPolicyOR,
		},
		expectedRequireAuthValue: true,
		expectedPath:             "branch1/branch2",
		expectedCommandCode:      tpm2.CommandNVChangeAuth})
}

func (s *policySuite) TestPolicyBranchesEmbeddedNodesAutoSelectOneWithUsage(c *C) {
	s.testPolicyBranchesEmbeddedNodes(c, &testExecutePolicyBranchesEmbeddedNodesData{
		path:  "branch4",
		usage: NewPolicySessionUsage(tpm2.CommandNVWriteLock, []NamedHandle{tpm2.NewLimitedResourceContext(0x01000000, append(tpm2.Name{0x00, 0x0b}, make(tpm2.Name, 32)...)), tpm2.NewLimitedResourceContext(0x01000000, append(tpm2.Name{0x00, 0x0b}, make(tpm2.Name, 32)...))}),
		expectedCommands: tpm2.CommandCodeList{
			tpm2.CommandPolicyNvWritten,
			tpm2.CommandContextSave,
			tpm2.CommandContextLoad,
			tpm2.CommandGetCapability,
			tpm2.CommandContextSave,
			tpm2.CommandStartAuthSession,
			tpm2.CommandContextLoad,
			tpm2.CommandPolicySecret,
			tpm2.CommandFlushContext,
			tpm2.CommandPolicyCommandCode,
			tpm2.CommandPolicyOR,
			tpm2.CommandPolicyOR,
		},
		expectedRequireAuthValue: false,
		expectedPath:             "branch4/branch6",
		expectedCommandCode:      tpm2.CommandNVWriteLock})
}

func (s *policySuite) TestPolicyBranchesEmbeddedNodesAutoSelectWithUsage1(c *C) {
	s.testPolicyBranchesEmbeddedNodes(c, &testExecutePolicyBranchesEmbeddedNodesData{
		usage: NewPolicySessionUsage(tpm2.CommandNVChangeAuth, []NamedHandle{tpm2.NewLimitedResourceContext(0x01000000, append(tpm2.Name{0x00, 0x0b}, make(tpm2.Name, 32)...))}, tpm2.Auth("foo")),
		expectedCommands: tpm2.CommandCodeList{
			tpm2.CommandPolicyNvWritten,
			tpm2.CommandPolicyAuthValue,
			tpm2.CommandPolicyCommandCode,
			tpm2.CommandPolicyOR,
			tpm2.CommandPolicyOR,
		},
		expectedRequireAuthValue: true,
		expectedPath:             "branch1/branch2",
		expectedCommandCode:      tpm2.CommandNVChangeAuth})
}

func (s *policySuite) TestPolicyBranchesEmbeddedNodesAutoSelectWithUsage2(c *C) {
	s.testPolicyBranchesEmbeddedNodes(c, &testExecutePolicyBranchesEmbeddedNodesData{
		usage: NewPolicySessionUsage(tpm2.CommandNVWriteLock, []NamedHandle{tpm2.NewLimitedResourceContext(0x01000000, append(tpm2.Name{0x00, 0x0b}, make(tpm2.Name, 32)...)), tpm2.NewLimitedResourceContext(0x01000000, append(tpm2.Name{0x00, 0x0b}, make(tpm2.Name, 32)...))}),
		expectedCommands: tpm2.CommandCodeList{
			tpm2.CommandPolicyNvWritten,
			tpm2.CommandPolicyAuthValue,
			tpm2.CommandPolicyCommandCode,
			tpm2.CommandPolicyOR,
			tpm2.CommandPolicyOR,
		},
		expectedRequireAuthValue: true,
		expectedPath:             "branch1/branch3",
		expectedCommandCode:      tpm2.CommandNVWriteLock})
}

func (s *policySuite) TestPolicyBranchesEmbeddedNodesAutoSelectWithUsage3(c *C) {
	s.testPolicyBranchesEmbeddedNodes(c, &testExecutePolicyBranchesEmbeddedNodesData{
		usage: NewPolicySessionUsage(tpm2.CommandNVChangeAuth, []NamedHandle{tpm2.NewLimitedResourceContext(0x01000000, append(tpm2.Name{0x00, 0x0b}, make(tpm2.Name, 32)...))}, tpm2.Auth("foo")).WithoutAuthValue(),
		expectedCommands: tpm2.CommandCodeList{
			tpm2.CommandPolicyNvWritten,
			tpm2.CommandContextSave,
			tpm2.CommandContextLoad,
			tpm2.CommandGetCapability,
			tpm2.CommandContextSave,
			tpm2.CommandStartAuthSession,
			tpm2.CommandContextLoad,
			tpm2.CommandPolicySecret,
			tpm2.CommandFlushContext,
			tpm2.CommandPolicyCommandCode,
			tpm2.CommandPolicyOR,
			tpm2.CommandPolicyOR,
		},
		expectedRequireAuthValue: false,
		expectedPath:             "branch4/branch5",
		expectedCommandCode:      tpm2.CommandNVChangeAuth})
}

func (s *policySuite) TestPolicyBranchesEmbeddedNodesAutoSelectWildcard1(c *C) {
	s.testPolicyBranchesEmbeddedNodes(c, &testExecutePolicyBranchesEmbeddedNodesData{
		path:  "*/branch3",
		usage: NewPolicySessionUsage(tpm2.CommandNVChangeAuth, []NamedHandle{tpm2.NewLimitedResourceContext(0x01000000, append(tpm2.Name{0x00, 0x0b}, make(tpm2.Name, 32)...))}, tpm2.Auth("foo")),
		expectedCommands: tpm2.CommandCodeList{
			tpm2.CommandPolicyNvWritten,
			tpm2.CommandPolicyAuthValue,
			tpm2.CommandPolicyCommandCode,
			tpm2.CommandPolicyOR,
			tpm2.CommandPolicyOR,
		},
		expectedRequireAuthValue: true,
		expectedPath:             "branch1/branch3",
		expectedCommandCode:      tpm2.CommandNVWriteLock})
}

func (s *policySuite) TestPolicyBranchesEmbeddedNodesAutoSelectWildcard2(c *C) {
	s.testPolicyBranchesEmbeddedNodes(c, &testExecutePolicyBranchesEmbeddedNodesData{
		path:  "*/branch6",
		usage: NewPolicySessionUsage(tpm2.CommandNVChangeAuth, []NamedHandle{tpm2.NewLimitedResourceContext(0x01000000, append(tpm2.Name{0x00, 0x0b}, make(tpm2.Name, 32)...))}, tpm2.Auth("foo")).WithoutAuthValue(),
		expectedCommands: tpm2.CommandCodeList{
			tpm2.CommandPolicyNvWritten,
			tpm2.CommandContextSave,
			tpm2.CommandContextLoad,
			tpm2.CommandGetCapability,
			tpm2.CommandContextSave,
			tpm2.CommandStartAuthSession,
			tpm2.CommandContextLoad,
			tpm2.CommandPolicySecret,
			tpm2.CommandFlushContext,
			tpm2.CommandPolicyCommandCode,
			tpm2.CommandPolicyOR,
			tpm2.CommandPolicyOR,
		},
		expectedRequireAuthValue: false,
		expectedPath:             "branch4/branch6",
		expectedCommandCode:      tpm2.CommandNVWriteLock})
}

func (s *policySuite) TestPolicyBranchesSelectorOutOfRange(c *C) {
	builder := NewPolicyBuilder(tpm2.HashAlgorithmSHA256)
	builder.RootBranch().PolicyNvWritten(true)

	node := builder.RootBranch().AddBranchNode()

	b1 := node.AddBranch("branch1")
	b1.PolicyAuthValue()

	b2 := node.AddBranch("branch2")
	b2.PolicySecret(tpm2.MakeHandleName(tpm2.HandleOwner), []byte("foo"))

	builder.RootBranch().PolicyCommandCode(tpm2.CommandNVChangeAuth)

	_, policy, err := builder.Policy()
	c.Assert(err, IsNil)

	session := s.StartAuthSession(c, nil, nil, tpm2.SessionTypePolicy, nil, tpm2.HashAlgorithmSHA256)

	params := &PolicyExecuteParams{
		Path: "{2}",
	}

	_, err = policy.Execute(NewTPMPolicySession(s.TPM, session), nil, nil, params)
	c.Check(err, ErrorMatches, `cannot run 'branch node' task in root branch: cannot select branch: selected path 2 out of range`)

	var pe *PolicyError
	c.Assert(err, internal_testutil.ErrorAs, &pe)
	c.Check(pe.Path, Equals, "")
}

func (s *policySuite) TestPolicyBranchesInvalidSelector(c *C) {
	builder := NewPolicyBuilder(tpm2.HashAlgorithmSHA256)
	builder.RootBranch().PolicyNvWritten(true)

	node := builder.RootBranch().AddBranchNode()

	b1 := node.AddBranch("branch1")
	b1.PolicyAuthValue()

	b2 := node.AddBranch("branch2")
	b2.PolicySecret(tpm2.MakeHandleName(tpm2.HandleOwner), []byte("foo"))

	builder.RootBranch().PolicyCommandCode(tpm2.CommandNVChangeAuth)

	_, policy, err := builder.Policy()
	c.Assert(err, IsNil)

	session := s.StartAuthSession(c, nil, nil, tpm2.SessionTypePolicy, nil, tpm2.HashAlgorithmSHA256)

	params := &PolicyExecuteParams{
		Path: "{foo}",
	}

	_, err = policy.Execute(NewTPMPolicySession(s.TPM, session), nil, nil, params)
	c.Check(err, ErrorMatches, `cannot run 'branch node' task in root branch: cannot select branch: badly formatted path component "{foo}": expected integer`)

	var pe *PolicyError
	c.Assert(err, internal_testutil.ErrorAs, &pe)
	c.Check(pe.Path, Equals, "")
}

func (s *policySuite) TestPolicyBranchesBranchNotFound(c *C) {
	builder := NewPolicyBuilder(tpm2.HashAlgorithmSHA256)
	builder.RootBranch().PolicyNvWritten(true)

	node := builder.RootBranch().AddBranchNode()

	b1 := node.AddBranch("branch1")
	b1.PolicyAuthValue()

	b2 := node.AddBranch("branch2")
	b2.PolicySecret(tpm2.MakeHandleName(tpm2.HandleOwner), []byte("foo"))

	builder.RootBranch().PolicyCommandCode(tpm2.CommandNVChangeAuth)

	_, policy, err := builder.Policy()
	c.Assert(err, IsNil)

	session := s.StartAuthSession(c, nil, nil, tpm2.SessionTypePolicy, nil, tpm2.HashAlgorithmSHA256)

	params := &PolicyExecuteParams{
		Path: "foo",
	}

	_, err = policy.Execute(NewTPMPolicySession(s.TPM, session), nil, nil, params)
	c.Check(err, ErrorMatches, `cannot run 'branch node' task in root branch: cannot select branch: no branch with name "foo"`)

	var pe *PolicyError
	c.Assert(err, internal_testutil.ErrorAs, &pe)
	c.Check(pe.Path, Equals, "")
}

func (s *policySuite) TestPolicyBranchesMissingBranchDigests(c *C) {
	builder := NewPolicyBuilder(tpm2.HashAlgorithmSHA1)
	builder.RootBranch().PolicyNvWritten(true)

	node := builder.RootBranch().AddBranchNode()

	b1 := node.AddBranch("branch1")
	b1.PolicyAuthValue()

	b2 := node.AddBranch("branch2")
	b2.PolicySecret(tpm2.MakeHandleName(tpm2.HandleOwner), []byte("foo"))

	builder.RootBranch().PolicyCommandCode(tpm2.CommandNVChangeAuth)

	_, policy, err := builder.Policy()
	c.Assert(err, IsNil)

	session := s.StartAuthSession(c, nil, nil, tpm2.SessionTypePolicy, nil, tpm2.HashAlgorithmSHA256)

	params := &PolicyExecuteParams{
		Path: "branch1",
	}

	_, err = policy.Execute(NewTPMPolicySession(s.TPM, session), nil, nil, params)
	c.Check(err, ErrorMatches, `cannot run 'branch node' task in root branch: missing digest for session algorithm`)
	c.Check(err, internal_testutil.ErrorIs, ErrMissingDigest)

	var pe *PolicyError
	c.Assert(err, internal_testutil.ErrorAs, &pe)
	c.Check(pe.Path, Equals, "")
}

func (s *policySuite) testPolicyPCR(c *C, values tpm2.PCRValues) error {
	builder := NewPolicyBuilder(tpm2.HashAlgorithmSHA256)
	builder.RootBranch().PolicyPCR(values)
	expectedDigest, policy, err := builder.Policy()
	c.Assert(err, IsNil)

	session := s.StartAuthSession(c, nil, nil, tpm2.SessionTypePolicy, nil, tpm2.HashAlgorithmSHA256)

	result, err := policy.Execute(NewTPMPolicySession(s.TPM, session), nil, nil, nil)
	if err != nil {
		return err
	}
	c.Check(result.NewTickets, internal_testutil.LenEquals, 0)
	c.Check(result.InvalidTickets, internal_testutil.LenEquals, 0)
	c.Check(result.AuthValueNeeded, internal_testutil.IsFalse)
	c.Check(result.Path, Equals, "")
	_, set := result.CommandCode()
	c.Check(set, internal_testutil.IsFalse)
	_, set = result.CpHash()
	c.Check(set, internal_testutil.IsFalse)
	_, set = result.NameHash()
	c.Check(set, internal_testutil.IsFalse)
	_, set = result.NvWritten()
	c.Check(set, internal_testutil.IsFalse)

	digest, err := s.TPM.PolicyGetDigest(session)
	c.Check(err, IsNil)
	c.Check(digest, DeepEquals, expectedDigest)

	return nil
}

func (s *policySuite) TestPolicyPCR(c *C) {
	_, values, err := s.TPM.PCRRead(tpm2.PCRSelectionList{{Hash: tpm2.HashAlgorithmSHA256, Select: []int{4, 7}}})
	c.Assert(err, IsNil)

	c.Check(s.testPolicyPCR(c, values), IsNil)
}

func (s *policySuite) TestPolicyPCRDifferentDigestAndSelection(c *C) {
	_, values, err := s.TPM.PCRRead(tpm2.PCRSelectionList{
		{Hash: tpm2.HashAlgorithmSHA1, Select: []int{4}},
		{Hash: tpm2.HashAlgorithmSHA256, Select: []int{7}}})
	c.Assert(err, IsNil)

	c.Check(s.testPolicyPCR(c, values), IsNil)
}

func (s *policySuite) TestPolicyPCRFails(c *C) {
	values := tpm2.PCRValues{
		tpm2.HashAlgorithmSHA256: {
			0: internal_testutil.DecodeHexString(c, "ffffffffffffffffffffffffffffffffffffffffffffffffffffffffffffffff")}}
	err := s.testPolicyPCR(c, values)
	c.Check(err, ErrorMatches, `cannot run 'TPM2_PolicyPCR assertion' task in root branch: TPM returned an error for parameter 1 whilst executing command TPM_CC_PolicyPCR: TPM_RC_VALUE \(value is out of range or is not correct for the context\)`)
	var e *tpm2.TPMParameterError
	c.Assert(err, internal_testutil.ErrorAs, &e)
	c.Check(e, DeepEquals, &tpm2.TPMParameterError{TPMError: &tpm2.TPMError{Command: tpm2.CommandPolicyPCR, Code: tpm2.ErrorValue}, Index: 1})

	var pe *PolicyError
	c.Assert(err, internal_testutil.ErrorAs, &pe)
	c.Check(pe.Path, Equals, "")
}

type testExecutePolicyDuplicationSelectData struct {
	object        Named
	newParent     Named
	includeObject bool
	usage         *PolicySessionUsage
}

func (s *policySuite) testPolicyDuplicationSelect(c *C, data *testExecutePolicyDuplicationSelectData) {
	builder := NewPolicyBuilder(tpm2.HashAlgorithmSHA256)
	builder.RootBranch().PolicyDuplicationSelect(data.object, data.newParent, data.includeObject)
	expectedDigest, policy, err := builder.Policy()
	c.Assert(err, IsNil)

	session := s.StartAuthSession(c, nil, nil, tpm2.SessionTypePolicy, nil, tpm2.HashAlgorithmSHA256)

	result, err := policy.Execute(NewTPMPolicySession(s.TPM, session), nil, nil, &PolicyExecuteParams{Usage: data.usage})
	c.Assert(err, IsNil)
	c.Check(result.NewTickets, internal_testutil.LenEquals, 0)
	c.Check(result.InvalidTickets, internal_testutil.LenEquals, 0)
	c.Check(result.AuthValueNeeded, internal_testutil.IsFalse)
	c.Check(result.Path, Equals, "")
	code, set := result.CommandCode()
	c.Check(set, internal_testutil.IsTrue)
	c.Check(code, Equals, tpm2.CommandDuplicate)
	_, set = result.CpHash()
	c.Check(set, internal_testutil.IsFalse)
	nameHash, set := result.NameHash()
	c.Check(set, internal_testutil.IsTrue)
	var expectedNameHash tpm2.Digest
	if data.object != nil {
		expectedNameHash, err = ComputeNameHash(tpm2.HashAlgorithmSHA256, data.object.Name(), data.newParent.Name())
		c.Assert(err, IsNil)
	} else {
		c.Assert(data.usage, NotNil)
		expectedNameHash, err = data.usage.NameHash(tpm2.HashAlgorithmSHA256)
		c.Assert(err, IsNil)
	}
	c.Check(nameHash, DeepEquals, expectedNameHash)
	_, set = result.NvWritten()
	c.Check(set, internal_testutil.IsFalse)

	digest, err := s.TPM.PolicyGetDigest(session)
	c.Check(err, IsNil)
	c.Check(digest, DeepEquals, expectedDigest)
}

func (s *policySuite) TestPolicyDuplicationSelect(c *C) {
	h := crypto.SHA256.New()
	io.WriteString(h, "foo")
	object := tpm2.Name(mu.MustMarshalToBytes(tpm2.HashAlgorithmSHA256, mu.MakeRaw(h.Sum(nil))))

	h = crypto.SHA256.New()
	io.WriteString(h, "bar")
	newParent := tpm2.Name(mu.MustMarshalToBytes(tpm2.HashAlgorithmSHA256, mu.MakeRaw(h.Sum(nil))))

	s.testPolicyDuplicationSelect(c, &testExecutePolicyDuplicationSelectData{
		object:        object,
		newParent:     newParent,
		includeObject: true})
}

func (s *policySuite) TestPolicyDuplicationSelectNoIncludeObject(c *C) {
	h := crypto.SHA256.New()
	io.WriteString(h, "foo")
	object := tpm2.Name(mu.MustMarshalToBytes(tpm2.HashAlgorithmSHA256, mu.MakeRaw(h.Sum(nil))))

	h = crypto.SHA256.New()
	io.WriteString(h, "bar")
	newParent := tpm2.Name(mu.MustMarshalToBytes(tpm2.HashAlgorithmSHA256, mu.MakeRaw(h.Sum(nil))))

	s.testPolicyDuplicationSelect(c, &testExecutePolicyDuplicationSelectData{
		object:        object,
		newParent:     newParent,
		includeObject: false})
}

func (s *policySuite) TestPolicyDuplicationSelectNoIncludeObjectName(c *C) {
	h := crypto.SHA256.New()
	io.WriteString(h, "foo")
	object := tpm2.Name(mu.MustMarshalToBytes(tpm2.HashAlgorithmSHA256, mu.Raw(h.Sum(nil))))

	h = crypto.SHA256.New()
	io.WriteString(h, "bar")
	newParent := tpm2.Name(mu.MustMarshalToBytes(tpm2.HashAlgorithmSHA256, mu.Raw(h.Sum(nil))))

	s.testPolicyDuplicationSelect(c, &testExecutePolicyDuplicationSelectData{
		newParent:     newParent,
		includeObject: false,
		usage:         NewPolicySessionUsage(tpm2.CommandDuplicate, []NamedHandle{tpm2.NewLimitedResourceContext(0x80000000, object), tpm2.NewLimitedResourceContext(0x80000001, newParent)}, tpm2.Data{}, tpm2.SymDefObject{Algorithm: tpm2.SymObjectAlgorithmNull}),
	})
}

func (s *policySuite) TestPolicyDuplicationSelectDifferentNames(c *C) {
	h := crypto.SHA256.New()
	io.WriteString(h, "bar")
	object := tpm2.Name(mu.MustMarshalToBytes(tpm2.HashAlgorithmSHA256, mu.MakeRaw(h.Sum(nil))))

	h = crypto.SHA256.New()
	io.WriteString(h, "foo")
	newParent := tpm2.Name(mu.MustMarshalToBytes(tpm2.HashAlgorithmSHA256, mu.MakeRaw(h.Sum(nil))))

	s.testPolicyDuplicationSelect(c, &testExecutePolicyDuplicationSelectData{
		object:        object,
		newParent:     newParent,
		includeObject: true})
}

func (s *policySuite) TestPolicyPassword(c *C) {
	builder := NewPolicyBuilder(tpm2.HashAlgorithmSHA256)
	builder.RootBranch().PolicyPassword()
	expectedDigest, policy, err := builder.Policy()
	c.Assert(err, IsNil)

	session := s.StartAuthSession(c, nil, nil, tpm2.SessionTypePolicy, nil, tpm2.HashAlgorithmSHA256)

	result, err := policy.Execute(NewTPMPolicySession(s.TPM, session), nil, nil, nil)
	c.Assert(err, IsNil)
	c.Check(result.NewTickets, internal_testutil.LenEquals, 0)
	c.Check(result.InvalidTickets, internal_testutil.LenEquals, 0)
	c.Check(result.AuthValueNeeded, internal_testutil.IsTrue)
	c.Check(result.Path, Equals, "")
	_, set := result.CommandCode()
	c.Check(set, internal_testutil.IsFalse)
	_, set = result.CpHash()
	c.Check(set, internal_testutil.IsFalse)
	_, set = result.NameHash()
	c.Check(set, internal_testutil.IsFalse)
	_, set = result.NvWritten()
	c.Check(set, internal_testutil.IsFalse)

	// TPM2_PolicyPassword and TPM2_PolicyAuthValue have the same digest, so make sure
	// we executed the correct command.
	c.Check(s.LastCommand(c).CmdCode, Equals, tpm2.CommandPolicyPassword)

	digest, err := s.TPM.PolicyGetDigest(session)
	c.Check(err, IsNil)
	c.Check(digest, DeepEquals, expectedDigest)
}

func (s *policySuite) testPolicyNvWritten(c *C, writtenSet bool) {
	builder := NewPolicyBuilder(tpm2.HashAlgorithmSHA256)
	builder.RootBranch().PolicyNvWritten(writtenSet)
	expectedDigest, policy, err := builder.Policy()
	c.Assert(err, IsNil)

	session := s.StartAuthSession(c, nil, nil, tpm2.SessionTypePolicy, nil, tpm2.HashAlgorithmSHA256)

	result, err := policy.Execute(NewTPMPolicySession(s.TPM, session), nil, nil, nil)
	c.Assert(err, IsNil)
	c.Check(result.NewTickets, internal_testutil.LenEquals, 0)
	c.Check(result.InvalidTickets, internal_testutil.LenEquals, 0)
	c.Check(result.AuthValueNeeded, internal_testutil.IsFalse)
	c.Check(result.Path, Equals, "")
	_, set := result.CommandCode()
	c.Check(set, internal_testutil.IsFalse)
	_, set = result.CpHash()
	c.Check(set, internal_testutil.IsFalse)
	_, set = result.NameHash()
	c.Check(set, internal_testutil.IsFalse)
	nvWritten, set := result.NvWritten()
	c.Check(set, internal_testutil.IsTrue)
	c.Check(nvWritten, Equals, writtenSet)

	digest, err := s.TPM.PolicyGetDigest(session)
	c.Check(err, IsNil)
	c.Check(digest, DeepEquals, expectedDigest)
}

func (s *policySuite) TestPolicyNvWrittenFalse(c *C) {
	s.testPolicyNvWritten(c, false)
}

func (s *policySuite) TestPolicyNvWrittenTrue(c *C) {
	s.testPolicyNvWritten(c, true)
}

type testExecutePolicyORData struct {
	policy    *Policy
	pHashList tpm2.DigestList
}

func (s *policySuite) testPolicyOR(c *C, data *testExecutePolicyORData) {
	builder := NewPolicyBuilder(tpm2.HashAlgorithmSHA256)
	builder.RootBranch().PolicyOR(data.pHashList...)
	expectedDigest, policy, err := builder.Policy()
	c.Assert(err, IsNil)

	session := s.StartAuthSession(c, nil, nil, tpm2.SessionTypePolicy, nil, tpm2.HashAlgorithmSHA256)

	_, err = data.policy.Execute(NewTPMPolicySession(s.TPM, session), nil, nil, nil)
	c.Check(err, IsNil)

	result, err := policy.Execute(NewTPMPolicySession(s.TPM, session), nil, nil, nil)
	c.Assert(err, IsNil)
	c.Check(result.NewTickets, internal_testutil.LenEquals, 0)
	c.Check(result.InvalidTickets, internal_testutil.LenEquals, 0)
	c.Check(result.AuthValueNeeded, internal_testutil.IsFalse)
	c.Check(result.Path, Equals, "")
	_, set := result.CommandCode()
	c.Check(set, internal_testutil.IsFalse)
	_, set = result.CpHash()
	c.Check(set, internal_testutil.IsFalse)
	_, set = result.NameHash()
	c.Check(set, internal_testutil.IsFalse)
	_, set = result.NvWritten()
	c.Check(set, internal_testutil.IsFalse)

	digest, err := s.TPM.PolicyGetDigest(session)
	c.Check(err, IsNil)
	c.Check(digest, DeepEquals, expectedDigest)
}

func (s *policySuite) TestPolicyOR(c *C) {
	builder := NewPolicyBuilder(tpm2.HashAlgorithmSHA256)
	builder.RootBranch().PolicyAuthValue()
	digest1, policy, err := builder.Policy()
	c.Assert(err, IsNil)

	h := crypto.SHA256.New()
	io.WriteString(h, "foo")
	digest2 := h.Sum(nil)

	s.testPolicyOR(c, &testExecutePolicyORData{
		policy:    policy,
		pHashList: tpm2.DigestList{digest1, digest2},
	})
}

func (s *policySuite) TestPolicyORDifferentDigests(c *C) {
	builder := NewPolicyBuilder(tpm2.HashAlgorithmSHA256)
	builder.RootBranch().PolicyAuthValue()
	digest1, policy, err := builder.Policy()
	c.Assert(err, IsNil)

	h := crypto.SHA256.New()
	io.WriteString(h, "bar")
	digest2 := h.Sum(nil)

	s.testPolicyOR(c, &testExecutePolicyORData{
		policy:    policy,
		pHashList: tpm2.DigestList{digest2, digest1},
	})
}

func (s *policySuiteNoTPM) TestPolicyDetails(c *C) {
	builder := NewPolicyBuilder(tpm2.HashAlgorithmSHA256)

	nvPub := &tpm2.NVPublic{
		Index:   0x0181f000,
		NameAlg: tpm2.HashAlgorithmSHA256,
		Attrs:   tpm2.NVTypeOrdinary.WithAttrs(tpm2.AttrNVAuthRead | tpm2.AttrNVAuthWrite | tpm2.AttrNVWritten),
		Size:    8}
	builder.RootBranch().PolicyNV(nvPub, []byte{0x00, 0x00, 0x00, 0x00, 0x00, 0x00, 0x00, 0x10}, 0, tpm2.OpUnsignedLT)

	builder.RootBranch().PolicySecret(tpm2.MakeHandleName(tpm2.HandleOwner), []byte("foo"))

	pubKeyPEM := `
-----BEGIN PUBLIC KEY-----
MFkwEwYHKoZIzj0CAQYIKoZIzj0DAQcDQgAErK42Zv5/ZKY0aAtfe6hFpPEsHgu1
EK/T+zGscRZtl/3PtcUxX5w+5bjPWyQqtxp683o14Cw1JRv3s+UYs7cj6Q==
-----END PUBLIC KEY-----`

	b, _ := pem.Decode([]byte(pubKeyPEM))
	pubKey, err := x509.ParsePKIXPublicKey(b.Bytes)
	c.Assert(err, IsNil)
	c.Assert(pubKey, internal_testutil.ConvertibleTo, &ecdsa.PublicKey{})

	pub, err := objectutil.NewECCPublicKey(pubKey.(*ecdsa.PublicKey))
	c.Assert(err, IsNil)
	builder.RootBranch().PolicySigned(pub, []byte("bar"))

	builder.RootBranch().PolicyAuthValue()
	builder.RootBranch().PolicyCommandCode(tpm2.CommandUnseal)
	builder.RootBranch().PolicyCounterTimer([]byte{0x00, 0x00, 0x00, 0x00, 0x00, 0x00, 0xff, 0xff}, 0, tpm2.OpUnsignedLT)
	builder.RootBranch().PolicyCpHash(tpm2.CommandUnseal, []Named{append(tpm2.Name{0x00, 0x0b}, make(tpm2.Name, 32)...)})

	h := crypto.SHA256.New()
	io.WriteString(h, "foo")
	foo := h.Sum(nil)

	h = crypto.SHA256.New()
	io.WriteString(h, "bar")
	bar := h.Sum(nil)

	pcrValues := tpm2.PCRValues{tpm2.HashAlgorithmSHA256: {4: foo, 7: bar}}
	builder.RootBranch().PolicyPCR(pcrValues)

	_, policy, err := builder.Policy()
	c.Assert(err, IsNil)

	details, err := policy.Details(tpm2.HashAlgorithmSHA256, "", nil)
	c.Assert(err, IsNil)
	c.Check(details, internal_testutil.LenEquals, 1)

	bd, exists := details[""]
	c.Assert(exists, internal_testutil.IsTrue)
	c.Check(bd.IsValid(), internal_testutil.IsTrue)

	c.Check(bd.NV, DeepEquals, []PolicyNVDetails{
		{Auth: nvPub.Index, Index: nvPub.Index, Name: nvPub.Name(), OperandB: []byte{0x00, 0x00, 0x00, 0x00, 0x00, 0x00, 0x00, 0x10}, Offset: 0, Operation: tpm2.OpUnsignedLT},
	})
	c.Check(bd.Secret, DeepEquals, []PolicyAuthorizationDetails{
		{AuthName: tpm2.MakeHandleName(tpm2.HandleOwner), PolicyRef: []byte("foo")},
	})
	c.Check(bd.Signed, DeepEquals, []PolicyAuthorizationDetails{
		{AuthName: pub.Name(), PolicyRef: []byte("bar")},
	})
	c.Check(bd.AuthValueNeeded, internal_testutil.IsTrue)

	code, set := bd.CommandCode()
	c.Check(set, internal_testutil.IsTrue)
	c.Check(code, Equals, tpm2.CommandUnseal)

	c.Check(bd.CounterTimer, DeepEquals, []PolicyCounterTimerDetails{
		{OperandB: []byte{0x00, 0x00, 0x00, 0x00, 0x00, 0x00, 0xff, 0xff}, Offset: 0, Operation: tpm2.OpUnsignedLT},
	})

	cpHash, set := bd.CpHash()
	c.Check(set, internal_testutil.IsTrue)
	expectedCpHash, err := ComputeCpHash(tpm2.HashAlgorithmSHA256, tpm2.CommandUnseal, []Named{append(tpm2.Name{0x00, 0x0b}, make(tpm2.Name, 32)...)})
	c.Check(err, IsNil)
	c.Check(cpHash, DeepEquals, expectedCpHash)

	_, set = bd.NameHash()
	c.Check(set, internal_testutil.IsFalse)

	expectedPcrs, expectedPcrDigest, err := ComputePCRDigestFromAllValues(tpm2.HashAlgorithmSHA256, pcrValues)
	c.Check(err, IsNil)
	c.Check(bd.PCR, DeepEquals, []PolicyPCRDetails{{PCRDigest: expectedPcrDigest, PCRs: expectedPcrs}})

	_, set = bd.NvWritten()
	c.Check(set, internal_testutil.IsFalse)
}

func (s *policySuiteNoTPM) testPolicyDetailsWithBranches(c *C, path string) map[string]PolicyBranchDetails {
	builder := NewPolicyBuilder(tpm2.HashAlgorithmSHA256)
	builder.RootBranch().PolicyNvWritten(true)

	node := builder.RootBranch().AddBranchNode()

	b1 := node.AddBranch("branch1")
	b1.PolicyAuthValue()

	b2 := node.AddBranch("branch2")
	b2.PolicySecret(tpm2.MakeHandleName(tpm2.HandleOwner), []byte("foo"))

	builder.RootBranch().PolicyCommandCode(tpm2.CommandNVChangeAuth)

	_, policy, err := builder.Policy()
	c.Assert(err, IsNil)

	details, err := policy.Details(tpm2.HashAlgorithmSHA256, path, nil)
	c.Assert(err, IsNil)
	return details
}

func (s *policySuiteNoTPM) TestPolicyDetailsWithBranches(c *C) {
	details := s.testPolicyDetailsWithBranches(c, "")
	c.Check(details, internal_testutil.LenEquals, 2)

	bd, exists := details["branch1"]
	c.Assert(exists, internal_testutil.IsTrue)
	c.Check(bd.IsValid(), internal_testutil.IsTrue)

	nvWrittenSet, set := bd.NvWritten()
	c.Check(set, internal_testutil.IsTrue)
	c.Check(nvWrittenSet, internal_testutil.IsTrue)

	c.Check(bd.AuthValueNeeded, internal_testutil.IsTrue)
	c.Check(bd.Secret, internal_testutil.LenEquals, 0)

	code, set := bd.CommandCode()
	c.Check(set, internal_testutil.IsTrue)
	c.Check(code, Equals, tpm2.CommandNVChangeAuth)

	bd, exists = details["branch2"]
	c.Assert(exists, internal_testutil.IsTrue)

	nvWrittenSet, set = bd.NvWritten()
	c.Check(set, internal_testutil.IsTrue)
	c.Check(nvWrittenSet, internal_testutil.IsTrue)

	c.Check(bd.AuthValueNeeded, internal_testutil.IsFalse)
	c.Check(bd.Secret, DeepEquals, []PolicyAuthorizationDetails{
		{AuthName: tpm2.MakeHandleName(tpm2.HandleOwner), PolicyRef: []byte("foo")},
	})

	code, set = bd.CommandCode()
	c.Check(set, internal_testutil.IsTrue)
	c.Check(code, Equals, tpm2.CommandNVChangeAuth)
}

func (s *policySuiteNoTPM) TestPolicyDetailsWithBranches2(c *C) {
	details := s.testPolicyDetailsWithBranches(c, "branch2")
	c.Check(details, internal_testutil.LenEquals, 1)

	bd, exists := details["branch2"]
	c.Assert(exists, internal_testutil.IsTrue)
	c.Check(bd.IsValid(), internal_testutil.IsTrue)

	nvWrittenSet, set := bd.NvWritten()
	c.Check(set, internal_testutil.IsTrue)
	c.Check(nvWrittenSet, internal_testutil.IsTrue)

	c.Check(bd.AuthValueNeeded, internal_testutil.IsFalse)
	c.Check(bd.Secret, DeepEquals, []PolicyAuthorizationDetails{
		{AuthName: tpm2.MakeHandleName(tpm2.HandleOwner), PolicyRef: []byte("foo")},
	})

	code, set := bd.CommandCode()
	c.Check(set, internal_testutil.IsTrue)
	c.Check(code, Equals, tpm2.CommandNVChangeAuth)
}

func (s *policySuiteNoTPM) TestPolicyDetailsWithAuthorize(c *C) {
	pubKeyPEM := `
-----BEGIN PUBLIC KEY-----
MFkwEwYHKoZIzj0CAQYIKoZIzj0DAQcDQgAErK42Zv5/ZKY0aAtfe6hFpPEsHgu1
EK/T+zGscRZtl/3PtcUxX5w+5bjPWyQqtxp683o14Cw1JRv3s+UYs7cj6Q==
-----END PUBLIC KEY-----`

	b, _ := pem.Decode([]byte(pubKeyPEM))
	pubKey, err := x509.ParsePKIXPublicKey(b.Bytes)
	c.Assert(err, IsNil)
	c.Assert(pubKey, internal_testutil.ConvertibleTo, &ecdsa.PublicKey{})

	pub, err := objectutil.NewECCPublicKey(pubKey.(*ecdsa.PublicKey))
	c.Assert(err, IsNil)

	builder := NewPolicyBuilder(tpm2.HashAlgorithmSHA256)
	builder.RootBranch().PolicyAuthorize([]byte("foo"), pub)

	_, policy, err := builder.Policy()
	c.Assert(err, IsNil)

	details, err := policy.Details(tpm2.HashAlgorithmNull, "", nil)
	c.Check(err, IsNil)
	c.Check(details, internal_testutil.LenEquals, 1)

	bd, ok := details["<authorize:key:0x000b64dc4ba32a23deb5f2dfa58c03da0c3900ecd6f1409976e863009f42ab876ea1,ref:0x666f6f>"]
	c.Assert(ok, internal_testutil.IsTrue)
	c.Check(bd.IsValid(), internal_testutil.IsTrue)
	c.Check(bd.Authorize, DeepEquals, []PolicyAuthorizationDetails{
		{AuthName: pub.Name(), PolicyRef: []byte("foo")},
	})
}

func (s *policySuiteNoTPM) TestPolicyDetailsWithAuthorize2(c *C) {
	keyPEM := `
-----BEGIN PRIVATE KEY-----
MIGHAgEAMBMGByqGSM49AgEGCCqGSM49AwEHBG0wawIBAQQghoJh0RNpHMdQGWw1
c4iu0s8/VoGE1Xx5ds7Zvpne/BOhRANCAAS9VCRI2K86GPrzKRZ92uhtpM8o+m/5
Q24QvsY89QC+L3a2SRfoRs+9jlcc13V7qOxbu2vnI0+Ql7VP4ePUfEQ0
-----END PRIVATE KEY-----`

	b, _ := pem.Decode([]byte(keyPEM))
	key, err := x509.ParsePKCS8PrivateKey(b.Bytes)
	c.Assert(err, IsNil)
	c.Assert(key, internal_testutil.ConvertibleTo, &ecdsa.PrivateKey{})

	pub, err := objectutil.NewECCPublicKey(&key.(*ecdsa.PrivateKey).PublicKey)
	c.Assert(err, IsNil)

	builder := NewPolicyBuilder(tpm2.HashAlgorithmSHA256)
	builder.RootBranch().PolicyAuthorize([]byte("foo"), pub)

	_, policy, err := builder.Policy()
	c.Assert(err, IsNil)

	builder = NewPolicyBuilder(tpm2.HashAlgorithmSHA256)
	builder.RootBranch().PolicyAuthValue()
	_, authPolicy1, err := builder.Policy()
	c.Assert(err, IsNil)
	c.Check(authPolicy1.Authorize(rand.Reader, tpm2.HashAlgorithmSHA256, pub, []byte("foo"), key.(crypto.Signer), tpm2.HashAlgorithmSHA256), IsNil)

	builder = NewPolicyBuilder(tpm2.HashAlgorithmSHA256)
	builder.RootBranch().PolicySecret(tpm2.MakeHandleName(tpm2.HandleOwner), []byte("bar"))
	_, authPolicy2, err := builder.Policy()
	c.Assert(err, IsNil)
	c.Check(authPolicy2.Authorize(rand.Reader, tpm2.HashAlgorithmSHA256, pub, []byte("foo"), key.(crypto.Signer), tpm2.HashAlgorithmSHA256), IsNil)

	details, err := policy.Details(tpm2.HashAlgorithmNull, "", NewPolicyAuthorizedPolicies([]*Policy{authPolicy1, authPolicy2}, nil))
	c.Check(err, IsNil)
	c.Check(details, internal_testutil.LenEquals, 2)

	bd, ok := details["8fcd2169ab92694e0c633f1ab772842b8241bbc20288981fc7ac1eddc1fddb0e"]
	c.Assert(ok, internal_testutil.IsTrue)
	c.Check(bd.IsValid(), internal_testutil.IsTrue)
	c.Check(bd.Authorize, DeepEquals, []PolicyAuthorizationDetails{
		{AuthName: pub.Name(), PolicyRef: []byte("foo")},
	})
	c.Check(bd.AuthValueNeeded, internal_testutil.IsTrue)
	c.Check(bd.Secret, internal_testutil.LenEquals, 0)

	bd, ok = details["27f33f7496da106954207c4bc322b0cccb96516dfbf53f82b28e2c069905558b"]
	c.Assert(ok, internal_testutil.IsTrue)
	c.Check(bd.IsValid(), internal_testutil.IsTrue)
	c.Check(bd.Authorize, DeepEquals, []PolicyAuthorizationDetails{
		{AuthName: pub.Name(), PolicyRef: []byte("foo")},
	})
	c.Check(bd.AuthValueNeeded, internal_testutil.IsFalse)
	c.Check(bd.Secret, DeepEquals, []PolicyAuthorizationDetails{
		{AuthName: tpm2.MakeHandleName(tpm2.HandleOwner), PolicyRef: []byte("bar")},
	})
}

func (s *policySuiteNoTPM) TestPolicyStringerWithAuthorized(c *C) {
	keyPEM := `
-----BEGIN PRIVATE KEY-----
MIGHAgEAMBMGByqGSM49AgEGCCqGSM49AwEHBG0wawIBAQQghoJh0RNpHMdQGWw1
c4iu0s8/VoGE1Xx5ds7Zvpne/BOhRANCAAS9VCRI2K86GPrzKRZ92uhtpM8o+m/5
Q24QvsY89QC+L3a2SRfoRs+9jlcc13V7qOxbu2vnI0+Ql7VP4ePUfEQ0
-----END PRIVATE KEY-----`

	b, _ := pem.Decode([]byte(keyPEM))
	key, err := x509.ParsePKCS8PrivateKey(b.Bytes)
	c.Assert(err, IsNil)
	c.Assert(key, internal_testutil.ConvertibleTo, &ecdsa.PrivateKey{})

	pub, err := objectutil.NewECCPublicKey(&key.(*ecdsa.PrivateKey).PublicKey)
	c.Assert(err, IsNil)

	builder := NewPolicyBuilder(tpm2.HashAlgorithmSHA256)
	builder.RootBranch().PolicyAuthorize([]byte("foo"), pub)

	digest, policy, err := builder.Policy()
	c.Assert(err, IsNil)

	builder = NewPolicyBuilder(tpm2.HashAlgorithmSHA256)
	builder.RootBranch().PolicyAuthValue()
	digest1, authPolicy1, err := builder.Policy()
	c.Assert(err, IsNil)
	c.Check(authPolicy1.Authorize(rand.Reader, tpm2.HashAlgorithmSHA256, pub, []byte("foo"), key.(crypto.Signer), tpm2.HashAlgorithmSHA256), IsNil)

	builder = NewPolicyBuilder(tpm2.HashAlgorithmSHA256)
	builder.RootBranch().PolicySecret(tpm2.MakeHandleName(tpm2.HandleOwner), []byte("bar"))
	digest2, authPolicy2, err := builder.Policy()
	c.Assert(err, IsNil)
	c.Check(authPolicy2.Authorize(rand.Reader, tpm2.HashAlgorithmSHA256, pub, []byte("foo"), key.(crypto.Signer), tpm2.HashAlgorithmSHA256), IsNil)

	stringer := policy.Stringer(tpm2.HashAlgorithmNull, NewPolicyAuthorizedPolicies([]*Policy{authPolicy1, authPolicy2}, nil))
	c.Check(stringer.String(), Equals, fmt.Sprintf(`
Policy {
 # digest TPM_ALG_SHA256:%#[1]x
 AuthorizedPolicies {
   AuthorizedPolicy %[2]x {
    # digest TPM_ALG_SHA256:%#[2]x
    PolicyAuthValue()
   }
   AuthorizedPolicy %[3]x {
    # digest TPM_ALG_SHA256:%#[3]x
    PolicySecret(authObject:0x40000001, policyRef:0x626172)
   }
 }
 PolicyAuthorize(policyRef:0x666f6f, keySign:%#[4]x)
}`, digest, digest1, digest2, pub.Name()))
}

func (s *policySuite) TestPolicyBranchesNVAutoSelected(c *C) {
	builder := NewPolicyBuilder(tpm2.HashAlgorithmSHA256)
	node := builder.RootBranch().AddBranchNode()
	b1 := node.AddBranch("")
	b1.PolicyCommandCode(tpm2.CommandNVRead)
	b2 := node.AddBranch("")
	b2.PolicyCommandCode(tpm2.CommandPolicyNV)
	digest, nvPolicy, err := builder.Policy()
	c.Assert(err, IsNil)

	nvPub := &tpm2.NVPublic{
		Index:      s.NextAvailableHandle(c, 0x0181f000),
		NameAlg:    tpm2.HashAlgorithmSHA256,
		Attrs:      tpm2.NVTypeOrdinary.WithAttrs(tpm2.AttrNVPolicyRead | tpm2.AttrNVAuthWrite | tpm2.AttrNVNoDA),
		AuthPolicy: digest,
		Size:       8}
	index := s.NVDefineSpace(c, tpm2.HandleOwner, nil, nvPub)
	c.Assert(s.TPM.NVWrite(index, index, []byte{0, 0, 0, 0, 0, 0, 0, 0}, 0, nil), IsNil)

	nvPub.Attrs |= tpm2.AttrNVWritten

	builder = NewPolicyBuilder(tpm2.HashAlgorithmSHA256)
	node = builder.RootBranch().AddBranchNode()
	b1 = node.AddBranch("")
	b1.PolicyNV(nvPub, []byte{0}, 0, tpm2.OpNeq)
	b2 = node.AddBranch("")
	b2.PolicyNV(nvPub, []byte{0}, 0, tpm2.OpEq)

	expectedDigest, policy, err := builder.Policy()
	c.Assert(err, IsNil)

	session := s.StartAuthSession(c, nil, nil, tpm2.SessionTypePolicy, nil, tpm2.HashAlgorithmSHA256)

	resources := &PolicyResourcesData{
		Persistent: []PersistentResource{
			{
				Name:   nvPub.Name(),
				Handle: nvPub.Index,
				Policy: nvPolicy,
			},
		},
	}

	result, err := policy.Execute(NewTPMPolicySession(s.TPM, session), NewTPMPolicyResources(s.TPM, resources, nil), NewTPMHelper(s.TPM, nil), nil)
	c.Assert(err, IsNil)
	c.Check(result.NewTickets, internal_testutil.LenEquals, 0)
	c.Check(result.InvalidTickets, internal_testutil.LenEquals, 0)
	c.Check(result.AuthValueNeeded, internal_testutil.IsFalse)
	c.Check(result.Path, Equals, "{1}")

	digest, err = s.TPM.PolicyGetDigest(session)
	c.Check(err, IsNil)
	c.Check(digest, DeepEquals, expectedDigest)
}

func (s *policySuite) TestPolicyBranchesNVAutoSelectedFail(c *C) {
	builder := NewPolicyBuilder(tpm2.HashAlgorithmSHA256)
	node := builder.RootBranch().AddBranchNode()
	b1 := node.AddBranch("")
	b1.PolicyCommandCode(tpm2.CommandNVRead)
	b2 := node.AddBranch("")
	b2.PolicyCommandCode(tpm2.CommandPolicyNV)
	digest, nvPolicy, err := builder.Policy()
	c.Assert(err, IsNil)

	nvPub := &tpm2.NVPublic{
		Index:      s.NextAvailableHandle(c, 0x0181f000),
		NameAlg:    tpm2.HashAlgorithmSHA256,
		Attrs:      tpm2.NVTypeOrdinary.WithAttrs(tpm2.AttrNVPolicyRead | tpm2.AttrNVAuthWrite | tpm2.AttrNVNoDA),
		AuthPolicy: digest,
		Size:       8}
	index := s.NVDefineSpace(c, tpm2.HandleOwner, nil, nvPub)
	c.Assert(s.TPM.NVWrite(index, index, []byte{0, 0, 0, 0, 0, 0, 0, 0}, 0, nil), IsNil)

	nvPub.Attrs |= tpm2.AttrNVWritten

	builder = NewPolicyBuilder(tpm2.HashAlgorithmSHA256)
	node = builder.RootBranch().AddBranchNode()
	b1 = node.AddBranch("")
	b1.PolicyNV(nvPub, []byte{0}, 0, tpm2.OpNeq)
	b2 = node.AddBranch("")
	b2.PolicyNV(nvPub, []byte{0}, 10, tpm2.OpEq)

	_, policy, err := builder.Policy()
	c.Assert(err, IsNil)

	session := s.StartAuthSession(c, nil, nil, tpm2.SessionTypePolicy, nil, tpm2.HashAlgorithmSHA256)

	resources := &PolicyResourcesData{
		Persistent: []PersistentResource{
			{
				Name:   nvPub.Name(),
				Handle: nvPub.Index,
				Policy: nvPolicy,
			},
		},
	}

	_, err = policy.Execute(NewTPMPolicySession(s.TPM, session), NewTPMPolicyResources(s.TPM, resources, nil), NewTPMHelper(s.TPM, nil), nil)
	c.Check(err, ErrorMatches, `cannot run 'branch node' task in root branch: cannot automatically select branch: no appropriate paths found`)

	var pe *PolicyError
	c.Assert(err, internal_testutil.ErrorAs, &pe)
	c.Check(pe.Path, Equals, "")
}

type policySuitePCR struct {
	testutil.TPMTest
}

func (s *policySuitePCR) SetUpSuite(c *C) {
	s.TPMFeatures = testutil.TPMFeatureOwnerHierarchy | testutil.TPMFeatureNV | testutil.TPMFeaturePCR
}

var _ = Suite(&policySuitePCR{})

func (s *policySuitePCR) TestPolicyBranchesAutoSelected(c *C) {
	_, err := s.TPM.PCREvent(s.TPM.PCRHandleContext(23), []byte("foo"), nil)
	c.Check(err, IsNil)

	_, pcrValues, err := s.TPM.PCRRead(tpm2.PCRSelectionList{{Hash: tpm2.HashAlgorithmSHA256, Select: []int{7, 23}}})
	c.Assert(err, IsNil)

	builder := NewPolicyBuilder(tpm2.HashAlgorithmSHA256)

	node := builder.RootBranch().AddBranchNode()

	b1 := node.AddBranch("")
	b1.PolicyPCR(tpm2.PCRValues{tpm2.HashAlgorithmSHA256: map[int]tpm2.Digest{7: pcrValues[tpm2.HashAlgorithmSHA256][7], 23: make(tpm2.Digest, 32)}})

	b2 := node.AddBranch("")
	b2.PolicyPCR(pcrValues)

	expectedDigest, policy, err := builder.Policy()
	c.Assert(err, IsNil)

	session := s.StartAuthSession(c, nil, nil, tpm2.SessionTypePolicy, nil, tpm2.HashAlgorithmSHA256)

	result, err := policy.Execute(NewTPMPolicySession(s.TPM, session), nil, NewTPMHelper(s.TPM, nil), nil)
	c.Assert(err, IsNil)
	c.Check(result.NewTickets, internal_testutil.LenEquals, 0)
	c.Check(result.InvalidTickets, internal_testutil.LenEquals, 0)
	c.Check(result.AuthValueNeeded, internal_testutil.IsFalse)
	c.Check(result.Path, Equals, "{1}")
	_, set := result.CommandCode()
	c.Check(set, internal_testutil.IsFalse)
	_, set = result.CpHash()
	c.Check(set, internal_testutil.IsFalse)
	_, set = result.NameHash()
	c.Check(set, internal_testutil.IsFalse)
	_, set = result.NvWritten()
	c.Check(set, internal_testutil.IsFalse)

	digest, err := s.TPM.PolicyGetDigest(session)
	c.Check(err, IsNil)
	c.Check(digest, DeepEquals, expectedDigest)
}

func (s *policySuitePCR) TestPolicyBranchesAutoSelectFail(c *C) {
	_, err := s.TPM.PCREvent(s.TPM.PCRHandleContext(23), []byte("foo"), nil)
	c.Check(err, IsNil)

	_, pcrValues, err := s.TPM.PCRRead(tpm2.PCRSelectionList{{Hash: tpm2.HashAlgorithmSHA256, Select: []int{7, 23}}})
	c.Assert(err, IsNil)

	builder := NewPolicyBuilder(tpm2.HashAlgorithmSHA256)

	node := builder.RootBranch().AddBranchNode()

	b1 := node.AddBranch("")
	b1.PolicyPCR(tpm2.PCRValues{tpm2.HashAlgorithmSHA256: map[int]tpm2.Digest{7: pcrValues[tpm2.HashAlgorithmSHA256][7], 23: make(tpm2.Digest, 32)}})

	b2 := node.AddBranch("")
	b2.PolicyPCR(pcrValues)

	_, policy, err := builder.Policy()
	c.Assert(err, IsNil)

	_, err = s.TPM.PCREvent(s.TPM.PCRHandleContext(23), []byte("foo"), nil)
	c.Check(err, IsNil)

	session := s.StartAuthSession(c, nil, nil, tpm2.SessionTypePolicy, nil, tpm2.HashAlgorithmSHA256)

	_, err = policy.Execute(NewTPMPolicySession(s.TPM, session), nil, NewTPMHelper(s.TPM, nil), nil)
	c.Check(err, ErrorMatches, `cannot run 'branch node' task in root branch: cannot automatically select branch: no appropriate paths found`)

	var pe *PolicyError
	c.Assert(err, internal_testutil.ErrorAs, &pe)
	c.Check(pe.Path, Equals, "")
}<|MERGE_RESOLUTION|>--- conflicted
+++ resolved
@@ -29,35 +29,6 @@
 	"github.com/canonical/go-tpm2/testutil"
 )
 
-<<<<<<< HEAD
-type computeSuite struct{}
-
-var _ = Suite(&computeSuite{})
-
-func (s *computeSuite) TestPolicyAddDigestCpHash(c *C) {
-	builder := NewPolicyBuilder()
-	c.Check(builder.RootBranch().PolicyCpHash(tpm2.CommandLoad, []Named{tpm2.Name{0x40, 0x00, 0x00, 0x01}}, tpm2.Private{1, 2, 3, 4}, mu.MakeSizedSource(objectutil.NewRSAStorageKeyTemplate())), IsNil)
-
-	_, policy, err := builder.Build(tpm2.HashAlgorithmSHA1)
-	c.Assert(err, IsNil)
-
-	_, err = policy.AddDigest(tpm2.HashAlgorithmSHA256)
-	c.Check(err, ErrorMatches, `cannot run 'TPM2_PolicyCpHash assertion' task in root branch: cannot add digests to policies with TPM2_PolicyCpHash assertion`)
-}
-
-func (s *computeSuite) TestPolicyAddDigestNameHash(c *C) {
-	builder := NewPolicyBuilder()
-	c.Check(builder.RootBranch().PolicyNameHash(tpm2.MakeHandleName(tpm2.HandleOwner)), IsNil)
-
-	_, policy, err := builder.Build(tpm2.HashAlgorithmSHA1)
-	c.Assert(err, IsNil)
-
-	_, err = policy.AddDigest(tpm2.HashAlgorithmSHA256)
-	c.Check(err, ErrorMatches, `cannot run 'TPM2_PolicyNameHash assertion' task in root branch: cannot add digests to policies with TPM2_PolicyNameHash assertion`)
-}
-
-=======
->>>>>>> 2d359e3a
 type mockSessionContext struct {
 	session tpm2.SessionContext
 	closed  bool
@@ -182,7 +153,7 @@
 
 func (s *policySuiteNoTPM) TestPolicyAddDigestCpHash(c *C) {
 	builder := NewPolicyBuilder(tpm2.HashAlgorithmSHA1)
-	builder.RootBranch().PolicyCpHash(tpm2.CommandLoad, []Named{tpm2.Name{0x40, 0x00, 0x00, 0x01}}, tpm2.Private{1, 2, 3, 4}, mu.Sized(objectutil.NewRSAStorageKeyTemplate()))
+	builder.RootBranch().PolicyCpHash(tpm2.CommandLoad, []Named{tpm2.Name{0x40, 0x00, 0x00, 0x01}}, tpm2.Private{1, 2, 3, 4}, mu.MakeSizedSource(objectutil.NewRSAStorageKeyTemplate()))
 
 	_, policy, err := builder.Policy()
 	c.Assert(err, IsNil)
@@ -263,24 +234,24 @@
 	c.Check(digest, DeepEquals, expectedDigestSHA1)
 
 	expectedPolicy := NewMockPolicy(
-		TaggedHashList{
-			{HashAlg: tpm2.HashAlgorithmSHA1, Digest: expectedDigestSHA1},
-			{HashAlg: tpm2.HashAlgorithmSHA256, Digest: expectedDigestSHA256},
+		tpm2.TaggedHashList{
+			tpm2.MakeTaggedHash(tpm2.HashAlgorithmSHA1, expectedDigestSHA1),
+			tpm2.MakeTaggedHash(tpm2.HashAlgorithmSHA256, expectedDigestSHA256),
 		},
 		nil,
 		NewMockPolicyNvWrittenElement(true),
 		NewMockPolicyORElement(
 			NewMockPolicyBranch(
-				"branch1", TaggedHashList{
-					{HashAlg: tpm2.HashAlgorithmSHA1, Digest: pHashListSHA1[0]},
-					{HashAlg: tpm2.HashAlgorithmSHA256, Digest: pHashListSHA256[0]},
+				"branch1", tpm2.TaggedHashList{
+					tpm2.MakeTaggedHash(tpm2.HashAlgorithmSHA1, pHashListSHA1[0]),
+					tpm2.MakeTaggedHash(tpm2.HashAlgorithmSHA256, pHashListSHA256[0]),
 				},
 				NewMockPolicyAuthValueElement(),
 			),
 			NewMockPolicyBranch(
-				"branch2", TaggedHashList{
-					{HashAlg: tpm2.HashAlgorithmSHA1, Digest: pHashListSHA1[1]},
-					{HashAlg: tpm2.HashAlgorithmSHA256, Digest: pHashListSHA256[1]},
+				"branch2", tpm2.TaggedHashList{
+					tpm2.MakeTaggedHash(tpm2.HashAlgorithmSHA1, pHashListSHA1[1]),
+					tpm2.MakeTaggedHash(tpm2.HashAlgorithmSHA256, pHashListSHA256[1]),
 				},
 				NewMockPolicySecretElement(tpm2.MakeHandleName(tpm2.HandleOwner), []byte("foo")),
 			),
@@ -3542,11 +3513,11 @@
 func (s *policySuite) TestPolicyDuplicationSelectNoIncludeObjectName(c *C) {
 	h := crypto.SHA256.New()
 	io.WriteString(h, "foo")
-	object := tpm2.Name(mu.MustMarshalToBytes(tpm2.HashAlgorithmSHA256, mu.Raw(h.Sum(nil))))
+	object := tpm2.Name(mu.MustMarshalToBytes(tpm2.HashAlgorithmSHA256, mu.MakeRaw(h.Sum(nil))))
 
 	h = crypto.SHA256.New()
 	io.WriteString(h, "bar")
-	newParent := tpm2.Name(mu.MustMarshalToBytes(tpm2.HashAlgorithmSHA256, mu.Raw(h.Sum(nil))))
+	newParent := tpm2.Name(mu.MustMarshalToBytes(tpm2.HashAlgorithmSHA256, mu.MakeRaw(h.Sum(nil))))
 
 	s.testPolicyDuplicationSelect(c, &testExecutePolicyDuplicationSelectData{
 		newParent:     newParent,
