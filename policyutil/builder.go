--- conflicted
+++ resolved
@@ -364,21 +364,10 @@
 
 	element := &policyElement{
 		Type: tpm2.CommandPolicyCpHash,
-<<<<<<< HEAD
-		Details: makePolicyElementDetails(
-			policyCpHashElement{
-				Params: &cpHashParams{
-					CommandCode: code,
-					Handles:     handleNames,
-					CpBytes:     cpBytes,
-				},
-			},
-		),
-	}
-=======
-		Details: &policyElementDetails{
-			CpHash: &policyCpHashElement{Digest: idBytes}}}
->>>>>>> 6c291c88
+		Details: makePolicyElementDetails(
+			policyCpHashElement{Digest: idBytes},
+		),
+	}
 	b.policyBranch.Policy = append(b.policyBranch.Policy, element)
 
 	return nil
@@ -410,17 +399,10 @@
 
 	element := &policyElement{
 		Type: tpm2.CommandPolicyNameHash,
-<<<<<<< HEAD
-		Details: makePolicyElementDetails(
-			policyNameHashElement{
-				Params: &nameHashParams{Handles: handleNames},
-			},
-		),
-	}
-=======
-		Details: &policyElementDetails{
-			NameHash: &policyNameHashElement{Digest: idBytes}}}
->>>>>>> 6c291c88
+		Details: makePolicyElementDetails(
+			policyNameHashElement{Digest: idBytes},
+		),
+	}
 	b.policyBranch.Policy = append(b.policyBranch.Policy, element)
 
 	return nil
@@ -615,10 +597,10 @@
 
 	element := &policyElement{
 		Type: commandRawPolicyOR,
-		Details: &policyElementDetails{
-			RawOR: &policyRawORElement{
-				HashList: pHashList,
-			}}}
+		Details: makePolicyElementDetails(
+			policyRawORElement{HashList: pHashList},
+		),
+	}
 	b.root.policyBranch.Policy = append(b.root.policyBranch.Policy, element)
 	b.alg = alg
 
