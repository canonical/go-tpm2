// Copyright 2023 Canonical Ltd.
// Licensed under the LGPLv3 with static-linking exception.
// See LICENCE file for details.

package policyutil

import (
	"crypto"
	"errors"
	"io"

	"github.com/canonical/go-tpm2"
	"github.com/canonical/go-tpm2/cryptutil"
	"github.com/canonical/go-tpm2/mu"
)

// ComputePolicyAuthorizationTBSDigest computes the TBS digest for a policy authorization from the
// supplied message and policy reference. For a TPM2_PolicyAuthorize assertion, message is the
// approved policy digest.
//
// This will panic if the specified digest algorithm is not available.
func ComputePolicyAuthorizationTBSDigest(alg crypto.Hash, message []byte, policyRef tpm2.Nonce) []byte {
	h := alg.New()
	h.Write(message)
	h.Write(policyRef)
	return h.Sum(nil)
}

// PolicyAuthorization corresponds to a signed authorization.
type PolicyAuthorization struct {
	AuthKey   *tpm2.Public    // The public key of the signer, associated with the corresponding assertion.
	PolicyRef tpm2.Nonce      // The policy ref of the corresponding assertion
	Signature *tpm2.Signature // The actual signature
}

// SignPolicyAuthorization signs a new policy authorization using the supplied signer and
// options. Note that only RSA-SSA, RSA-PSS, ECDSA and HMAC signatures can be created.
//
// The authKey argument is the corresponding public key. Both the authKey and policyRef arguments
// bind the authorization to a specific assertion in a policy.
//
// If the authorization is for use with TPM2_PolicyAuthorize then the supplied message is the
// approved policy digest. This can sign authorizations for TPM2_PolicySigned as well, but
// [SignPolicySignedAuthorization] is preferred for that because it constructs the message
// appropriately.
//
// This will panic if the specified digest algorithm is not available.
func SignPolicyAuthorization(rand io.Reader, message []byte, authKey *tpm2.Public, policyRef tpm2.Nonce, signer crypto.Signer, opts crypto.SignerOpts) (*PolicyAuthorization, error) {
	digest := ComputePolicyAuthorizationTBSDigest(opts.HashFunc(), message, policyRef)
	sig, err := cryptutil.Sign(rand, signer, digest, opts)
	if err != nil {
		return nil, err
	}
	return &PolicyAuthorization{
		AuthKey:   authKey,
		PolicyRef: policyRef,
		Signature: sig,
	}, nil
}

// Verify verifies the signature of this authorization. If the authorization is for
// use with TPM2_PolicyAuthorize then the supplied message is the approved policy digest.
// This can verify authorizations for TPM2_PolicySigned as well, but
// [PolicySignedAuthorization.Verify] is preferred for that because it constructs the
// message appropriately.
func (a *PolicyAuthorization) Verify(message []byte) (ok bool, err error) {
	if a.AuthKey == nil || a.Signature == nil {
		return false, errors.New("invalid authorization")
	}
	if !a.Signature.SigAlg.IsValid() {
		return false, errors.New("invalid signature algorithm")
	}
	hashAlg := a.Signature.HashAlg().GetHash()
	if !hashAlg.Available() {
		return false, errors.New("digest algorithm is not available")
	}
	if !a.AuthKey.IsAsymmetric() {
		return false, errors.New("cannot verify HMAC signature")
	}
	digest := ComputePolicyAuthorizationTBSDigest(hashAlg, message, a.PolicyRef)
	return cryptutil.VerifySignature(a.AuthKey.Public(), digest, a.Signature)
}

// PolicySignedAuthorization represents a signed authorization for a TPM2_PolicySigned assertion.
type PolicySignedAuthorization struct {
<<<<<<< HEAD
	NonceTPM      tpm2.Nonce           // The TPM nonce of the session that this authorization is bound to
	CpHash        tpm2.Digest          // The command parameters that this authorization is bound to
	Expiration    int32                // The expiration time of this authorization
	Authorization *PolicyAuthorization // The actual signed authorization
}

// NewPolicySignedAuthorization creates a new authorization that can be used by [Policy.Execute] for a
// TPM2_PolicySigned assertion. The sessionAlg argument indicates that session digest algorithm
// that the authorization will be valid for, and must match the session digest algorithm if cpHashA
// is supplied.
//
// The authorizing party chooses the values of the arguments in order to limit the scope of the
// authorization.
//
// If nonceTPM is supplied, the authorization will be bound to the session with the specified TPM
// nonce. If it is not supplied, the authorization is not bound to a specific session.
//
// If cpHashA is supplied, the authorization will be bound to the corresponding command parameters.
// If it is not supplied, the authorization is not bound to any specific command parameters.
//
// If expiration is not zero, then the absolute value of this specifies an expiration time in
// seconds, after which the authorization will expire. If nonceTPM is also provided, the expiration
// time is measured from the time that nonceTPM was generated. If nonceTPM is not provided, the
// expiration time is measured from the time that this authorization is used in the
// TPM2_PolicySigned assertion.
//
// The expiration field can be used to request a ticket from the TPM by specifying a negative
// value. The ticket can be used to satisfy the corresponding TPM2_PolicySigned assertion in future
// sessions, and its validity period and scope are restricted by the expiration and cpHashA
// arguments. If the authorization is not bound to a specific session, the ticket will expire on
// the next TPM reset if this occurs before the calculated expiration time
func NewPolicySignedAuthorization(sessionAlg tpm2.HashAlgorithmId, nonceTPM tpm2.Nonce, cpHashA CpHash, expiration int32) (*PolicySignedAuthorization, error) {
	var cpDigest tpm2.Digest
	if cpHashA != nil {
		var err error
		cpDigest, err = cpHashA.Digest(sessionAlg)
		if err != nil {
			return nil, fmt.Errorf("cannot compute cpHash: %w", err)
		}
	}

	return &PolicySignedAuthorization{
		NonceTPM:   nonceTPM,
		CpHash:     cpDigest,
		Expiration: expiration,
	}, nil
}

// Sign signs this authorization using the supplied signer and options. Note that only RSA-SSA,
// RSA-PSS, ECDSA and HMAC signatures can be created.
//
// The authKey argument is the corresponding public key. Both the authKey and policyRef arguments
// bind the authorization to a specific assertion in a policy.
//
// This will panic if the requested digest algorithm is not available.
func (a *PolicySignedAuthorization) Sign(rand io.Reader, authKey *tpm2.Public, policyRef tpm2.Nonce, signer crypto.Signer, opts crypto.SignerOpts) error {
	msg := mu.MustMarshalToBytes(mu.MakeRaw(a.NonceTPM), a.Expiration, mu.MakeRaw(a.CpHash))
	auth, err := SignPolicyAuthorization(rand, msg, authKey, policyRef, signer, opts)
	if err != nil {
		return err
	}
	a.Authorization = auth
	return nil
=======
	NonceTPM   tpm2.Nonce  // The TPM nonce of the session that this authorization is bound to
	CpHash     tpm2.Digest // The command parameters that this authorization is bound to
	Expiration int32       // The expiration time of this authorization
	PolicyAuthorization
>>>>>>> 6c291c88
}

// Verify verifies the signature of this signed authorization.
func (a *PolicySignedAuthorization) Verify() (ok bool, err error) {
<<<<<<< HEAD
	if a.Authorization == nil {
		return false, errors.New("authorization is not signed")
	}
	msg := mu.MustMarshalToBytes(mu.MakeRaw(a.NonceTPM), a.Expiration, mu.MakeRaw(a.CpHash))
	return a.Authorization.Verify(msg)
=======
	msg := mu.MustMarshalToBytes(mu.Raw(a.NonceTPM), a.Expiration, mu.Raw(a.CpHash))
	return a.PolicyAuthorization.Verify(msg)
}

type PolicySignedParams struct {
	NonceTPM   tpm2.Nonce  // The TPM nonce of the session that an authorization should be bound to
	CpHash     tpm2.Digest // The command parameters that an authorization should be bound to
	Expiration int32       // The expiration time of an authorization
>>>>>>> 6c291c88
}

// SignPolicySignedAuthorization creates a signed authorization that can be used by [Policy.Execute]
// for a TPM2_PolicySigned assertion or by using [tpm2.TPMContext.PolicySigned] directly. Note that
// only RSA-SSA, RSA-PSS, ECDSA and HMAC signatures can be created. The signer must be the owner of
// the corresponding authKey. The policyRef argument binds the authorization to a specific assertion
// in a policy.
//
// The authorizing party chooses the values of the supplied parameters in order to limit the scope of
// the authorization.
//
// If nonceTPM is supplied, the authorization will be bound to the session with the specified TPM
// nonce. If it is not supplied, the authorization is not bound to a specific session.
//
// If cpHashA is supplied, the authorization will be bound to the corresponding command parameters.
// If it is not supplied, the authorization is not bound to any specific command parameters.
//
// If expiration is not zero, then the absolute value of this specifies an expiration time in
// seconds, after which the authorization will expire. If nonceTPM is also provided, the expiration
// time is measured from the time that nonceTPM was generated. If nonceTPM is not provided, the
// expiration time is measured from the time that this authorization is used in the
// TPM2_PolicySigned assertion.
//
// The expiration field can be used to request a ticket from the TPM by specifying a negative
// value. The ticket can be used to satisfy the corresponding TPM2_PolicySigned assertion in future
// sessions, and its validity period and scope are restricted by the expiration and cpHashA
// arguments. If the authorization is not bound to a specific session, the ticket will expire on
// the next TPM reset if this occurs before the calculated expiration time
//
// This will panic if the requested digest algorithm is not available.
<<<<<<< HEAD
func SignPolicySignedAuthorization(rand io.Reader, signer crypto.Signer, nonceTPM tpm2.Nonce, cpHashA tpm2.Digest, policyRef tpm2.Nonce, expiration int32, opts crypto.SignerOpts) (*tpm2.Signature, error) {
	h := opts.HashFunc().New()
	mu.MustMarshalToWriter(h, mu.MakeRaw(nonceTPM), expiration, mu.MakeRaw(cpHashA), mu.MakeRaw(policyRef))
	return cryptutil.Sign(rand, signer, h.Sum(nil), opts)
=======
func SignPolicySignedAuthorization(rand io.Reader, params *PolicySignedParams, authKey *tpm2.Public, policyRef tpm2.Nonce, signer crypto.Signer, opts crypto.SignerOpts) (*PolicySignedAuthorization, error) {
	if params == nil {
		params = new(PolicySignedParams)
	}

	msg := mu.MustMarshalToBytes(mu.Raw(params.NonceTPM), params.Expiration, mu.Raw(params.CpHash))
	auth, err := SignPolicyAuthorization(rand, msg, authKey, policyRef, signer, opts)
	if err != nil {
		return nil, err
	}

	return &PolicySignedAuthorization{
		NonceTPM:            params.NonceTPM,
		CpHash:              params.CpHash,
		Expiration:          params.Expiration,
		PolicyAuthorization: *auth,
	}, nil
>>>>>>> 6c291c88
}<|MERGE_RESOLUTION|>--- conflicted
+++ resolved
@@ -83,88 +83,15 @@
 
 // PolicySignedAuthorization represents a signed authorization for a TPM2_PolicySigned assertion.
 type PolicySignedAuthorization struct {
-<<<<<<< HEAD
-	NonceTPM      tpm2.Nonce           // The TPM nonce of the session that this authorization is bound to
-	CpHash        tpm2.Digest          // The command parameters that this authorization is bound to
-	Expiration    int32                // The expiration time of this authorization
-	Authorization *PolicyAuthorization // The actual signed authorization
-}
-
-// NewPolicySignedAuthorization creates a new authorization that can be used by [Policy.Execute] for a
-// TPM2_PolicySigned assertion. The sessionAlg argument indicates that session digest algorithm
-// that the authorization will be valid for, and must match the session digest algorithm if cpHashA
-// is supplied.
-//
-// The authorizing party chooses the values of the arguments in order to limit the scope of the
-// authorization.
-//
-// If nonceTPM is supplied, the authorization will be bound to the session with the specified TPM
-// nonce. If it is not supplied, the authorization is not bound to a specific session.
-//
-// If cpHashA is supplied, the authorization will be bound to the corresponding command parameters.
-// If it is not supplied, the authorization is not bound to any specific command parameters.
-//
-// If expiration is not zero, then the absolute value of this specifies an expiration time in
-// seconds, after which the authorization will expire. If nonceTPM is also provided, the expiration
-// time is measured from the time that nonceTPM was generated. If nonceTPM is not provided, the
-// expiration time is measured from the time that this authorization is used in the
-// TPM2_PolicySigned assertion.
-//
-// The expiration field can be used to request a ticket from the TPM by specifying a negative
-// value. The ticket can be used to satisfy the corresponding TPM2_PolicySigned assertion in future
-// sessions, and its validity period and scope are restricted by the expiration and cpHashA
-// arguments. If the authorization is not bound to a specific session, the ticket will expire on
-// the next TPM reset if this occurs before the calculated expiration time
-func NewPolicySignedAuthorization(sessionAlg tpm2.HashAlgorithmId, nonceTPM tpm2.Nonce, cpHashA CpHash, expiration int32) (*PolicySignedAuthorization, error) {
-	var cpDigest tpm2.Digest
-	if cpHashA != nil {
-		var err error
-		cpDigest, err = cpHashA.Digest(sessionAlg)
-		if err != nil {
-			return nil, fmt.Errorf("cannot compute cpHash: %w", err)
-		}
-	}
-
-	return &PolicySignedAuthorization{
-		NonceTPM:   nonceTPM,
-		CpHash:     cpDigest,
-		Expiration: expiration,
-	}, nil
-}
-
-// Sign signs this authorization using the supplied signer and options. Note that only RSA-SSA,
-// RSA-PSS, ECDSA and HMAC signatures can be created.
-//
-// The authKey argument is the corresponding public key. Both the authKey and policyRef arguments
-// bind the authorization to a specific assertion in a policy.
-//
-// This will panic if the requested digest algorithm is not available.
-func (a *PolicySignedAuthorization) Sign(rand io.Reader, authKey *tpm2.Public, policyRef tpm2.Nonce, signer crypto.Signer, opts crypto.SignerOpts) error {
-	msg := mu.MustMarshalToBytes(mu.MakeRaw(a.NonceTPM), a.Expiration, mu.MakeRaw(a.CpHash))
-	auth, err := SignPolicyAuthorization(rand, msg, authKey, policyRef, signer, opts)
-	if err != nil {
-		return err
-	}
-	a.Authorization = auth
-	return nil
-=======
 	NonceTPM   tpm2.Nonce  // The TPM nonce of the session that this authorization is bound to
 	CpHash     tpm2.Digest // The command parameters that this authorization is bound to
 	Expiration int32       // The expiration time of this authorization
 	PolicyAuthorization
->>>>>>> 6c291c88
 }
 
 // Verify verifies the signature of this signed authorization.
 func (a *PolicySignedAuthorization) Verify() (ok bool, err error) {
-<<<<<<< HEAD
-	if a.Authorization == nil {
-		return false, errors.New("authorization is not signed")
-	}
 	msg := mu.MustMarshalToBytes(mu.MakeRaw(a.NonceTPM), a.Expiration, mu.MakeRaw(a.CpHash))
-	return a.Authorization.Verify(msg)
-=======
-	msg := mu.MustMarshalToBytes(mu.Raw(a.NonceTPM), a.Expiration, mu.Raw(a.CpHash))
 	return a.PolicyAuthorization.Verify(msg)
 }
 
@@ -172,7 +99,6 @@
 	NonceTPM   tpm2.Nonce  // The TPM nonce of the session that an authorization should be bound to
 	CpHash     tpm2.Digest // The command parameters that an authorization should be bound to
 	Expiration int32       // The expiration time of an authorization
->>>>>>> 6c291c88
 }
 
 // SignPolicySignedAuthorization creates a signed authorization that can be used by [Policy.Execute]
@@ -203,18 +129,12 @@
 // the next TPM reset if this occurs before the calculated expiration time
 //
 // This will panic if the requested digest algorithm is not available.
-<<<<<<< HEAD
-func SignPolicySignedAuthorization(rand io.Reader, signer crypto.Signer, nonceTPM tpm2.Nonce, cpHashA tpm2.Digest, policyRef tpm2.Nonce, expiration int32, opts crypto.SignerOpts) (*tpm2.Signature, error) {
-	h := opts.HashFunc().New()
-	mu.MustMarshalToWriter(h, mu.MakeRaw(nonceTPM), expiration, mu.MakeRaw(cpHashA), mu.MakeRaw(policyRef))
-	return cryptutil.Sign(rand, signer, h.Sum(nil), opts)
-=======
 func SignPolicySignedAuthorization(rand io.Reader, params *PolicySignedParams, authKey *tpm2.Public, policyRef tpm2.Nonce, signer crypto.Signer, opts crypto.SignerOpts) (*PolicySignedAuthorization, error) {
 	if params == nil {
 		params = new(PolicySignedParams)
 	}
 
-	msg := mu.MustMarshalToBytes(mu.Raw(params.NonceTPM), params.Expiration, mu.Raw(params.CpHash))
+	msg := mu.MustMarshalToBytes(mu.MakeRaw(params.NonceTPM), params.Expiration, mu.MakeRaw(params.CpHash))
 	auth, err := SignPolicyAuthorization(rand, msg, authKey, policyRef, signer, opts)
 	if err != nil {
 		return nil, err
@@ -226,5 +146,4 @@
 		Expiration:          params.Expiration,
 		PolicyAuthorization: *auth,
 	}, nil
->>>>>>> 6c291c88
 }