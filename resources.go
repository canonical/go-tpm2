// Copyright 2019 Canonical Ltd.
// Licensed under the LGPLv3 with static-linking exception.
// See LICENCE file for details.

package tpm2

import (
	"bytes"
	"crypto"
	_ "crypto/sha256"
	"encoding/binary"
	"errors"
	"fmt"
	"io"

	"github.com/canonical/go-tpm2/internal/union"
	"github.com/canonical/go-tpm2/mu"
)

// HandleContext corresponds to an entity that resides on the TPM. Implementations of HandleContext
// maintain some host-side state in order to be able to participate in sessions. They are
// invalidated when used in a command that results in the entity being flushed or evicted from the
// TPM. Once invalidated, they can no longer be used.
type HandleContext interface {
	// Handle returns the handle of the corresponding entity on the TPM. If Dispose has been called
	// then this will return HandleUnassigned.
	Handle() Handle
	Name() Name                        // The name of the entity. This will be empty if there isn't one or Dispose has been called.
	SerializeToBytes() []byte          // Return a byte slice containing the serialized form of this HandleContext
	SerializeToWriter(io.Writer) error // Write the serialized form of this HandleContext to the supplied io.Writer
	Dispose()                          // Called when the corresponding resource has been flushed or evicted from the TPM
}

// SessionContextParams corresponds to the parameters of a session.
type SessionContextParams struct {
	HashAlg     HashAlgorithmId // The session's digest algorithm
	IsBound     bool            // Whether the session is bound.
	BoundEntity Name            // The bound entity
	Symmetric   SymDef          // The session's symmetric algorithm
	SessionKey  []byte          // The session key
}

// SessionContextState corresponds to the state of a session.
type SessionContextState struct {
	NonceTPM       Nonce // The most recent TPM nonce value
	IsAudit        bool  // Whether the session is currently an audit session
	IsExclusive    bool  // Whether the session is currently an exclusive audit session
	NeedsPassword  bool  // Whether a policy session includes the TPM2_PolicyPassword assertion
	NeedsAuthValue bool  // Whether a policy session includes the TPM2_PolicyAuthValue assertion
}

// SessionContext is a HandleContext that corresponds to a session on the TPM.
type SessionContext interface {
	HandleContext

	// Params returns a copy of the session parameters. This will return a default
	// value (with HashAlg == HashAlgorithmNull) if the context was created via
	// [NewLimitedHandleContext] or [HandleContext.Dispose] was called.
	Params() SessionContextParams

	// State provides access to read and modify the session state. This will return
	// nil if the context was created via [NewLimitedHandleContext] or
	// [HandleContext.Dispose] was called.
	State() *SessionContextState

	// Deprecated: Use Params
	HashAlg() HashAlgorithmId

	// Deprecated: Use State
	NonceTPM() Nonce

	// Deprecated: Use State
	IsAudit() bool

	// Deprecated: Use State
	IsExclusive() bool

	Attrs() SessionAttributes                         // The attributes associated with this session
	SetAttrs(attrs SessionAttributes)                 // Set the attributes that will be used for this SessionContext
	WithAttrs(attrs SessionAttributes) SessionContext // Return a duplicate of this SessionContext with the specified attributes

	// IncludeAttrs returns a duplicate of this SessionContext and its attributes with the specified attributes included.
	IncludeAttrs(attrs SessionAttributes) SessionContext
	// ExcludeAttrs returns a duplicate of this SessionContext and its attributes with the specified attributes excluded.
	ExcludeAttrs(attrs SessionAttributes) SessionContext
}

// ResourceContext is a HandleContext that corresponds to a non-session entity on the TPM.
type ResourceContext interface {
	HandleContext

	// AuthValue returns the authorization value previously set by SetAuthValue.
	AuthValue() []byte

	// SetAuthValue sets the authorization value that will be used in authorization roles where
	// knowledge of the authorization value is required. Functions that create resources on the TPM
	// and return a ResourceContext will set this automatically, else it will need to be set manually.
	SetAuthValue([]byte)
}

// ObjectContext is a ResourceContext that corresponds to an object on the TPM.
type ObjectContext interface {
	ResourceContext

	// Public is the public area associated with the object. This will return nil
	// if the context was created via [NewLimitedHandleContext] or
	// [NewLimitedResourceContext], or [HandleContext.Dispose] was called.
	Public() *Public
}

// NVIndexContext is a ResourceContext that corresponds to a NV index.
type NVIndexContext interface {
	ResourceContext

	// Type returns the type of the index
	Type() NVType

	// SetAttr is called when an attribute is set so that the context
	// can update its name.
	SetAttr(a NVAttributes)
}

type sessionContextData struct {
	Params SessionContextParams
	State  SessionContextState
}

type publicSized struct {
	Data *Public `tpm2:"sized"`
}

type nvPublicSized struct {
	Data *NVPublic `tpm2:"sized"`
}

type sessionContextDataSized struct {
	Data *sessionContextData `tpm2:"sized"`
}

type handleContextUnion struct {
	contents union.Contents
}

func newHandleContextUnion[T publicSized | nvPublicSized | sessionContextDataSized | Empty](contents T) *handleContextUnion {
	return &handleContextUnion{contents: union.NewContents(contents)}
}

func (d handleContextUnion) Object() *publicSized {
	return union.ContentsPtr[publicSized](d.contents)
}

func (d handleContextUnion) NV() *nvPublicSized {
	return union.ContentsPtr[nvPublicSized](d.contents)
}

func (d handleContextUnion) Session() *sessionContextDataSized {
	return union.ContentsPtr[sessionContextDataSized](d.contents)
}

func (d handleContextUnion) SelectMarshal(selector any) any {
	switch selector.(Handle).Type() {
	case HandleTypePCR, HandleTypePermanent:
		return union.ContentsMarshal[Empty](d.contents)
	case HandleTypeTransient, HandleTypePersistent:
		return union.ContentsMarshal[publicSized](d.contents)
	case HandleTypeNVIndex:
		return union.ContentsMarshal[nvPublicSized](d.contents)
	case HandleTypeHMACSession, HandleTypePolicySession:
		return union.ContentsMarshal[sessionContextDataSized](d.contents)
	default:
		return nil
	}
}

func (d *handleContextUnion) SelectUnmarshal(selector any) any {
	switch selector.(Handle).Type() {
	case HandleTypePCR, HandleTypePermanent:
		return union.ContentsUnmarshal[Empty](&d.contents)
	case HandleTypeTransient, HandleTypePersistent:
		return union.ContentsUnmarshal[publicSized](&d.contents)
	case HandleTypeNVIndex:
		return union.ContentsUnmarshal[nvPublicSized](&d.contents)
	case HandleTypeHMACSession, HandleTypePolicySession:
		return union.ContentsUnmarshal[sessionContextDataSized](&d.contents)
	default:
		return nil
	}
}

type handleContext struct {
	H    Handle
	N    Name
	Data *handleContextUnion
}

var _ HandleContext = (*handleContext)(nil)

func (h *handleContext) Handle() Handle {
	return h.H
}

func (h *handleContext) Name() Name {
	return h.N
}

func (h *handleContext) SerializeToBytes() []byte {
	data := mu.MustMarshalToBytes(h)

	hash := crypto.SHA256.New()
	hash.Write(data)
	return mu.MustMarshalToBytes(HashAlgorithmSHA256, hash.Sum(nil), data)
}

func (h *handleContext) SerializeToWriter(w io.Writer) error {
	data := mu.MustMarshalToBytes(h)

	hash := crypto.SHA256.New()
	hash.Write(data)
	_, err := mu.MarshalToWriter(w, HashAlgorithmSHA256, hash.Sum(nil), data)
	return err
}

func (h *handleContext) Dispose() {
	h.H = HandleUnassigned
	h.N = nil
	h.Data = newHandleContextUnion(EmptyValue)
}

func (h *handleContext) checkValid() error {
	switch h.H.Type() {
	case HandleTypePCR, HandleTypeNVIndex, HandleTypePermanent, HandleTypeTransient, HandleTypePersistent:
		return nil
	case HandleTypeHMACSession, HandleTypePolicySession:
		data := h.Data.Session().Data
		if data == nil {
			return nil
		}
		if !data.Params.HashAlg.Available() {
			return errors.New("digest algorithm for session context is not available")
		}
		switch h.H.Type() {
		case HandleTypeHMACSession:
			if data.State.NeedsPassword || data.State.NeedsAuthValue {
				return errors.New("invalid policy session HMAC type for HMAC session context")
			}
		case HandleTypePolicySession:
			// ok
		default:
			panic("not reached")
		}
		return nil
	default:
		// shouldn't happen because it should have failed to unmarshal
		panic("invalid context type")
	}
}

func newLimitedHandleContext(handle Handle) HandleContext {
	switch handle.Type() {
	case HandleTypePCR, HandleTypePermanent:
		return newPermanentContext(handle)
	case HandleTypeNVIndex:
		name := make(Name, binary.Size(Handle(0)))
		binary.BigEndian.PutUint32(name, uint32(handle))

		return newNVIndexContext(handle, name, nil)
	case HandleTypeHMACSession, HandleTypePolicySession:
		return newSessionContext(handle, nil)
	case HandleTypeTransient, HandleTypePersistent:
		name := make(Name, binary.Size(Handle(0)))
		binary.BigEndian.PutUint32(name, uint32(handle))

		return newObjectContext(handle, name, nil)
	default:
		panic("invalid handle type")
	}

}

type resourceContext struct {
	handleContext
	authValue []byte
}

func newLimitedResourceContext(handle Handle, name Name) ResourceContext {
	switch handle.Type() {
	case HandleTypeNVIndex:
		return newNVIndexContext(handle, name, nil)
	case HandleTypeTransient, HandleTypePersistent:
		return newObjectContext(handle, name, nil)
	default:
		panic("invalid handle type")
	}
}

var _ ResourceContext = (*resourceContext)(nil)

func (r *resourceContext) SetAuthValue(authValue []byte) {
	r.authValue = authValue
}

func (r *resourceContext) Dispose() {
	r.authValue = nil
	r.handleContext.Dispose()
}

func (r *resourceContext) AuthValue() []byte {
	return bytes.TrimRight(r.authValue, "\x00")
}

type permanentContext struct {
	resourceContext
}

func newPermanentContext(handle Handle) *permanentContext {
	switch handle.Type() {
	case HandleTypePCR, HandleTypePermanent:
		// ok
	default:
		panic("invalid handle type")
	}

	name := make(Name, binary.Size(Handle(0)))
	binary.BigEndian.PutUint32(name, uint32(handle))
	return &permanentContext{
		resourceContext: resourceContext{
			handleContext: handleContext{
				H:    handle,
				N:    name,
				Data: newHandleContextUnion(EmptyValue)}}}
}

var _ ResourceContext = (*permanentContext)(nil)

func (r *permanentContext) Dispose() {}

func nullResource() ResourceContext {
	return newPermanentContext(HandleNull)
}

type objectContext struct {
	resourceContext
}

func newObjectContext(handle Handle, name Name, public *Public) *objectContext {
	switch handle.Type() {
	case HandleTypeTransient, HandleTypePersistent:
		// ok
	default:
		panic("invalid handle type")
	}

	return &objectContext{
		resourceContext: resourceContext{
			handleContext: handleContext{
				H:    handle,
				N:    name,
				Data: newHandleContextUnion(publicSized{public})}}}
}

func (t *TPMContext) newObjectContextFromTPM(context HandleContext, sessions ...SessionContext) (ResourceContext, error) {
	pub, name, _, err := t.ReadPublic(context, sessions...)
	if err != nil {
		return nil, err
	}
	if pub.NameAlg.Available() && !pub.compareName(name) {
		return nil, &InvalidResponseError{CommandReadPublic, errors.New("name and public area returned from TPM don't match")}
	}
	return newObjectContext(context.Handle(), name, pub), nil
}

var _ ObjectContext = (*objectContext)(nil)

func (r *objectContext) Public() *Public {
	if _, ok := r.Data.contents.(*publicSized); !ok {
		// This context was disposed.
		return nil
	}
	return r.Data.Object().Data
}

type nvIndexContext struct {
	resourceContext
}

func newNVIndexContext(handle Handle, name Name, public *NVPublic) *nvIndexContext {
	switch handle.Type() {
	case HandleTypeNVIndex:
		// ok
	default:
		panic("invalid handle type")
	}

	return &nvIndexContext{
		resourceContext: resourceContext{
			handleContext: handleContext{
				H:    handle,
				N:    name,
				Data: newHandleContextUnion(nvPublicSized{public})}}}
}

func (t *TPMContext) newNVIndexContextFromTPM(context HandleContext, sessions ...SessionContext) (ResourceContext, error) {
	pub, name, err := t.NVReadPublic(context, sessions...)
	if err != nil {
		return nil, err
	}
	if pub.NameAlg.Available() && !pub.compareName(name) {
		return nil, &InvalidResponseError{CommandNVReadPublic, errors.New("name and public area returned from TPM don't match")}
	}
	if pub.Index != context.Handle() {
		return nil, &InvalidResponseError{CommandNVReadPublic, errors.New("unexpected index in public area")}
	}
	return newNVIndexContext(context.Handle(), name, pub), nil
}

var _ NVIndexContext = (*nvIndexContext)(nil)

func (r *nvIndexContext) Type() NVType {
	if _, ok := r.Data.contents.(*nvPublicSized); !ok || r.Data.NV().Data == nil {
		// This context was disposed or is limited
		return 0
	}
	return r.Data.NV().Data.Attrs.Type()
}

func (r *nvIndexContext) SetAttr(a NVAttributes) {
	if _, ok := r.Data.contents.(*nvPublicSized); !ok || r.Data.NV().Data == nil {
		// This context was disposed or is limited
		return
	}
	r.Data.NV().Data.Attrs |= a
	r.N = r.Data.NV().Data.Name()
}

type sessionContext struct {
	*handleContext
	attrs SessionAttributes
}

func newSessionContext(handle Handle, data *sessionContextData) *sessionContext {
	switch handle.Type() {
	case HandleTypeHMACSession, HandleTypePolicySession:
		// ok
	default:
		if handle != HandlePW {
			panic("invalid handle type")
		}
	}

	name := make(Name, binary.Size(Handle(0)))
	binary.BigEndian.PutUint32(name, uint32(handle))
	return &sessionContext{
		handleContext: &handleContext{
			H:    handle,
			N:    name,
			Data: newHandleContextUnion(sessionContextDataSized{data})}}
}

var _ SessionContext = (*sessionContext)(nil)

func (r *sessionContext) Available() bool {
	return r.Data() != nil
}

func (r *sessionContext) Params() SessionContextParams {
	d := r.Data()
	if d == nil {
		return SessionContextParams{
			HashAlg:   HashAlgorithmNull,
			Symmetric: SymDef{Algorithm: SymAlgorithmNull},
		}
	}

	return d.Params
}

func (r *sessionContext) State() *SessionContextState {
	d := r.Data()
	if d == nil {
		return nil
	}
	return &d.State
}

func (r *sessionContext) HashAlg() HashAlgorithmId {
	return r.Params().HashAlg
}

func (r *sessionContext) NonceTPM() Nonce {
	state := r.State()
	if state == nil {
		return nil
	}
	return state.NonceTPM
}

func (r *sessionContext) IsAudit() bool {
	state := r.State()
	if state == nil {
		return false
	}
	return state.IsAudit
}

func (r *sessionContext) IsExclusive() bool {
	state := r.State()
	if state == nil {
		return false
	}
	return state.IsExclusive
}

func (r *sessionContext) Attrs() SessionAttributes {
	attrs := r.attrs
	if attrs&AttrAuditExclusive > 0 {
		attrs |= AttrAudit
	}
	if attrs&AttrAuditReset > 0 {
		attrs |= AttrAudit
	}
	return attrs
}

func (r *sessionContext) SetAttrs(attrs SessionAttributes) {
	r.attrs = attrs
}

func (r *sessionContext) WithAttrs(attrs SessionAttributes) SessionContext {
	return &sessionContext{handleContext: r.handleContext, attrs: attrs}
}

func (r *sessionContext) IncludeAttrs(attrs SessionAttributes) SessionContext {
	return &sessionContext{handleContext: r.handleContext, attrs: r.attrs | attrs}
}

func (r *sessionContext) ExcludeAttrs(attrs SessionAttributes) SessionContext {
	return &sessionContext{handleContext: r.handleContext, attrs: r.attrs &^ attrs}
}

func (r *sessionContext) Data() *sessionContextData {
<<<<<<< HEAD
	if _, ok := r.handleContext.Data.contents.(*sessionContextDataSized); !ok {
		// This handle context was disposed
=======
	if r.handleContext.Data.Session == nil {
		// This handle context was disposed.
>>>>>>> 18c7063e
		return nil
	}
	return r.handleContext.Data.Session().Data
}

<<<<<<< HEAD
func (r *sessionContext) SessionKey() []byte {
	d := r.Data()
	if d == nil {
		return nil
	}
	return d.SessionKey
}

func (r *sessionContext) IsBound() bool {
	d := r.Data()
	if d == nil {
		return false
	}
	return d.IsBound
}

func (r *sessionContext) BoundEntity() Name {
	d := r.Data()
	if d == nil {
		return nil
	}
	return d.BoundEntity
}

func (r *sessionContext) Symmetric() *SymDef {
	d := r.Data()
	if d == nil {
		return nil
	}
	return d.Symmetric
}

func (r *sessionContext) NeedsPassword() bool {
	d := r.Data()
	if d == nil {
		return false
	}
	return d.PolicyHMACType == policyHMACTypePassword
}

func (r *sessionContext) SetNeedsPassword() {
	if r.Handle().Type() != HandleTypePolicySession {
		return
	}
	d := r.Data()
	if d == nil {
		return
	}
	d.PolicyHMACType = policyHMACTypePassword
}

func (r *sessionContext) NeedsAuthValue() bool {
	d := r.Data()
	if d == nil {
		return false
	}
	return d.PolicyHMACType == policyHMACTypeAuth
}

func (r *sessionContext) SetNeedsAuthValue() {
	if r.Handle().Type() != HandleTypePolicySession {
		return
	}
	d := r.Data()
	if d == nil {
		return
	}
	d.PolicyHMACType = policyHMACTypeAuth
}

func (r *sessionContext) Update(nonce Nonce, isAudit, isExclusive bool) {
	d := r.Data()
	if d == nil {
		return
	}
	d.NonceTPM = nonce
	d.IsAudit = isAudit
	d.IsExclusive = isExclusive
	d.PolicyHMACType = policyHMACTypeNoAuth
}

func (r *sessionContext) SetSaved() {
	if _, ok := r.handleContext.Data.contents.(*sessionContextDataSized); !ok {
		// This handle context was disposed
		return
	}
	r.handleContext.Data.Session().Data = nil
}

=======
>>>>>>> 18c7063e
func pwSession() SessionContext {
	return newSessionContext(HandlePW, &sessionContextData{
		Params: SessionContextParams{
			HashAlg:   HashAlgorithmNull,
			Symmetric: SymDef{Algorithm: SymAlgorithmNull},
		},
	}).WithAttrs(AttrContinueSession)
}

func (t *TPMContext) newResourceContextFromTPM(handle HandleContext, sessions ...SessionContext) (rc ResourceContext, err error) {
	switch handle.Handle().Type() {
	case HandleTypeNVIndex:
		rc, err = t.newNVIndexContextFromTPM(handle, sessions...)
	case HandleTypeTransient, HandleTypePersistent:
		rc, err = t.newObjectContextFromTPM(handle, sessions...)
	default:
		panic("invalid handle type")
	}

	switch {
	case IsTPMWarning(err, WarningReferenceH0, AnyCommandCode):
		return nil, ResourceUnavailableError{handle.Handle()}
	case IsTPMHandleError(err, ErrorHandle, AnyCommandCode, AnyHandleIndex):
		return nil, ResourceUnavailableError{handle.Handle()}
	case err != nil:
		return nil, err
	}

	return rc, nil
}

// NewResourceContext creates and returns a new ResourceContext for the specified handle. It will
// execute a command to read the public area from the TPM in order to initialize state that
// is maintained on the host side. A [ResourceUnavailableError] error will be returned if the
// specified handle references a resource that doesn't exist.
//
// The public area and name returned from the TPM are checked for consistency as long as the
// corresponding name algorithm is linked into the current binary.
//
// If any sessions are supplied, the public area is read from the TPM twice. The second time uses
// the supplied sessions.
//
// This function will panic if handle doesn't correspond to a NV index, transient object or
// persistent object.
//
// If subsequent use of the returned ResourceContext requires knowledge of the authorization value
// of the corresponding TPM resource, this should be provided by calling
// [ResourceContext].SetAuthValue.
func (t *TPMContext) NewResourceContext(handle Handle, sessions ...SessionContext) (ResourceContext, error) {
	rc, err := t.newResourceContextFromTPM(newLimitedHandleContext(handle))
	if err != nil {
		return nil, err
	}

	if len(sessions) == 0 {
		return rc, nil
	}

	return t.newResourceContextFromTPM(rc, sessions...)
}

// NewLimitedHandleContext creates a new HandleContext for the specified handle. The returned
// HandleContext can not be used in any commands other than [TPMContext.FlushContext],
// [TPMContext.ReadPublic] or [TPMContext.NVReadPublic], and it cannot be used with any sessions.
//
// This function will panic if handle doesn't correspond to a session, transient or persistent
// object, or NV index.
func NewLimitedHandleContext(handle Handle) HandleContext {
	switch handle.Type() {
	case HandleTypeNVIndex, HandleTypeHMACSession, HandleTypePolicySession, HandleTypeTransient, HandleTypePersistent:
		return newLimitedHandleContext(handle)
	default:
		panic("invalid handle type")
	}
}

// GetPermanentContext returns a ResourceContext for the specified permanent handle or PCR handle.
//
// This function will panic if handle does not correspond to a permanent or PCR handle.
//
// If subsequent use of the returned ResourceContext requires knowledge of the authorization value
// of the corresponding TPM resource, this should be provided by calling
// [ResourceContext].SetAuthValue.
func (t *TPMContext) GetPermanentContext(handle Handle) ResourceContext {
	switch handle.Type() {
	case HandleTypePermanent, HandleTypePCR:
		if rc, exists := t.permanentResources[handle]; exists {
			return rc
		}

		rc := newPermanentContext(handle)
		t.permanentResources[handle] = rc
		return rc
	default:
		panic("invalid handle type")
	}
}

// OwnerHandleContext returns the ResouceContext corresponding to the owner hiearchy.
func (t *TPMContext) OwnerHandleContext() ResourceContext {
	return t.GetPermanentContext(HandleOwner)
}

// NulHandleContext returns the ResourceContext corresponding to the null hiearchy.
func (t *TPMContext) NullHandleContext() ResourceContext {
	return t.GetPermanentContext(HandleNull)
}

// LockoutHandleContext returns the ResourceContext corresponding to the lockout hiearchy.
func (t *TPMContext) LockoutHandleContext() ResourceContext {
	return t.GetPermanentContext(HandleLockout)
}

// EndorsementHandleContext returns the ResourceContext corresponding to the endorsement hiearchy.
func (t *TPMContext) EndorsementHandleContext() ResourceContext {
	return t.GetPermanentContext(HandleEndorsement)
}

// PlatformHandleContext returns the ResourceContext corresponding to the platform hiearchy.
func (t *TPMContext) PlatformHandleContext() ResourceContext {
	return t.GetPermanentContext(HandlePlatform)
}

// PlatformNVHandleContext returns the ResourceContext corresponding to the platform hiearchy.
func (t *TPMContext) PlatformNVHandleContext() ResourceContext {
	return t.GetPermanentContext(HandlePlatformNV)
}

// PCRHandleContext returns the ResourceContext corresponding to the PCR at the specified index.
// It will panic if pcr is not a valid PCR index.
func (t *TPMContext) PCRHandleContext(pcr int) ResourceContext {
	h := Handle(pcr)
	if h.Type() != HandleTypePCR {
		panic("invalid PCR index")
	}
	return t.GetPermanentContext(h)
}

// NewHandleContextFromReader returns a new HandleContext created from the serialized data read
// from the supplied io.Reader. This should contain data that was previously created by
// [HandleContext].SerializeToBytes or [HandleContext].SerializeToWriter.
//
// If the supplied data corresponds to a session then a [SessionContext] will be returned, else a
// [ResourceContext] will be returned.
//
// If a ResourceContext is returned and subsequent use of it requires knowledge of the
// authorization value of the corresponding TPM resource, this should be provided by calling
// [ResourceContext].SetAuthValue.
func NewHandleContextFromReader(r io.Reader) (HandleContext, error) {
	var integrityAlg HashAlgorithmId
	var integrity []byte
	var b []byte
	if _, err := mu.UnmarshalFromReader(r, &integrityAlg, &integrity, &b); err != nil {
		return nil, fmt.Errorf("cannot unpack context blob and checksum: %w", err)
	}

	if !integrityAlg.Available() {
		return nil, errors.New("invalid checksum algorithm")
	}
	h := integrityAlg.NewHash()
	h.Write(b)
	if !bytes.Equal(h.Sum(nil), integrity) {
		return nil, errors.New("invalid checksum")
	}

	var data *handleContext
	n, err := mu.UnmarshalFromBytes(b, &data)
	if err != nil {
		return nil, fmt.Errorf("cannot unmarshal context data: %w", err)
	}
	if n < len(b) {
		return nil, errors.New("context blob contains trailing bytes")
	}

	switch data.Handle().Type() {
	case HandleTypePCR, HandleTypePermanent:
		return nil, errors.New("cannot create a permanent context from serialized data")
	}

	if err := data.checkValid(); err != nil {
		return nil, err
	}

	var hc HandleContext
	switch data.Handle().Type() {
	case HandleTypeNVIndex:
		hc = &nvIndexContext{resourceContext: resourceContext{handleContext: *data}}
	case HandleTypeHMACSession, HandleTypePolicySession:
<<<<<<< HEAD
		if data.Data.Session().Data != nil {
			data.Data.Session().Data.IsExclusive = false
=======
		if data.Data.Session.Data != nil {
			data.Data.Session.Data.State.IsExclusive = false
>>>>>>> 18c7063e
		}
		hc = &sessionContext{handleContext: data}
	case HandleTypeTransient, HandleTypePersistent:
		hc = &objectContext{resourceContext: resourceContext{handleContext: *data}}
	default:
		panic("not reached")
	}

	return hc, nil
}

// NewHandleContextFromBytes returns a new HandleContext created from the serialized data read
// from the supplied byte slice. This should contain data that was previously created by
// [HandleContext].SerializeToBytes or [HandleContext].SerializeToWriter.
//
// If the supplied data corresponds to a session then a [SessionContext] will be returned, else a
// [ResourceContext] will be returned.
//
// If a ResourceContext is returned and subsequent use of it requires knowledge of the
// authorization value of the corresponding TPM resource, this should be provided by calling
// [ResourceContext].SetAuthValue.
func NewHandleContextFromBytes(b []byte) (HandleContext, int, error) {
	buf := bytes.NewReader(b)
	rc, err := NewHandleContextFromReader(buf)
	if err != nil {
		return nil, 0, err
	}
	return rc, len(b) - buf.Len(), nil
}

// NewLimitedResourceContext creates a new ResourceContext with the specified handle and name. The
// returned ResourceContext has limited functionality - eg, it cannot be used in functions that
// require knowledge of the public area associated with the resource (such as
// [TPMContext.StartAuthSession] and some NV functions).
//
// This function will panic if handle doesn't correspond to a transient or persistent object, or an
// NV index.
func NewLimitedResourceContext(handle Handle, name Name) ResourceContext {
	switch handle.Type() {
	case HandleTypeNVIndex, HandleTypeTransient, HandleTypePersistent:
		return newLimitedResourceContext(handle, name)
	default:
		panic("invalid handle type")
	}
}

// NewNVIndexResourceContextFromPub returns a new ResourceContext created from the provided
// public area. If subsequent use of the returned ResourceContext requires knowledge of the
// authorization value of the corresponding TPM resource, this should be provided by calling
// [ResourceContext].SetAuthValue.
//
// This requires that the associated name algorithm is linked into the current binary.
func NewNVIndexResourceContextFromPub(pub *NVPublic) (ResourceContext, error) {
	name, err := pub.ComputeName()
	if err != nil {
		return nil, fmt.Errorf("cannot compute name from public area: %v", err)
	}
	return newNVIndexContext(pub.Index, name, pub), nil
}

// NewNVIndexResourceContext returns a new ResourceContext created from the provided public area
// and associated name. This is useful for creating a ResourceContext for an object that uses a
// name algorithm that is not available. If subsequent use of the returned ResourceContext requires
// knowledge of the authorization value of the corresponding TPM resource, this should be provided
// by calling [ResourceContext].SetAuthValue.
func NewNVIndexResourceContext(pub *NVPublic, name Name) ResourceContext {
	return newNVIndexContext(pub.Index, name, pub)
}

// NewObjectResourceContextFromPub returns a new ResourceContext created from the provided
// public area. If subsequent use of the returned ResourceContext requires knowledge of the
// authorization value of the corresponding TPM resource, this should be provided by calling
// [ResourceContext].SetAuthValue.
//
// This requires that the associated name algorithm is linked into the current binary.
func NewObjectResourceContextFromPub(handle Handle, pub *Public) (ResourceContext, error) {
	switch handle.Type() {
	case HandleTypeTransient, HandleTypePersistent:
		name, err := pub.ComputeName()
		if err != nil {
			return nil, fmt.Errorf("cannot compute name from public area: %v", err)
		}
		return newObjectContext(handle, name, pub), nil
	default:
		return nil, errors.New("invalid handle type")
	}
}

// NewObjectResourceContext returns a new ResourceContext created from the provided public area and
// associated name. This is useful for creating a ResourceContext for an object that uses a name
// algorithm that is not available. If subsequent use of the returned ResourceContext requires
// knowledge of the authorization value of the corresponding TPM resource, this should be provided
// by calling [ResourceContext].SetAuthValue.
//
// This will panic if the handle type is not [HandleTypeTransient] or [HandleTypePersistent].
func NewObjectResourceContext(handle Handle, pub *Public, name Name) ResourceContext {
	switch handle.Type() {
	case HandleTypeTransient, HandleTypePersistent:
		return newObjectContext(handle, name, pub)
	default:
		panic("invalid handle type")
	}
}<|MERGE_RESOLUTION|>--- conflicted
+++ resolved
@@ -538,110 +538,13 @@
 }
 
 func (r *sessionContext) Data() *sessionContextData {
-<<<<<<< HEAD
 	if _, ok := r.handleContext.Data.contents.(*sessionContextDataSized); !ok {
 		// This handle context was disposed
-=======
-	if r.handleContext.Data.Session == nil {
-		// This handle context was disposed.
->>>>>>> 18c7063e
 		return nil
 	}
 	return r.handleContext.Data.Session().Data
 }
 
-<<<<<<< HEAD
-func (r *sessionContext) SessionKey() []byte {
-	d := r.Data()
-	if d == nil {
-		return nil
-	}
-	return d.SessionKey
-}
-
-func (r *sessionContext) IsBound() bool {
-	d := r.Data()
-	if d == nil {
-		return false
-	}
-	return d.IsBound
-}
-
-func (r *sessionContext) BoundEntity() Name {
-	d := r.Data()
-	if d == nil {
-		return nil
-	}
-	return d.BoundEntity
-}
-
-func (r *sessionContext) Symmetric() *SymDef {
-	d := r.Data()
-	if d == nil {
-		return nil
-	}
-	return d.Symmetric
-}
-
-func (r *sessionContext) NeedsPassword() bool {
-	d := r.Data()
-	if d == nil {
-		return false
-	}
-	return d.PolicyHMACType == policyHMACTypePassword
-}
-
-func (r *sessionContext) SetNeedsPassword() {
-	if r.Handle().Type() != HandleTypePolicySession {
-		return
-	}
-	d := r.Data()
-	if d == nil {
-		return
-	}
-	d.PolicyHMACType = policyHMACTypePassword
-}
-
-func (r *sessionContext) NeedsAuthValue() bool {
-	d := r.Data()
-	if d == nil {
-		return false
-	}
-	return d.PolicyHMACType == policyHMACTypeAuth
-}
-
-func (r *sessionContext) SetNeedsAuthValue() {
-	if r.Handle().Type() != HandleTypePolicySession {
-		return
-	}
-	d := r.Data()
-	if d == nil {
-		return
-	}
-	d.PolicyHMACType = policyHMACTypeAuth
-}
-
-func (r *sessionContext) Update(nonce Nonce, isAudit, isExclusive bool) {
-	d := r.Data()
-	if d == nil {
-		return
-	}
-	d.NonceTPM = nonce
-	d.IsAudit = isAudit
-	d.IsExclusive = isExclusive
-	d.PolicyHMACType = policyHMACTypeNoAuth
-}
-
-func (r *sessionContext) SetSaved() {
-	if _, ok := r.handleContext.Data.contents.(*sessionContextDataSized); !ok {
-		// This handle context was disposed
-		return
-	}
-	r.handleContext.Data.Session().Data = nil
-}
-
-=======
->>>>>>> 18c7063e
 func pwSession() SessionContext {
 	return newSessionContext(HandlePW, &sessionContextData{
 		Params: SessionContextParams{
@@ -830,13 +733,8 @@
 	case HandleTypeNVIndex:
 		hc = &nvIndexContext{resourceContext: resourceContext{handleContext: *data}}
 	case HandleTypeHMACSession, HandleTypePolicySession:
-<<<<<<< HEAD
 		if data.Data.Session().Data != nil {
-			data.Data.Session().Data.IsExclusive = false
-=======
-		if data.Data.Session.Data != nil {
-			data.Data.Session.Data.State.IsExclusive = false
->>>>>>> 18c7063e
+			data.Data.Session().Data.State.IsExclusive = false
 		}
 		hc = &sessionContext{handleContext: data}
 	case HandleTypeTransient, HandleTypePersistent:
