// Copyright 2019 Canonical Ltd.
// Licensed under the LGPLv3 with static-linking exception.
// See LICENCE file for details.

package tpm2

import (
	"bytes"
	"crypto"
	_ "crypto/sha256"
	"errors"
	"fmt"
	"io"

	"github.com/canonical/go-tpm2/internal/union"
	"github.com/canonical/go-tpm2/mu"
)

// HandleContext corresponds to an entity that resides on the TPM. Implementations of HandleContext
// maintain some host-side state in order to be able to participate in sessions. They are
// invalidated when used in a command that results in the entity being flushed or evicted from the
// TPM. Once invalidated, they can no longer be used.
type HandleContext interface {
	// Handle returns the handle of the corresponding entity on the TPM. If Dispose has been called
	// then this will return HandleUnassigned.
	Handle() Handle
	Name() Name                        // The name of the entity. This will be empty if there isn't one or Dispose has been called.
	SerializeToBytes() []byte          // Return a byte slice containing the serialized form of this HandleContext
	SerializeToWriter(io.Writer) error // Write the serialized form of this HandleContext to the supplied io.Writer
	Dispose()                          // Called when the corresponding resource has been flushed or evicted from the TPM
}

// SessionContextParams corresponds to the parameters of a session.
type SessionContextParams struct {
	HashAlg     HashAlgorithmId // The session's digest algorithm
	IsBound     bool            // Whether the session is bound.
	BoundEntity Name            // The bound entity
	Symmetric   SymDef          // The session's symmetric algorithm
	SessionKey  []byte          // The session key
}

// SessionContextState corresponds to the state of a session.
type SessionContextState struct {
	NonceTPM       Nonce // The most recent TPM nonce value
	IsAudit        bool  // Whether the session is currently an audit session
	IsExclusive    bool  // Whether the session is currently an exclusive audit session
	NeedsPassword  bool  // Whether a policy session includes the TPM2_PolicyPassword assertion
	NeedsAuthValue bool  // Whether a policy session includes the TPM2_PolicyAuthValue assertion
}

// SessionContext is a HandleContext that corresponds to a session on the TPM.
type SessionContext interface {
	HandleContext

	// Params returns a copy of the session parameters. This will return a default
	// value (with HashAlg == HashAlgorithmNull) if the HandleContext.Dispose was called.
	Params() SessionContextParams

	// State provides access to read and modify the session state. This will return
	// nil if HandleContext.Dispose was called.
	State() *SessionContextState

	Attrs() SessionAttributes                         // The attributes associated with this session
	SetAttrs(attrs SessionAttributes)                 // Set the attributes that will be used for this SessionContext
	WithAttrs(attrs SessionAttributes) SessionContext // Return a duplicate of this SessionContext with the specified attributes

	// IncludeAttrs returns a duplicate of this SessionContext and its attributes with the specified attributes included.
	IncludeAttrs(attrs SessionAttributes) SessionContext
	// ExcludeAttrs returns a duplicate of this SessionContext and its attributes with the specified attributes excluded.
	ExcludeAttrs(attrs SessionAttributes) SessionContext
}

// ResourceContext is a HandleContext that corresponds to a non-session entity on the TPM.
type ResourceContext interface {
	HandleContext

	// AuthValue returns the authorization value previously set by SetAuthValue.
	AuthValue() []byte

	// SetAuthValue sets the authorization value that will be used in authorization roles where
	// knowledge of the authorization value is required. Functions that create resources on the TPM
	// and return a ResourceContext will set this automatically, else it will need to be set manually.
	SetAuthValue([]byte)
}

// ObjectContext is a ResourceContext that corresponds to an object on the TPM.
type ObjectContext interface {
	ResourceContext

	// Public is the public area associated with the object. This will return nil
	// if HandleContext.Dispose was called.
	Public() *Public
}

// NVIndexContext is a ResourceContext that corresponds to a NV index.
type NVIndexContext interface {
	ResourceContext

	// Type returns the type of the index
	Type() NVType

	// SetAttr is called when an attribute is set so that the context
	// can update its name.
	SetAttr(a NVAttributes)
}

type sessionContextData struct {
	Params SessionContextParams
	State  SessionContextState
}

type handleContextUnion struct {
	contents union.Contents
}

func newHandleContextUnion[T Public | NVPublic | sessionContextData | Empty](contents T) *handleContextUnion {
	return &handleContextUnion{contents: union.NewContents(contents)}
}

func (d handleContextUnion) Object() *Public {
	return union.ContentsPtr[Public](d.contents)
}

func (d handleContextUnion) NV() *NVPublic {
	return union.ContentsPtr[NVPublic](d.contents)
}

func (d handleContextUnion) Session() *sessionContextData {
	return union.ContentsPtr[sessionContextData](d.contents)
}

func (d handleContextUnion) SelectMarshal(selector any) any {
	switch selector.(handleContextType) {
	case handleContextTypePermanent, handleContextTypeLimitedResource, handleContextTypeLimited:
		return union.ContentsMarshal[Empty](d.contents)
	case handleContextTypeNVIndex:
		return union.ContentsMarshal[NVPublic](d.contents)
	case handleContextTypeSession:
		return union.ContentsMarshal[sessionContextData](d.contents)
	case handleContextTypeObject:
		return union.ContentsMarshal[Public](d.contents)
	default:
		return nil
	}
}

func (d *handleContextUnion) SelectUnmarshal(selector any) any {
	switch selector.(handleContextType) {
	case handleContextTypePermanent, handleContextTypeLimitedResource, handleContextTypeLimited:
		return union.ContentsUnmarshal[Empty](&d.contents)
	case handleContextTypeNVIndex:
		return union.ContentsUnmarshal[NVPublic](&d.contents)
	case handleContextTypeSession:
		return union.ContentsUnmarshal[sessionContextData](&d.contents)
	case handleContextTypeObject:
		return union.ContentsUnmarshal[Public](&d.contents)
	default:
		return nil
	}
}

type handleContextType uint8

const (
	handleContextTypePermanent handleContextType = 1 // corresponds to permanentContext
	handleContextTypeNVIndex   handleContextType = 2 // corresponds to nvIndexContext
	handleContextTypeSession   handleContextType = 3 // corresponds to sessionContext
	handleContextTypeObject    handleContextType = 4 // corresponds to objectContext

	// handleContextTypeLimitedResource corresponds to resourceContext. This can represent a
	// NV index or object for which we have a name but no public area.
	handleContextTypeLimitedResource handleContextType = 5

	// handleContextLimited corresponds to handleContext. This can represent any TPM resource
	// for which we only have a handle. The name will be set to the handle, which is ok for
	// permanent resources and sessions, but it means that NV indexes and objects are unsuitable
	// in any commands that use sessions.
	handleContextTypeLimited handleContextType = 6

	// handleContextTypeDisposed exists to prevent serializing handles where HandleContext.Dispose
	// has been called.
	handleContextTypeDisposed handleContextType = 7
)

func handleContextTypeFromHandle(handle Handle) handleContextType {
	switch handle.Type() {
	case HandleTypePCR, HandleTypePermanent:
		return handleContextTypePermanent
	case HandleTypeNVIndex:
		return handleContextTypeNVIndex
	case HandleTypeHMACSession, HandleTypePolicySession:
		return handleContextTypeSession
	case HandleTypeTransient, HandleTypePersistent:
		return handleContextTypeObject
	default:
		panic("invalid handle type")
	}
}

type handleContext struct {
	HandleType   handleContextType
	HandleHandle Handle
	HandleName   Name
<<<<<<< HEAD
	Data         *handleContextUnion
=======
	Data         *handleContextU
	disposeFns   []func() `tpm2:"ignore"`
}

func newHandleContext(handle Handle) HandleContext {
	switch handle.Type() {
	case HandleTypePCR, HandleTypeNVIndex, HandleTypeHMACSession, HandleTypePolicySession, HandleTypePermanent, HandleTypeTransient, HandleTypePersistent:
		out := &handleContext{
			HandleType:   handleContextTypeLimited,
			HandleHandle: handle,
			HandleName:   mu.MustMarshalToBytes(handle),
		}
		out.disposeFns = []func(){out.dispose}
		return out
	default:
		panic("invalid handle type")
	}
>>>>>>> 86f59c17
}

var _ HandleContext = (*handleContext)(nil)

func (h *handleContext) Handle() Handle {
	return h.HandleHandle
}

func (h *handleContext) Name() Name {
	return h.HandleName
}

func (h *handleContext) SerializeToBytes() []byte {
	data := mu.MustMarshalToBytes(h)

	hash := crypto.SHA256.New()
	hash.Write(data)
	return mu.MustMarshalToBytes(HashAlgorithmSHA256, hash.Sum(nil), data)
}

func (h *handleContext) SerializeToWriter(w io.Writer) error {
	data := mu.MustMarshalToBytes(h)

	hash := crypto.SHA256.New()
	hash.Write(data)
	_, err := mu.MarshalToWriter(w, HashAlgorithmSHA256, hash.Sum(nil), data)
	return err
}

func (h *handleContext) dispose() {
	h.HandleType = handleContextTypeDisposed
	h.HandleHandle = HandleUnassigned
	h.HandleName = MakeHandleName(HandleUnassigned)
	h.Data = newHandleContextUnion(EmptyValue)
}

func (h *handleContext) Dispose() {
	for _, fn := range h.disposeFns {
		fn()
	}
}

func (h *handleContext) checkValid() error {
	switch h.HandleType {
	case handleContextTypePermanent:
		switch h.HandleHandle.Type() {
		case HandleTypePCR, HandleTypePermanent:
			// ok
		default:
			return errors.New("unexpected handle type for permanent context")
		}
		expectedName := MakeHandleName(h.HandleHandle)
		if !bytes.Equal(h.HandleName, expectedName) {
			return errors.New("unexpected name for permanent context")
		}
	case handleContextTypeNVIndex:
		switch h.HandleHandle.Type() {
		case HandleTypeNVIndex:
			// ok
		default:
			return errors.New("unexpected handle type for NV index context")
		}
		if h.Data.NV().NameAlg.Available() {
			expectedName, err := h.Data.NV().ComputeName()
			if err != nil {
				return fmt.Errorf("cannot compute name of public area in NV index context: %w", err)
			}
			if !bytes.Equal(h.HandleName, expectedName) {
				return errors.New("unexpected name for NV index context")
			}
		}
	case handleContextTypeSession:
		switch h.HandleHandle.Type() {
		case HandleTypeHMACSession, HandleTypePolicySession:
			// ok
		default:
			return errors.New("unexpected handle type for session context")
		}
		expectedName := MakeHandleName(h.HandleHandle)
		if !bytes.Equal(h.HandleName, expectedName) {
			return errors.New("unexpected name for session context")
		}
		data := h.Data.Session()
		if !data.Params.HashAlg.Available() {
			return errors.New("session context digest algorithm is not available")
		}
		if len(data.Params.SessionKey) > 0 && len(data.Params.SessionKey) != data.Params.HashAlg.Size() {
			return errors.New("inconsistent digest algorithm and session key length for session context")
		}
		switch h.HandleHandle.Type() {
		case HandleTypeHMACSession:
			if data.Params.IsBound && len(data.Params.SessionKey) == 0 {
				return errors.New("inconsistent bind parameters and session key length for HMAC session context")
			}
			if data.Params.IsBound && len(data.Params.BoundEntity) == 0 || !data.Params.IsBound && len(data.Params.BoundEntity) > 0 {
				return errors.New("inconsistent bind parameters for HMAC session context")
			}
			if data.State.NeedsPassword || data.State.NeedsAuthValue {
				return errors.New("invalid policy session auth type for HMAC session context")
			}
		case HandleTypePolicySession:
			if data.Params.IsBound || len(data.Params.BoundEntity) > 0 {
				return errors.New("invalid bind parameters for policy session context")
			}
			if data.State.NeedsPassword && data.State.NeedsAuthValue {
				return errors.New("inconsistent auth types for policy session context")
			}
		default:
			panic("not reached")
		}
		return nil
	case handleContextTypeObject:
		switch h.HandleHandle.Type() {
		case HandleTypeTransient, HandleTypePersistent:
			// ok
		default:
			return errors.New("unexpected handle type for object context")
		}
		if h.Data.Object().NameAlg.Available() {
			expectedName, err := h.Data.Object().ComputeName()
			if err != nil {
				return fmt.Errorf("cannot compute name of public area in object context: %w", err)
			}
			if !bytes.Equal(h.HandleName, expectedName) {
				return errors.New("unexpected name for object context")
			}
		}
	case handleContextTypeLimitedResource:
		switch h.HandleHandle.Type() {
		case HandleTypeNVIndex, HandleTypeTransient, HandleTypePersistent:
			// ok
		default:
			return errors.New("unexpected handle type for limited resource context")
		}
	case handleContextTypeLimited:
		switch h.HandleHandle.Type() {
		case HandleTypePCR, HandleTypeNVIndex, HandleTypeHMACSession, HandleTypePolicySession, HandleTypePermanent, HandleTypeTransient, HandleTypePersistent:
			// ok
		default:
			return errors.New("unexpected handle type for limited context")
		}
		expectedName := mu.MustMarshalToBytes(h.HandleHandle)
		if !bytes.Equal(h.HandleName, expectedName) {
			return errors.New("unexpected name for limited context")
		}
	default:
		panic("not reached")
	}

	return nil
}

<<<<<<< HEAD
func newHandleContext(handle Handle) HandleContext {
	switch handle.Type() {
	case HandleTypePCR, HandleTypeNVIndex, HandleTypeHMACSession, HandleTypePolicySession, HandleTypePermanent, HandleTypeTransient, HandleTypePersistent:
		return &handleContext{
			HandleType:   handleContextTypeLimited,
			HandleHandle: handle,
			HandleName:   mu.MustMarshalToBytes(handle),
			Data:         newHandleContextUnion(EmptyValue),
		}
	default:
		panic("invalid handle type")
	}
}

=======
>>>>>>> 86f59c17
type resourceContext struct {
	handleContext
	authValue []byte `tpm2:"ignore"`
}

func newResourceContext(handle Handle, name Name) ResourceContext {
	switch handle.Type() {
	case HandleTypePCR, HandleTypeNVIndex, HandleTypePermanent, HandleTypeTransient, HandleTypePersistent:
		out := &resourceContext{
			handleContext: handleContext{
				HandleType:   handleContextTypeLimitedResource,
				HandleHandle: handle,
				HandleName:   name,
				Data:         newHandleContextUnion(EmptyValue),
			},
		}
		out.disposeFns = []func(){out.handleContext.dispose, out.dispose}
		return out
	default:
		panic("invalid handle type")
	}
}

func (r *resourceContext) dispose() {
	r.authValue = nil
}

var _ ResourceContext = (*resourceContext)(nil)

func (r *resourceContext) SetAuthValue(authValue []byte) {
	r.authValue = authValue
}

func (r *resourceContext) AuthValue() []byte {
	return bytes.TrimRight(r.authValue, "\x00")
}

type permanentContext struct {
	resourceContext
}

func newPermanentContext(handle Handle) *permanentContext {
	switch handle.Type() {
	case HandleTypePCR, HandleTypePermanent:
		return &permanentContext{
			resourceContext: resourceContext{
				handleContext: handleContext{
					HandleType:   handleContextTypePermanent,
					HandleHandle: handle,
					HandleName:   MakeHandleName(handle),
					Data:         newHandleContextUnion(EmptyValue),
				},
			},
		}
	default:
		panic("invalid handle type")
	}
}

var _ ResourceContext = (*permanentContext)(nil)

func nullResource() ResourceContext {
	return newPermanentContext(HandleNull)
}

type objectContext struct {
	resourceContext
}

func newObjectContext(handle Handle, name Name, public *Public) *objectContext {
	switch handle.Type() {
	case HandleTypeTransient, HandleTypePersistent:
		if public == nil {
			panic("nil public area")
		}
		out := &objectContext{
			resourceContext: resourceContext{
				handleContext: handleContext{
					HandleType:   handleContextTypeObject,
					HandleHandle: handle,
					HandleName:   name,
					Data:         newHandleContextUnion(*public),
				},
			},
		}
		out.disposeFns = []func(){out.handleContext.dispose, out.dispose}
		return out
	default:
		panic("invalid handle type")
	}
}

func (t *TPMContext) newObjectContextFromTPM(context HandleContext, sessions ...SessionContext) (ResourceContext, error) {
	pub, name, _, err := t.ReadPublic(context, sessions...)
	if err != nil {
		return nil, err
	}
	if pub.NameAlg.Available() && !pub.compareName(name) {
		return nil, &InvalidResponseError{CommandReadPublic, errors.New("name and public area returned from TPM don't match")}
	}
	return newObjectContext(context.Handle(), name, pub), nil
}

var _ ObjectContext = (*objectContext)(nil)

func (r *objectContext) Dispose() {
	r.resourceContext.Dispose()
	r.Data = newHandleContextUnion(Public{Type: ObjectTypeId(AlgorithmNull), NameAlg: HashAlgorithmNull})
}

func (r *objectContext) Public() *Public {
	return r.Data.Object()
}

type nvIndexContext struct {
	resourceContext
}

func newNVIndexContext(handle Handle, name Name, public *NVPublic) *nvIndexContext {
	switch handle.Type() {
	case HandleTypeNVIndex:
		if public == nil {
			panic("nil public area")
		}
		out := &nvIndexContext{
			resourceContext: resourceContext{
				handleContext: handleContext{
					HandleType:   handleContextTypeNVIndex,
					HandleHandle: handle,
					HandleName:   name,
					Data:         newHandleContextUnion(*public),
				},
			},
		}
		out.disposeFns = []func(){out.handleContext.dispose, out.dispose}
		return out
	default:
		panic("invalid handle type")
	}
}

func (t *TPMContext) newNVIndexContextFromTPM(context HandleContext, sessions ...SessionContext) (ResourceContext, error) {
	pub, name, err := t.NVReadPublic(context, sessions...)
	if err != nil {
		return nil, err
	}
	if pub.NameAlg.Available() && !pub.compareName(name) {
		return nil, &InvalidResponseError{CommandNVReadPublic, errors.New("name and public area returned from TPM don't match")}
	}
	if pub.Index != context.Handle() {
		return nil, &InvalidResponseError{CommandNVReadPublic, errors.New("unexpected index in public area")}
	}
	return newNVIndexContext(context.Handle(), name, pub), nil
}

var _ NVIndexContext = (*nvIndexContext)(nil)

func (r *nvIndexContext) Dispose() {
	r.resourceContext.Dispose()
	r.Data = newHandleContextUnion(NVPublic{NameAlg: HashAlgorithmNull})
}

func (r *nvIndexContext) Type() NVType {
	return r.Data.NV().Attrs.Type()
}

func (r *nvIndexContext) SetAttr(a NVAttributes) {
	r.Data.NV().Attrs |= a
	r.HandleName = r.Data.NV().Name()
}

type sessionContext struct {
	*handleContext
	attrs SessionAttributes `tpm2:"ignore"`
}

func newSessionContext(handle Handle, data *sessionContextData) *sessionContext {
	switch handle.Type() {
	case HandleTypeHMACSession, HandleTypePolicySession:
		if data == nil {
			panic("nil session data")
		}
	default:
		if data == nil {
			panic("nil session data")
		}
		if handle != HandlePW {
			panic("invalid handle type")
		}
	}

	out := &sessionContext{
		handleContext: &handleContext{
			HandleType:   handleContextTypeSession,
			HandleHandle: handle,
			HandleName:   MakeHandleName(handle),
			Data:         newHandleContextUnion(*data),
		},
	}
	out.disposeFns = []func(){out.handleContext.dispose}
	return out
}

var _ SessionContext = (*sessionContext)(nil)

<<<<<<< HEAD
func (r *sessionContext) Dispose() {
	r.handleContext.Dispose()
	r.handleContext.Data = newHandleContextUnion(sessionContextData{
		Params: SessionContextParams{
=======
func (r *sessionContext) Params() SessionContextParams {
	d := r.Data()
	if d == nil {
		return SessionContextParams{
>>>>>>> 86f59c17
			HashAlg:   HashAlgorithmNull,
			Symmetric: SymDef{Algorithm: SymAlgorithmNull},
		},
	})
}

func (r *sessionContext) Params() SessionContextParams {
	return r.Data().Params
}

func (r *sessionContext) State() *SessionContextState {
	return &r.Data().State
}

func (r *sessionContext) Attrs() SessionAttributes {
	attrs := r.attrs
	if attrs&AttrAuditExclusive > 0 {
		attrs |= AttrAudit
	}
	if attrs&AttrAuditReset > 0 {
		attrs |= AttrAudit
	}
	return attrs
}

func (r *sessionContext) SetAttrs(attrs SessionAttributes) {
	r.attrs = attrs
}

func (r *sessionContext) WithAttrs(attrs SessionAttributes) SessionContext {
	return &sessionContext{handleContext: r.handleContext, attrs: attrs}
}

func (r *sessionContext) IncludeAttrs(attrs SessionAttributes) SessionContext {
	return &sessionContext{handleContext: r.handleContext, attrs: r.attrs | attrs}
}

func (r *sessionContext) ExcludeAttrs(attrs SessionAttributes) SessionContext {
	return &sessionContext{handleContext: r.handleContext, attrs: r.attrs &^ attrs}
}

func (r *sessionContext) Data() *sessionContextData {
	return r.handleContext.Data.Session()
}

func pwSession() SessionContext {
	return newSessionContext(HandlePW, &sessionContextData{
		Params: SessionContextParams{
			HashAlg:   HashAlgorithmNull,
			Symmetric: SymDef{Algorithm: SymAlgorithmNull},
		},
	}).WithAttrs(AttrContinueSession)
}

func (t *TPMContext) newResourceContextFromTPM(handle HandleContext, sessions ...SessionContext) (rc ResourceContext, err error) {
	switch handle.Handle().Type() {
	case HandleTypeNVIndex:
		rc, err = t.newNVIndexContextFromTPM(handle, sessions...)
	case HandleTypeTransient, HandleTypePersistent:
		rc, err = t.newObjectContextFromTPM(handle, sessions...)
	default:
		return nil, errors.New("invalid handle type")
	}

	switch {
	case IsTPMWarning(err, WarningReferenceH0, AnyCommandCode):
		return nil, ResourceUnavailableError{handle.Handle()}
	case IsTPMHandleError(err, ErrorHandle, AnyCommandCode, AnyHandleIndex):
		return nil, ResourceUnavailableError{handle.Handle()}
	case err != nil:
		return nil, err
	}

	return rc, nil
}

// NewResourceContext creates and returns a new ResourceContext for the specified handle. It will
// execute a command to read the public area from the TPM in order to initialize state that
// is maintained on the host side. A [ResourceUnavailableError] error will be returned if the
// specified handle references a resource that doesn't exist.
//
// The public area and name returned from the TPM are checked for consistency as long as the
// corresponding name algorithm is linked into the current binary.
//
// If any sessions are supplied, the public area is read from the TPM twice. The second time uses
// the supplied sessions.
//
// This function will return an error if handle doesn't correspond to a NV index, transient object
// or persistent object.
//
// If subsequent use of the returned ResourceContext requires knowledge of the authorization value
// of the corresponding TPM resource, this should be provided by calling
// [ResourceContext].SetAuthValue.
//
// If the specified handle is an object, the returned context can be type asserted to [ObjectContext].
// If the specified handle is a NV index, the returned context can be type asserted to [NVIndexContext].
func (t *TPMContext) NewResourceContext(handle Handle, sessions ...SessionContext) (ResourceContext, error) {
	rc, err := t.newResourceContextFromTPM(newHandleContext(handle))
	if err != nil {
		return nil, err
	}

	if len(sessions) == 0 {
		return rc, nil
	}

	return t.newResourceContextFromTPM(rc, sessions...)
}

// NewHandleContext creates a new HandleContext for the specified handle. The returned
// HandleContext cannot be type asserted to [ResourceContext] or [SessionContext] and can
// only be used in commands that don't use sessions, such as [TPMContext.FlushContext],
// [TPMContext.ReadPublic] or [TPMContext.NVReadPublic].
//
// This function will panic if handle doesn't correspond to a session, transient or
// persistent object, or NV index.
func NewHandleContext(handle Handle) HandleContext {
	switch handle.Type() {
	case HandleTypeNVIndex, HandleTypeHMACSession, HandleTypePolicySession, HandleTypeTransient, HandleTypePersistent:
		return newHandleContext(handle)
	default:
		panic("invalid handle type")
	}
}

// GetPermanentContext returns a ResourceContext for the specified permanent handle or PCR handle.
//
// This function will panic if handle does not correspond to a permanent or PCR handle.
//
// If subsequent use of the returned ResourceContext requires knowledge of the authorization value
// of the corresponding TPM resource, this should be provided by calling
// [ResourceContext].SetAuthValue.
func (t *TPMContext) GetPermanentContext(handle Handle) ResourceContext {
	switch handle.Type() {
	case HandleTypePermanent, HandleTypePCR:
		if rc, exists := t.permanentResources[handle]; exists {
			return rc
		}

		rc := newPermanentContext(handle)
		t.permanentResources[handle] = rc
		return rc
	default:
		panic("invalid handle type")
	}
}

// OwnerHandleContext returns the ResouceContext corresponding to the owner hiearchy.
func (t *TPMContext) OwnerHandleContext() ResourceContext {
	return t.GetPermanentContext(HandleOwner)
}

// NulHandleContext returns the ResourceContext corresponding to the null hiearchy.
func (t *TPMContext) NullHandleContext() ResourceContext {
	return t.GetPermanentContext(HandleNull)
}

// LockoutHandleContext returns the ResourceContext corresponding to the lockout hiearchy.
func (t *TPMContext) LockoutHandleContext() ResourceContext {
	return t.GetPermanentContext(HandleLockout)
}

// EndorsementHandleContext returns the ResourceContext corresponding to the endorsement hiearchy.
func (t *TPMContext) EndorsementHandleContext() ResourceContext {
	return t.GetPermanentContext(HandleEndorsement)
}

// PlatformHandleContext returns the ResourceContext corresponding to the platform hiearchy.
func (t *TPMContext) PlatformHandleContext() ResourceContext {
	return t.GetPermanentContext(HandlePlatform)
}

// PlatformNVHandleContext returns the ResourceContext corresponding to the platform hiearchy.
func (t *TPMContext) PlatformNVHandleContext() ResourceContext {
	return t.GetPermanentContext(HandlePlatformNV)
}

// PCRHandleContext returns the ResourceContext corresponding to the PCR at the specified index.
// It will panic if pcr is not a valid PCR index.
func (t *TPMContext) PCRHandleContext(pcr int) ResourceContext {
	h := Handle(pcr)
	if h.Type() != HandleTypePCR {
		panic("invalid PCR index")
	}
	return t.GetPermanentContext(h)
}

// NewHandleContextFromReader returns a new HandleContext created from the serialized data read
// from the supplied io.Reader. This should contain data that was previously created by
// [HandleContext].SerializeToBytes or [HandleContext].SerializeToWriter.
//
// If the supplied data corresponds to a session then a [SessionContext] will be returned, else a
// [ResourceContext] will be returned.
//
// If a ResourceContext is returned and subsequent use of it requires knowledge of the
// authorization value of the corresponding TPM resource, this should be provided by calling
// [ResourceContext].SetAuthValue.
func NewHandleContextFromReader(r io.Reader) (HandleContext, error) {
	var integrityAlg HashAlgorithmId
	var integrity []byte
	var b []byte
	if _, err := mu.UnmarshalFromReader(r, &integrityAlg, &integrity, &b); err != nil {
		return nil, fmt.Errorf("cannot unpack context blob and checksum: %w", err)
	}

	if !integrityAlg.Available() {
		return nil, errors.New("invalid checksum algorithm")
	}
	h := integrityAlg.NewHash()
	h.Write(b)
	if !bytes.Equal(h.Sum(nil), integrity) {
		return nil, errors.New("invalid checksum")
	}

	var data *handleContext
	n, err := mu.UnmarshalFromBytes(b, &data)
	if err != nil {
		return nil, fmt.Errorf("cannot unmarshal context data: %w", err)
	}
	if n < len(b) {
		return nil, errors.New("context blob contains trailing bytes")
	}

	if err := data.checkValid(); err != nil {
		return nil, err
	}

	switch data.HandleType {
	case handleContextTypePermanent:
		return newPermanentContext(data.Handle()), nil
	case handleContextTypeNVIndex:
		return newNVIndexContext(data.Handle(), data.Name(), data.Data.NV()), nil
	case handleContextTypeSession:
		data.Data.Session().State.IsExclusive = false
		return newSessionContext(data.Handle(), data.Data.Session()), nil
	case handleContextTypeObject:
		return newObjectContext(data.Handle(), data.Name(), data.Data.Object()), nil
	case handleContextTypeLimitedResource:
		return newResourceContext(data.Handle(), data.Name()), nil
	case handleContextTypeLimited:
		return newHandleContext(data.Handle()), nil
	default:
		// this should have been caught earlier
		panic("not reached")
	}
}

// NewHandleContextFromBytes returns a new HandleContext created from the serialized data read
// from the supplied byte slice. This should contain data that was previously created by
// [HandleContext].SerializeToBytes or [HandleContext].SerializeToWriter.
//
// If the supplied data corresponds to a session then a [SessionContext] will be returned, else a
// [ResourceContext] will be returned.
//
// If a ResourceContext is returned and subsequent use of it requires knowledge of the
// authorization value of the corresponding TPM resource, this should be provided by calling
// [ResourceContext].SetAuthValue.
func NewHandleContextFromBytes(b []byte) (HandleContext, int, error) {
	buf := bytes.NewReader(b)
	rc, err := NewHandleContextFromReader(buf)
	if err != nil {
		return nil, 0, err
	}
	return rc, len(b) - buf.Len(), nil
}

// NewResourceContext creates a new ResourceContext with the specified handle and name. The
// returned ResourceContext has limited functionality - eg, it cannot bs used in functions that
// require knowledge of the public area associated with the resource (such as
// [TPMContext.StartAuthSession]), and some NV functions that modify the attributes of an index
// will not update its name. It cannot be type asserted to [ObjectContext] or [NVIndexContext].
//
// If subsequent use of the returned ResourceContext requires knowledge of the authorization value
// of the corresponding TPM resource, this should be provided by calling
// [ResourceContext].SetAuthValue.
//
// This function will panic if handle doesn't correspond to a transient or persistent object, or an
// NV index.
func NewResourceContext(handle Handle, name Name) ResourceContext {
	switch handle.Type() {
	case HandleTypeNVIndex, HandleTypeTransient, HandleTypePersistent:
		return newResourceContext(handle, name)
	default:
		panic("invalid handle type")
	}
}

// NewNVIndexResourceContextFromPub returns a new ResourceContext created from the provided
// public area. If subsequent use of the returned ResourceContext requires knowledge of the
// authorization value of the corresponding TPM resource, this should be provided by calling
// [ResourceContext].SetAuthValue. The returned context can be type asserted to
// [NVIndexContext].
//
// This requires that the associated name algorithm is linked into the current binary.
func NewNVIndexResourceContextFromPub(pub *NVPublic) (ResourceContext, error) {
	if pub.Index.Type() != HandleTypeNVIndex {
		return nil, errors.New("invalid handle type")
	}
	name, err := pub.ComputeName()
	if err != nil {
		return nil, fmt.Errorf("cannot compute name from public area: %v", err)
	}
	return newNVIndexContext(pub.Index, name, pub), nil
}

// NewNVIndexResourceContext returns a new ResourceContext created from the provided public area
// and associated name. This is useful for creating a ResourceContext for an object that uses a
// name algorithm that is not available. If subsequent use of the returned ResourceContext requires
// knowledge of the authorization value of the corresponding TPM resource, this should be provided
// by calling [ResourceContext].SetAuthValue. The returned context can be type asserted to
// [NVIndexContext].
//
// This does not check the consistency of the name and public area.
//
// It will panic if the Index field of the supplied public area has a handle type other than
// [HandleTypeNVIndex].
func NewNVIndexResourceContext(pub *NVPublic, name Name) ResourceContext {
	return newNVIndexContext(pub.Index, name, pub)
}

// NewObjectResourceContextFromPub returns a new ResourceContext created from the provided
// public area. If subsequent use of the returned ResourceContext requires knowledge of the
// authorization value of the corresponding TPM resource, this should be provided by calling
// [ResourceContext].SetAuthValue. The returned context can be type asserted to
// [ObjectContext].
//
// This requires that the associated name algorithm is linked into the current binary.
func NewObjectResourceContextFromPub(handle Handle, pub *Public) (ResourceContext, error) {
	switch handle.Type() {
	case HandleTypeTransient, HandleTypePersistent:
		name, err := pub.ComputeName()
		if err != nil {
			return nil, fmt.Errorf("cannot compute name from public area: %v", err)
		}
		return newObjectContext(handle, name, pub), nil
	default:
		return nil, errors.New("invalid handle type")
	}
}

// NewObjectResourceContext returns a new ResourceContext created from the provided public area and
// associated name. This is useful for creating a ResourceContext for an object that uses a name
// algorithm that is not available. If subsequent use of the returned ResourceContext requires
// knowledge of the authorization value of the corresponding TPM resource, this should be provided
// by calling [ResourceContext].SetAuthValue. The returned context can be type asserted to
// [ObjectContext].
//
// This does not check the consistency of the name and public area.
//
// This will panic if the handle type is not [HandleTypeTransient] or [HandleTypePersistent].
func NewObjectResourceContext(handle Handle, pub *Public, name Name) ResourceContext {
	return newObjectContext(handle, name, pub)
}<|MERGE_RESOLUTION|>--- conflicted
+++ resolved
@@ -201,10 +201,7 @@
 	HandleType   handleContextType
 	HandleHandle Handle
 	HandleName   Name
-<<<<<<< HEAD
 	Data         *handleContextUnion
-=======
-	Data         *handleContextU
 	disposeFns   []func() `tpm2:"ignore"`
 }
 
@@ -215,13 +212,13 @@
 			HandleType:   handleContextTypeLimited,
 			HandleHandle: handle,
 			HandleName:   mu.MustMarshalToBytes(handle),
+			Data:         newHandleContextUnion(EmptyValue),
 		}
 		out.disposeFns = []func(){out.dispose}
 		return out
 	default:
 		panic("invalid handle type")
 	}
->>>>>>> 86f59c17
 }
 
 var _ HandleContext = (*handleContext)(nil)
@@ -374,23 +371,6 @@
 	return nil
 }
 
-<<<<<<< HEAD
-func newHandleContext(handle Handle) HandleContext {
-	switch handle.Type() {
-	case HandleTypePCR, HandleTypeNVIndex, HandleTypeHMACSession, HandleTypePolicySession, HandleTypePermanent, HandleTypeTransient, HandleTypePersistent:
-		return &handleContext{
-			HandleType:   handleContextTypeLimited,
-			HandleHandle: handle,
-			HandleName:   mu.MustMarshalToBytes(handle),
-			Data:         newHandleContextUnion(EmptyValue),
-		}
-	default:
-		panic("invalid handle type")
-	}
-}
-
-=======
->>>>>>> 86f59c17
 type resourceContext struct {
 	handleContext
 	authValue []byte `tpm2:"ignore"`
@@ -476,7 +456,7 @@
 				},
 			},
 		}
-		out.disposeFns = []func(){out.handleContext.dispose, out.dispose}
+		out.disposeFns = []func(){out.handleContext.dispose, out.resourceContext.dispose, out.dispose}
 		return out
 	default:
 		panic("invalid handle type")
@@ -494,12 +474,11 @@
 	return newObjectContext(context.Handle(), name, pub), nil
 }
 
+func (r *objectContext) dispose() {
+	r.Data = newHandleContextUnion(Public{Type: ObjectTypeId(AlgorithmNull), NameAlg: HashAlgorithmNull})
+}
+
 var _ ObjectContext = (*objectContext)(nil)
-
-func (r *objectContext) Dispose() {
-	r.resourceContext.Dispose()
-	r.Data = newHandleContextUnion(Public{Type: ObjectTypeId(AlgorithmNull), NameAlg: HashAlgorithmNull})
-}
 
 func (r *objectContext) Public() *Public {
 	return r.Data.Object()
@@ -525,7 +504,7 @@
 				},
 			},
 		}
-		out.disposeFns = []func(){out.handleContext.dispose, out.dispose}
+		out.disposeFns = []func(){out.handleContext.dispose, out.resourceContext.dispose, out.dispose}
 		return out
 	default:
 		panic("invalid handle type")
@@ -546,12 +525,11 @@
 	return newNVIndexContext(context.Handle(), name, pub), nil
 }
 
+func (r *nvIndexContext) dispose() {
+	r.Data = newHandleContextUnion(NVPublic{NameAlg: HashAlgorithmNull})
+}
+
 var _ NVIndexContext = (*nvIndexContext)(nil)
-
-func (r *nvIndexContext) Dispose() {
-	r.resourceContext.Dispose()
-	r.Data = newHandleContextUnion(NVPublic{NameAlg: HashAlgorithmNull})
-}
 
 func (r *nvIndexContext) Type() NVType {
 	return r.Data.NV().Attrs.Type()
@@ -590,28 +568,20 @@
 			Data:         newHandleContextUnion(*data),
 		},
 	}
-	out.disposeFns = []func(){out.handleContext.dispose}
+	out.disposeFns = []func(){out.handleContext.dispose, out.dispose}
 	return out
 }
 
-var _ SessionContext = (*sessionContext)(nil)
-
-<<<<<<< HEAD
-func (r *sessionContext) Dispose() {
-	r.handleContext.Dispose()
-	r.handleContext.Data = newHandleContextUnion(sessionContextData{
+func (s *sessionContext) dispose() {
+	s.handleContext.Data = newHandleContextUnion(sessionContextData{
 		Params: SessionContextParams{
-=======
-func (r *sessionContext) Params() SessionContextParams {
-	d := r.Data()
-	if d == nil {
-		return SessionContextParams{
->>>>>>> 86f59c17
 			HashAlg:   HashAlgorithmNull,
 			Symmetric: SymDef{Algorithm: SymAlgorithmNull},
 		},
 	})
 }
+
+var _ SessionContext = (*sessionContext)(nil)
 
 func (r *sessionContext) Params() SessionContextParams {
 	return r.Data().Params
