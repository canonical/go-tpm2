// Copyright 2019 Canonical Ltd.
// Licensed under the LGPLv3 with static-linking exception.
// See LICENCE file for details.

package linux

import (
	"errors"
	"fmt"
	"io/ioutil"
	"os"
	"path/filepath"
	"sort"
	"strconv"
	"strings"
	"sync"

	"github.com/canonical/go-tpm2"
	internal_ppi "github.com/canonical/go-tpm2/internal/ppi"
	"github.com/canonical/go-tpm2/ppi"
)

const (
	devPath = "/dev"
)

var (
	// ErrDefaultNotTPM2Device indicates that the default device is not a TPM device.
	ErrDefaultNotTPM2Device = errors.New("the default TPM device is not a TPM2 device")

	// ErrNoPhysicalPresenceInterface indicates that there is no physical presence interface
	// available for a TPM device.
	ErrNoPhysicalPresenceInterface = errors.New("no physical presence interface available")

	// ErrNoResourceManagedDevice indicates that a TPM device has no corresponding resource
	// managed device.
	ErrNoResourceManagedDevice = errors.New("no resource managed TPM device available")

	// ErrNoTPMDevices indicates that there are no TPM devices.
	ErrNoTPMDevices = errors.New("no TPM devices are available")

	errClosed = errors.New("use of closed file")

	sysfsPath = "/sys"
)

type tpmDevices struct {
	once    sync.Once
	devices []*RawDevice
	err     error
}

var devices tpmDevices

<<<<<<< HEAD
=======
// TctiDevice represents a connection to a Linux TPM character device.
//
// Deprecated: Use Transport
type TctiDevice = Transport

>>>>>>> 8483fb6d
// TPMMajorVersion describes the major version of a TPM device.
type TPMMajorVersion int

const (
	TPMVersion1 TPMMajorVersion = 1
	TPMVersion2 TPMMajorVersion = 2
)

// TPMDevice represents a Linux TPM character device.
//
// Deprecated: use [Device].
type TPMDevice = Device

// Device represents a Linux TPM character device.
type Device struct {
	path      string
	sysfsPath string
	version   TPMMajorVersion
}

func (d *Device) openInternal() (*Transport, error) {
	f, err := os.OpenFile(d.path, os.O_RDWR, 0)
	if err != nil {
		return nil, err
	}

	return &Transport{file: &tpmFile{file: f}}, nil
}

// Path returns the path of the character device.
func (d *Device) Path() string {
	return d.path
}

// SysfsPath returns the path of the device in sysfs.
func (d *Device) SysfsPath() string {
	return d.sysfsPath
}

// MajorVersion indicates the TPM version.
func (d *Device) MajorVersion() TPMMajorVersion {
	return d.version
}

// Open implements [tpm2.TPMDevice.Open].
func (d *Device) Open() (tpm2.Transport, error) {
	return d.openInternal()
}

// ShouldRetry implements [tpm2.TPMDevice.ShouldRetry].
func (d *Device) ShouldRetry() bool {
	return false
}

// String implements [fmt.Stringer].
func (d *Device) String() string {
	return "linux TPM character device: " + d.path
}

// TPMDeviceRaw represents a raw Linux TPM character device.
//
// Deprecated: use [RawDevice].
type TPMDeviceRaw = RawDevice

// RawDevice represents a raw Linux TPM character device.
type RawDevice struct {
	Device
	devno int

	ppiOnce sync.Once
	ppi     ppi.PPI
	ppiErr  error

	rmOnce sync.Once
	rm     *RMDevice
	rmErr  error
}

// PhysicalPresenceInterface returns the physical presence interface associated
// with this device.
func (d *RawDevice) PhysicalPresenceInterface() (ppi.PPI, error) {
	d.ppiOnce.Do(func() {
		d.ppi, d.ppiErr = func() (ppi.PPI, error) {
			backend, err := newSysfsPpi(filepath.Join(d.sysfsPath, "ppi"))
			switch {
			case os.IsNotExist(err):
				return nil, ErrNoPhysicalPresenceInterface
			case err != nil:
				return nil, fmt.Errorf("cannot initialize PPI backend: %w", err)
			}

			return internal_ppi.New(backend.Version, backend), nil
		}()
	})
	return d.ppi, d.ppiErr
}

// ResourceManagedDevice returns the corresponding resource managed device if one
// is available.
func (d *RawDevice) ResourceManagedDevice() (*RMDevice, error) {
	d.rmOnce.Do(func() {
		d.rm, d.rmErr = func() (*RMDevice, error) {
			if d.version != TPMVersion2 {
				// the kernel resource manager is only available for TPM2 devices.
				return nil, ErrNoResourceManagedDevice
			}

			base := fmt.Sprintf("tpmrm%d", d.devno)
			sysfsPath, err := filepath.EvalSymlinks(filepath.Join(d.sysfsPath, "device/tpmrm", base))
			switch {
			case os.IsNotExist(err):
				// the kernel is probably too old
				return nil, ErrNoResourceManagedDevice
			case err != nil:
				return nil, err
			default:
				return &RMDevice{
					Device: Device{
						path:      filepath.Join(devPath, base),
						sysfsPath: sysfsPath,
						version:   d.version},
					raw: d}, nil
			}
		}()
	})
	return d.rm, d.rmErr
}

// TPMDeviceRM represents a Linux TPM character device that makes use of the kernel
// resource manager.
//
// Deprecated: use [RMDevice].
type TPMDeviceRM = RMDevice

// RMDevice represents a Linux TPM character device that makes use of the kernel
// resource manager.
type RMDevice struct {
	Device
	raw *RawDevice
}

// RawDevice returns the corresponding raw device.
func (d *RMDevice) RawDevice() *RawDevice {
	return d.raw
}

// OpenDevice attempts to open a connection to the Linux TPM character device at
// the specified path. If successful, it returns a new Transport instance which
// can be passed to tpm2.NewTPMContext. Failure to open the TPM character device
// will result in a *os.PathError being returned.
//
// Deprecated: Use [RawDevice] and [RMDevice].
func OpenDevice(path string) (*Transport, error) {
	device := &Device{path: path}
	tcti, err := device.openInternal()
	if err != nil {
		return nil, err
	}

	s, err := tcti.file.Stat()
	if err != nil {
		tcti.Close()
		return nil, err
	}

	if s.Mode()&os.ModeDevice == 0 {
		tcti.Close()
		return nil, fmt.Errorf("unsupported file mode %v", s.Mode())
	}

	return tcti, nil
}

func tpmDeviceVersion(path string) (TPMMajorVersion, error) {
	versionPath := filepath.Join(path, "tpm_version_major")

	versionBytes, err := ioutil.ReadFile(versionPath)
	switch {
	case os.IsNotExist(err):
		// Handle older kernels that didn't have this attribute file. There were no other
		// sysfs attributes for TPM2 devices when this was introduced, so detect the
		// presence of a TPM1.2 device by testing that a known attribute file exists.
		// This attribute exists for as far as I can check back in the kernel git tree.
		_, err := os.Stat(filepath.Join(path, "pcrs"))
		switch {
		case os.IsNotExist(err):
			return TPMVersion2, nil
		case err != nil:
			return 0, err
		default:
			return TPMVersion1, nil
		}
	case err != nil:
		return 0, err
	default:
		version, err := strconv.Atoi(strings.TrimSpace(string(versionBytes)))
		if err != nil {
			return 0, err
		}
		switch version {
		case 1, 2:
			return TPMMajorVersion(version), nil
		default:
			return 0, fmt.Errorf("unexpected version %d", version)
		}
	}
}

func probeTpmDevices() (out []*RawDevice, err error) {
	class := filepath.Join(sysfsPath, "class/tpm")

	f, err := os.Open(class)
	if err != nil {
		if os.IsNotExist(err) {
			return nil, nil
		}
		return nil, err
	}
	defer f.Close()

	entries, err := f.Readdir(0)
	if err != nil {
		return nil, err
	}

	for _, entry := range entries {
		var devno int
		if _, err := fmt.Sscanf(entry.Name(), "tpm%d", &devno); err != nil {
			return nil, fmt.Errorf("unexpected name \"%s\": %w", entry.Name(), err)
		}

		sysfsPath, err := filepath.EvalSymlinks(filepath.Join(class, entry.Name()))
		if err != nil {
			return nil, fmt.Errorf("cannot resolve path for \"%s\": %w", entry.Name(), err)
		}

		version, err := tpmDeviceVersion(sysfsPath)
		if err != nil {
			return nil, fmt.Errorf("cannot determine version of TPM device at %s: %w", sysfsPath, err)
		}

		out = append(out, &RawDevice{
			Device: Device{
				path:      filepath.Join(devPath, entry.Name()),
				sysfsPath: sysfsPath,
				version:   version},
			devno: devno,
		})
	}

	sort.Slice(out, func(i, j int) bool {
		return out[i].devno < out[j].devno
	})
	return out, nil
}

// ListTPMDevices returns a list of all TPM devices. Note that this returns
// all devices, regardless of version.
func ListTPMDevices() (out []*RawDevice, err error) {
	devices.once.Do(func() {
		devices.devices, devices.err = probeTpmDevices()
	})
	return devices.devices, devices.err
}

// ListTPMDevices returns a list of all TPM2 devices.
func ListTPM2Devices() (out []*RawDevice, err error) {
	candidates, err := ListTPMDevices()
	if err != nil {
		return nil, err
	}
	for _, device := range candidates {
		if device.MajorVersion() != TPMVersion2 {
			continue
		}
		out = append(out, device)
	}

	return out, err
}

// DefaultTPMDevice returns the default TPM device. If there are no devices
// available, then [ErrNoTPMDevices] is returned.
func DefaultTPMDevice() (*RawDevice, error) {
	devices, err := ListTPMDevices()
	if err != nil {
		return nil, err
	}
	if len(devices) == 0 {
		return nil, ErrNoTPMDevices
	}
	return devices[0], nil
}

// DefaultTPM2Device returns the default TPM2 device. If there are no devices
// available, then [ErrNoTPMDevices] is returned. If the default TPM device is
// not a TPM2 device, then [ErrDefaultNotTPM2Device] is returned.
func DefaultTPM2Device() (*RawDevice, error) {
	device, err := DefaultTPMDevice()
	if err != nil {
		return nil, err
	}
	if device.MajorVersion() != TPMVersion2 {
		return nil, ErrDefaultNotTPM2Device
	}
	return device, nil
}<|MERGE_RESOLUTION|>--- conflicted
+++ resolved
@@ -52,14 +52,6 @@
 
 var devices tpmDevices
 
-<<<<<<< HEAD
-=======
-// TctiDevice represents a connection to a Linux TPM character device.
-//
-// Deprecated: Use Transport
-type TctiDevice = Transport
-
->>>>>>> 8483fb6d
 // TPMMajorVersion describes the major version of a TPM device.
 type TPMMajorVersion int
 
@@ -67,11 +59,6 @@
 	TPMVersion1 TPMMajorVersion = 1
 	TPMVersion2 TPMMajorVersion = 2
 )
-
-// TPMDevice represents a Linux TPM character device.
-//
-// Deprecated: use [Device].
-type TPMDevice = Device
 
 // Device represents a Linux TPM character device.
 type Device struct {
@@ -118,11 +105,6 @@
 func (d *Device) String() string {
 	return "linux TPM character device: " + d.path
 }
-
-// TPMDeviceRaw represents a raw Linux TPM character device.
-//
-// Deprecated: use [RawDevice].
-type TPMDeviceRaw = RawDevice
 
 // RawDevice represents a raw Linux TPM character device.
 type RawDevice struct {
@@ -188,12 +170,6 @@
 	return d.rm, d.rmErr
 }
 
-// TPMDeviceRM represents a Linux TPM character device that makes use of the kernel
-// resource manager.
-//
-// Deprecated: use [RMDevice].
-type TPMDeviceRM = RMDevice
-
 // RMDevice represents a Linux TPM character device that makes use of the kernel
 // resource manager.
 type RMDevice struct {
