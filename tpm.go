// Copyright 2019 Canonical Ltd.
// Licensed under the LGPLv3 with static-linking exception.
// See LICENCE file for details.

package tpm2

import (
	"bytes"
	"errors"
	"fmt"
<<<<<<< HEAD
	"io/ioutil"
=======
	"io"
	"time"
>>>>>>> 9be62f4a

	"github.com/canonical/go-tpm2/mu"
)

func makeInvalidArgError(name, msg string) error {
	return fmt.Errorf("invalid %s argument: %s", name, msg)
}

type execMultipleHelperAction interface {
	last() bool
	run(sessions ...SessionContext) error
}

func execMultipleHelper(action execMultipleHelperAction, sessions ...SessionContext) error {
	// Ensure all sessions have the AttrContinueSession attribute
	sessionsOrig := make([]SessionContext, len(sessions))
	copy(sessionsOrig, sessions)

	hasPolicySession := false

	for i := range sessions {
		if sessions[i] == nil {
			continue
		}

		if sessions[i].Handle().Type() == HandleTypePolicySession {
			hasPolicySession = true
		}

		sessions[i] = sessions[i].IncludeAttrs(AttrContinueSession)
	}

	for !action.last() {
		if hasPolicySession {
			return errors.New("cannot use a policy session for authorization")
		}

		if err := action.run(sessions...); err != nil {
			return err
		}
	}

	// This is the last iteration. Run this command with the original session
	// contexts so that the sessions are evicted if they don't have the
	// AttrContinueSession attribute set.
	return action.run(sessionsOrig...)
}

func isSessionAllowed(commandCode CommandCode) bool {
	switch commandCode {
	case CommandStartup:
		return false
	case CommandContextLoad:
		return false
	case CommandContextSave:
		return false
	case CommandFlushContext:
		return false
	default:
		return true
	}
}

type execContextDispatcher interface {
	RunCommand(commandCode CommandCode, cHandles HandleList, cAuthArea []AuthCommand, cpBytes []byte, rHandle *Handle) (rpBytes []byte, rAuthArea []AuthResponse, err error)
}

type cmdContext struct {
	CommandCode   CommandCode
	Handles       []*CommandHandleContext
	Params        []interface{}
	ExtraSessions []SessionContext
}

type rspContext struct {
	CommandCode      CommandCode
	SessionParams    *sessionParams
	ResponseAuthArea []AuthResponse
	RpBytes          []byte

	Err error
}

type execContext struct {
	dispatcher           execContextDispatcher
	lastExclusiveSession SessionContext
	pendingResponse      *rspContext
}

func (e *execContext) processResponseAuth(r *rspContext) (err error) {
	if r != e.pendingResponse {
		return r.Err
	}

	defer func() {
		r.Err = err
	}()

	e.pendingResponse = nil

	if isSessionAllowed(r.CommandCode) && e.lastExclusiveSession != nil {
		e.lastExclusiveSession.Update(e.lastExclusiveSession.NonceTPM(), e.lastExclusiveSession.IsAudit(), false)
		e.lastExclusiveSession = nil
	}

	if err := r.SessionParams.ProcessResponseAuthArea(r.ResponseAuthArea, r.RpBytes); err != nil {
		return &InvalidResponseError{r.CommandCode, fmt.Errorf("cannot process response auth area: %w", err)}
	}

	for _, s := range r.SessionParams.Sessions {
		if s.Session.IsExclusive() {
			e.lastExclusiveSession = s.Session
			break
		}
	}

	return nil
}

func (e *execContext) CompleteResponse(r *rspContext, responseParams ...interface{}) error {
	if err := e.processResponseAuth(r); err != nil {
		return err
	}

	rpBuf := bytes.NewReader(r.RpBytes)

	if _, err := mu.UnmarshalFromReader(rpBuf, responseParams...); err != nil {
		return &InvalidResponseError{r.CommandCode, fmt.Errorf("cannot unmarshal response parameters: %w", err)}
	}

	if rpBuf.Len() > 0 {
		return &InvalidResponseError{r.CommandCode, fmt.Errorf("response parameter area contains %d trailing bytes", rpBuf.Len())}
	}

	return nil
}

func (e *execContext) RunCommand(c *cmdContext, responseHandle *Handle) (*rspContext, error) {
	var handles HandleList
	var handleNames []Name
	sessionParams := newSessionParams()

	for _, h := range c.Handles {
		handles = append(handles, h.handle.Handle())
		handleNames = append(handleNames, h.handle.Name())

		if h.session != nil {
			if err := sessionParams.AppendSessionForResource(h.session, h.handle.(ResourceContext)); err != nil {
				return nil, fmt.Errorf("cannot process HandleContext for command %s at index %d: %v", c.CommandCode, len(handles), err)
			}
		}
	}
	if err := sessionParams.AppendExtraSessions(c.ExtraSessions...); err != nil {
		return nil, fmt.Errorf("cannot process non-auth SessionContext parameters for command %s: %v", c.CommandCode, err)
	}

	if sessionParams.hasDecryptSession() && (len(c.Params) == 0 || !isParamEncryptable(c.Params[0])) {
		return nil, fmt.Errorf("command %s does not support command parameter encryption", c.CommandCode)
	}

	cpBytes, err := mu.MarshalToBytes(c.Params...)
	if err != nil {
		return nil, fmt.Errorf("cannot marshal parameters for command %s: %w", c.CommandCode, err)
	}

	cAuthArea, err := sessionParams.BuildCommandAuthArea(c.CommandCode, handleNames, cpBytes)
	if err != nil {
		return nil, fmt.Errorf("cannot build auth area for command %s: %w", c.CommandCode, err)
	}

	if e.pendingResponse != nil {
		e.processResponseAuth(e.pendingResponse)
	}

	rpBytes, rAuthArea, err := e.dispatcher.RunCommand(c.CommandCode, handles, cAuthArea, cpBytes, responseHandle)
	if err != nil {
		return nil, err
	}

	r := &rspContext{
		CommandCode:      c.CommandCode,
		SessionParams:    sessionParams,
		ResponseAuthArea: rAuthArea,
		RpBytes:          rpBytes}
	e.pendingResponse = r
	return r, nil
}

type tpmDeviceProperties struct {
	maxBufferSize    uint16
	minPcrSelectSize uint8
	maxNVBufferSize  uint16
}

// TODO: Implement commands from the following sections of part 3 of the TPM library spec:
// Section 14 - Asymmetric Primitives
// Section 15 - Symmetric Primitives
// Section 19 - Ephemeral EC Keys
// Section 26 - Miscellaneous Management Functions
// Section 27 - Field Upgrade

// TPMContext is the main entry point by which commands are executed on a TPM device using this
// package. It provides convenience functions for supported commands and communicates with the
// underlying device via a transmission interface, which is provided to [NewTPMContext].
// Convenience functions are wrappers around [TPMContext.StartCommand], which may be used directly
// for custom commands or commands that aren't supported directly by this package.
//
// Methods that execute commands on the TPM may return errors from the TPM where a command responds
// with a [ResponseCode] other than [ResponseSuccess]. These errors are in the form of *[TPMError],
// *[TPMWarning], *[TPMHandleError], *[TPMSessionError], *[TPMParameterError] and *[TPMVendorError]
// types.
//
// Some commands make use of resources on the TPM, and use of these resources may require
// authorization with one of 3 roles depending on the command: user, admin or duplication. The role
// determines the required authorization type (passphrase, HMAC session, or policy session), which
// is dependent on the type of the resource.
//
// Commands that make use of resources on the TPM accept command handle arguments. Convenience
// methods generally use [ResourceContext] to represent these.
//
// Convenience methods that require authorization for a [ResourceContext] provide an associated
// [SessionContext] argument to represent a session. Setting this to nil specifies passphrase
// authorization. A HMAC or policy session can be used by supplying a [SessionContext] associated
// with a session of the corresponding type.
//
// If the authorization value of a resource is required as part of the authorization (eg, for
// passphrase authorization, a HMAC session that is not bound to the specified resource, or a
// policy session that contains the TPM2_PolicyPassword or TPM2_PolicyAuthValue assertion), it is
// obtained from the [ResourceContext] supplied to the method and should be set by calling
// [ResourceContext].SetAuthValue before the method is called.
//
// Where a command requires authorization with the user role for a resource, the following
// authorization types are permitted:
//
//   - [HandleTypePCR]: passphrase or HMAC session if no auth policy is set, or a policy session if
//     an auth policy is set.
//   - [HandleTypeNVIndex]: passphrase, HMAC session or policy session depending on attributes.
//   - [HandleTypePermanent]: passphrase or HMAC session. A policy session can also be used if an
//     auth policy is set.
//   - [HandleTypeTransient] / [HandleTypePersistent]: policy session. Passphrase or HMAC session
//     can also be used if [AttrWithUserAuth] is set.
//
// Where a command requires authorization with the admin role for a resource, the following
// authorization types are permitted:
//
//   - [HandleTypeNVIndex]: policy session.
//   - [HandleTypeTransient] / [HandleTypePersistent]: policy session. Passphrase or HMAC session
//     can also be used if [AttrAdminWithPolicy] is not set.
//
// Where a command requires authorization with the duplication role for a resource, a policy
// session is required.
//
// Where a policy session is used for a resource that requires authorization with the admin or
// duplication role, the session must contain the TPM2_PolicyCommandCode assertion.
//
// Some convenience methods also accept a variable number of optional [SessionContext] arguments -
// these are for sessions that don't provide authorization for a corresponding TPM resource. These
// sessions may be used for the purposes of session based parameter encryption or command auditing.
type TPMContext struct {
	device             TPMDevice
	transport          Transport
	permanentResources map[Handle]*permanentContext
	properties         *tpmDeviceProperties
	execContext        execContext
}

// Close calls Close on the transmission interface.
func (t *TPMContext) Close() error {
	if err := t.transport.Close(); err != nil {
		return &TransportError{"close", err}
	}

	return nil
}

// RunCommandBytes is a low-level interface for executing a command. The caller is responsible for
// supplying a properly serialized command packet, which can be created with
// [MarshalCommandPacket].
//
// If successful, this function will return the response packet. No checking is performed on this
// response packet. An error will only be returned if the transmission interface returns an error.
//
// Most users will want to use one of the many convenience functions provided by TPMContext
// instead, or [TPMContext.StartCommand] if one doesn't already exist.
func (t *TPMContext) RunCommandBytes(packet CommandPacket) (ResponsePacket, error) {
	if _, err := t.transport.Write(packet); err != nil {
		return nil, &TransportError{"write", err}
	}

	resp, err := io.ReadAll(t.transport)
	if err != nil {
		return nil, &TransportError{"read", err}
	}

	return ResponsePacket(resp), nil
}

// RunCommand is a low-level interface for executing a command. The caller supplies the command
// code, list of command handles, command auth area and marshalled command parameters. The caller
// should also supply a pointer to a response handle if the command returns one. On success, the
// response parameter bytes and response auth area are returned. This function does no checking of
// the auth response.
//
// A *[TransportError] will be returned if the transmission interface returns an error.
//
// One of *[TPMWarning], *[TPMError], *[TPMParameterError], *[TPMHandleError] or
// *[TPMSessionError] will be returned if the TPM returns a response code other than
// [ResponseSuccess].
//
// There's almost no need for most users to use this API directly. Most users will want to use one
// of the many convenience functions provided by TPMContext instead, or [TPMContext.StartCommand]
// if one doesn't already exist.
func (t *TPMContext) RunCommand(commandCode CommandCode, cHandles HandleList, cAuthArea []AuthCommand, cpBytes []byte, rHandle *Handle) (rpBytes []byte, rAuthArea []AuthResponse, err error) {
	if err := WriteCommandPacket(wrapTransportWriteErrors(t.transport), commandCode, cHandles, cAuthArea, cpBytes); err != nil {
		var te *TransportError
		if errors.As(err, &te) {
			return nil, nil, te
		}
		return nil, nil, fmt.Errorf("cannot send command: %w", err)
	}

	rc, rpBytes, rAuthArea, err := ReadResponsePacket(wrapTransportReadErrors(t.transport), rHandle)
	if err != nil {
		var te *TransportError
		if errors.As(err, &te) {
			return nil, nil, te
		}
		return nil, nil, &InvalidResponseError{commandCode, fmt.Errorf("cannot unmarshal response packet: %w", err)}
	}

	if err := DecodeResponseCode(commandCode, rc); err != nil {
		if _, isInvalidRc := err.(InvalidResponseCodeError); isInvalidRc {
			return nil, nil, &InvalidResponseError{commandCode, err}
		}
		return nil, nil, err
	}

	return rpBytes, rAuthArea, nil
}

// StartCommand is the high-level function for beginning the process of executing a command. It
// returns a CommandContext that can be used to assemble a command, properly serialize a command
// packet and then submit the packet for execution via [TPMContext.RunCommand].
//
// Most users will want to use one of the many convenience functions provided by TPMContext,
// which are just wrappers around this.
func (t *TPMContext) StartCommand(commandCode CommandCode) *CommandContext {
	return &CommandContext{
		dispatcher: &t.execContext,
		cmd:        cmdContext{CommandCode: commandCode}}
}

// Transport returns the underlying transmission channel for this context.
func (t *TPMContext) Transport() Transport {
	return t.transport
}

// InitProperties executes one or more TPM2_GetCapability commands to initialize properties used
// internally by TPMContext. This is normally done automatically by functions that require these
// properties when they are used for the first time, but this function is provided so that the
// command can be audited, and so the exclusivity of an audit session can be preserved.
//
// Any sessions supplied should have the [AttrContinueSession] attribute set.
func (t *TPMContext) InitProperties(sessions ...SessionContext) error {
	var err error
	var properties tpmDeviceProperties

	properties.maxBufferSize, err = t.GetMaxBufferSize(sessions...)
	if err != nil {
		return fmt.Errorf("cannot obtain TPM_PT_BUFFER_MAX property: %w", err)
	}
	properties.maxNVBufferSize, err = t.GetNVMaxBufferSize(sessions...)
	if err != nil {
		return fmt.Errorf("cannot obtain TPM_PT_NV_BUFFER_MAX property: %w", err)
	}
	properties.minPcrSelectSize, err = t.GetMinPCRSelectSize(sessions...)
	if err != nil {
		return fmt.Errorf("cannot obtain TPM_PT_PCR_SELECT_MIN property: %w", err)
	}

	t.properties = &properties
	return nil
}

func (t *TPMContext) initPropertiesIfNeeded() error {
	if t.properties != nil {
		return nil
	}
	return t.InitProperties()
}

// TPMDevice corresponds a TPM device.
type TPMDevice interface {
	// Open opens a communication channel with the TPM device. The returned
	// channel will only be used from the same goroutine that TPMContext is
	// used from. Implementations must handle command reads and writes that
	// are split across multiple calls.
	Open() (Transport, error)

	fmt.Stringer
}

// OpenTPMDevice opens the supplied TPM device and returns a new instance of TPMContext which
// communicates with the device using the newly opened communication channel.
func OpenTPMDevice(device TPMDevice) (*TPMContext, error) {
	if device == nil {
		return nil, errors.New("no device")
	}

	transport, err := device.Open()
	if err != nil {
		return nil, err
	}

	tpm := &TPMContext{
		device:             device,
		transport:          transport,
		permanentResources: make(map[Handle]*permanentContext),
	}
	tpm.execContext.dispatcher = tpm

	return tpm, nil
}

type dummyTPMDevice struct {
	transport Transport
}

func (d *dummyTPMDevice) Open() (Transport, error) {
	return d.transport, nil
}

func (d *dummyTPMDevice) String() string {
	return ""
}

// NewTPMContext creates a new instance of TPMContext, which communicates with the TPM using the
// transmission interface provided via the transport parameter. The transmission interface must not be
// nil - it is expected that the caller checks the error returned from the function that is/ used
// to create it.
//
// Deprecated: Use [OpenTPMDevice] instead.
func NewTPMContext(transport Transport) *TPMContext {
	if transport == nil {
		panic("nil transmission interface")
	}

	device := &dummyTPMDevice{transport: transport}
	tpm, err := OpenTPMDevice(device)
	if err != nil {
		panic(err)
	}

	return tpm
}<|MERGE_RESOLUTION|>--- conflicted
+++ resolved
@@ -8,12 +8,7 @@
 	"bytes"
 	"errors"
 	"fmt"
-<<<<<<< HEAD
-	"io/ioutil"
-=======
 	"io"
-	"time"
->>>>>>> 9be62f4a
 
 	"github.com/canonical/go-tpm2/mu"
 )
