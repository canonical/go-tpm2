--- conflicted
+++ resolved
@@ -9,7 +9,6 @@
 	"errors"
 	"fmt"
 	"io/ioutil"
-	"time"
 
 	"github.com/canonical/go-tpm2/mu"
 )
@@ -370,30 +369,6 @@
 		cmd:        cmdContext{CommandCode: commandCode}}
 }
 
-<<<<<<< HEAD
-// SetRetryParams customizes how commands will be retries before failing with an error. The maxRetries
-// argument specifies the maximum amount of retries. The initialBackoff argument specifies the time to
-// wait before submitting the first retry. The backoffRate argument specifies how much more time to wait
-// for each retry. The default values are 4 for maxRetries, 20ms for initialBackoff and 2 for backoffRate.
-// This means that the first retry will be attempted after a delay of 20ms, the second retry after 40ms,
-// the third retry after 80ms and the fourth retry after 160ms.
-func (t *TPMContext) SetRetryParameters(maxRetries uint, initialBackoff time.Duration, backoffRate uint) {
-	t.retryParams.maxRetries = maxRetries
-	t.retryParams.initialBackoff = initialBackoff
-	t.retryParams.backoffRate = backoffRate
-=======
-// SetMaxSubmissions sets the maximum number of times that [CommandContext] will attempt to submit
-// a command before failing with an error. The default value is 5. Setting this to 1 disables
-// resubmission. Note that 1 and 0 behave the same.
-//
-// Each submission is performed after an incremental delay. The first submission is delayed for
-// 20ms, with the delay time doubling for each subsequent submission.
-//
-// Deprecated: This doesn't do anything now.
-func (t *TPMContext) SetMaxSubmissions(max uint) {
->>>>>>> f19ff6e9
-}
-
 // Transport returns the underlying transmission channel for this context.
 func (t *TPMContext) Transport() Transport {
 	return t.transport
