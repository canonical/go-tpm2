// Copyright 2019 Canonical Ltd.
// Licensed under the LGPLv3 with static-linking exception.
// See LICENCE file for details.

package tpm2

import (
	"bytes"
	"encoding/binary"
	"errors"
	"fmt"
	"io"
	"io/ioutil"
	"time"

	"github.com/canonical/go-tpm2/mu"
	"gopkg.in/tomb.v2"
)

func makeInvalidArgError(name, msg string) error {
	return fmt.Errorf("invalid %s argument: %s", name, msg)
}

type execMultipleHelperAction interface {
	last() bool
	run(sessions ...SessionContext) error
}

func execMultipleHelper(action execMultipleHelperAction, sessions ...SessionContext) error {
	// Ensure all sessions have the AttrContinueSession attribute
	sessionsOrig := make([]SessionContext, len(sessions))
	copy(sessionsOrig, sessions)

	hasPolicySession := false

	for i := range sessions {
		if sessions[i] == nil {
			continue
		}

		sessionData := sessions[i].(sessionContextInternal).Data()
		if sessionData == nil {
			return errors.New("unusable session context")
		}

		if sessionData.SessionType == SessionTypePolicy {
			hasPolicySession = true
		}

		sessions[i] = sessions[i].IncludeAttrs(AttrContinueSession)
	}

	for !action.last() {
		if hasPolicySession {
			return errors.New("cannot use a policy session for authorization")
		}

		if err := action.run(sessions...); err != nil {
			return err
		}
	}

	// This is the last iteration. Run this command with the original session
	// contexts so that the sessions are evicted if they don't have the
	// AttrContinueSession attribute set.
	return action.run(sessionsOrig...)
}

func isSessionAllowed(commandCode CommandCode) bool {
	switch commandCode {
	case CommandStartup:
		return false
	case CommandContextLoad:
		return false
	case CommandContextSave:
		return false
	case CommandFlushContext:
		return false
	default:
		return true
	}
}

type tpmRetryParameters struct {
	maxRetries     uint
	initialBackoff time.Duration
	backoffRate    uint
}

type retrierTransport struct {
	transport Transport
	params    *tpmRetryParameters

	tomb tomb.Tomb

	w    io.WriteCloser // write channel
	wErr <-chan error   // write errors

	r    io.ReadCloser // read channel
	rLen <-chan int64  // next response length, used to demarcate response bytes with io.EOF.
	rErr <-chan error  // read errors.
	lr   io.Reader     // current response reader, limited by the last value read from rLen.
}

func newRetrierTransport(transport Transport, params *tpmRetryParameters) *retrierTransport {
	t := &retrierTransport{
		transport: transport,
		params:    params,
	}

	// Construct the write channel
	wr, ww := io.Pipe()
	t.w = ww
	wErr := make(chan error)
	t.wErr = wErr

	// Construct the read channel
	rr, rw := io.Pipe()
	t.r = rr
	rLen := make(chan int64)
	t.rLen = rLen
	rErr := make(chan error)
	t.rErr = rErr

	// Run the transport routine
	t.tomb.Go(func() error {
		err := t.run(wr, wErr, rw, rLen, rErr)
		// Ensure the calling routine gets unblocked.
		wr.Close()
		rw.Close()
		return err
	})
	return t
}

func (t *retrierTransport) runCommand(commandCode CommandCode, data []byte) ([]byte, error) {
	retryDelay := t.params.initialBackoff

	for retries := t.params.maxRetries; ; retries-- {
		// Send the command.
		if _, err := t.transport.Write(data); err != nil {
			return nil, fmt.Errorf("cannot send command: %w", err)
		}

		rsp := new(bytes.Buffer)
		tr := io.TeeReader(t.transport, rsp)

		// Wait for the response header
		var hdr ResponseHeader
		if _, err := mu.UnmarshalFromReader(tr, &hdr); err != nil {
			return nil, fmt.Errorf("cannot unmarshal response header: %w", err)
		}

		// Read the rest of the response
		if _, err := io.Copy(io.Discard, tr); err != nil {
			return nil, err
		}

		err := DecodeResponseCode(commandCode, hdr.ResponseCode)
		if retries > 0 && (IsTPMWarning(err, WarningYielded, commandCode) || IsTPMWarning(err, WarningTesting, commandCode) || IsTPMWarning(err, WarningRetry, commandCode)) {
			time.Sleep(retryDelay)
			retryDelay *= time.Duration(t.params.backoffRate)
			continue
		}

		return rsp.Bytes(), nil
	}
}

func (t *retrierTransport) run(r io.Reader, rErr chan<- error, w io.Writer, wLen chan<- int64, wErr chan<- error) (err error) {
Next:
	for {
		cmd := new(bytes.Buffer)
		tr := io.TeeReader(r, cmd)

		// Wait for the next command header
		var hdr CommandHeader
		_, err := mu.UnmarshalFromReader(tr, &hdr)
		switch {
		case errors.Is(err, io.ErrUnexpectedEOF):
			// We were closed
			return nil
		case err != nil:
			// Send an error to the writer
			rErr <- fmt.Errorf("cannot send command: %w", err)
			continue Next
		}

		// Read the rest of the command
		_, err = io.CopyN(io.Discard, tr, int64(hdr.CommandSize)-int64(binary.Size(hdr)))
		switch {
		case err == io.EOF:
			// We were closed
			return nil
		case err != nil:
			// Send an error to the writer
			rErr <- fmt.Errorf("cannot send command: %w", err)
			continue Next
		}

		// Unblock the writer
		rErr <- nil

		rsp, err := t.runCommand(hdr.CommandCode, cmd.Bytes())
		switch {
		case err != nil:
			// Command dispatch failed, send an error to the reader
			wErr <- err
		default:
			// Command was executed, send the response to the reader
			wLen <- int64(len(rsp))
			_, err := io.Copy(w, bytes.NewReader(rsp))
			wErr <- err
		}
	}
}

func (t *retrierTransport) Read(data []byte) (int, error) {
	if t.lr == nil {
		// Wait for the next response, or an error.
		select {
		case n := <-t.rLen:
			t.lr = io.LimitReader(t.r, n)
		case err := <-t.rErr:
			return 0, err
		}
	}

	n, err := t.lr.Read(data)
	if err == io.EOF {
		// This response is finished. Return io.EOF or an
		// error from the transport routine if there is one.
		t.lr = nil
		select {
		case err := <-t.rErr:
			if err != nil {
				return n, err
			}
		}
	}
	return n, err
}

func (t *retrierTransport) Write(data []byte) (n int, err error) {
	n, err = t.w.Write(data)
	if err != nil {
		return n, err
	}

	// Wait for a response from the transport routine
	return n, <-t.wErr
}

func (t *retrierTransport) Close() error {
	// Close the pipes and transport to unblock the transport routine.
	t.w.Close()
	t.r.Close()
	err := t.transport.Close()

	// Wait for everything to die.
	t.tomb.Kill(nil)
	if err := t.tomb.Wait(); err != nil {
		return err
	}
	return err
}

type execContextDispatcher interface {
	RunCommand(commandCode CommandCode, cHandles HandleList, cAuthArea []AuthCommand, cpBytes []byte, rHandle *Handle) (rpBytes []byte, rAuthArea []AuthResponse, err error)
}

type cmdContext struct {
	CommandCode   CommandCode
	Handles       []*CommandHandleContext
	Params        []interface{}
	ExtraSessions []SessionContext
}

type rspContext struct {
	CommandCode      CommandCode
	SessionParams    *sessionParams
	ResponseAuthArea []AuthResponse
	RpBytes          []byte

	Err error
}

type execContext struct {
	dispatcher           execContextDispatcher
	lastExclusiveSession sessionContextInternal
	pendingResponse      *rspContext
}

func (e *execContext) processResponseAuth(r *rspContext) (err error) {
	if r != e.pendingResponse {
		return r.Err
	}

	defer func() {
		r.Err = err
	}()

	e.pendingResponse = nil

	if isSessionAllowed(r.CommandCode) && e.lastExclusiveSession != nil {
		data := e.lastExclusiveSession.Data()
		if data != nil {
			data.IsExclusive = false
		}
		e.lastExclusiveSession = nil
	}

	if err := r.SessionParams.ProcessResponseAuthArea(r.ResponseAuthArea, r.RpBytes); err != nil {
		return &InvalidResponseError{r.CommandCode, fmt.Errorf("cannot process response auth area: %w", err)}
	}

	for _, s := range r.SessionParams.Sessions {
		if s.Session.IsExclusive() {
			e.lastExclusiveSession = s.Session
			break
		}
	}

	return nil
}

func (e *execContext) CompleteResponse(r *rspContext, responseParams ...interface{}) error {
	if err := e.processResponseAuth(r); err != nil {
		return err
	}

	rpBuf := bytes.NewReader(r.RpBytes)

	if _, err := mu.UnmarshalFromReader(rpBuf, responseParams...); err != nil {
		return &InvalidResponseError{r.CommandCode, fmt.Errorf("cannot unmarshal response parameters: %w", err)}
	}

	if rpBuf.Len() > 0 {
		return &InvalidResponseError{r.CommandCode, fmt.Errorf("response parameter area contains %d trailing bytes", rpBuf.Len())}
	}

	return nil
}

func (e *execContext) RunCommand(c *cmdContext, responseHandle *Handle) (*rspContext, error) {
	var handles HandleList
	var handleNames []Name
	sessionParams := newSessionParams()

	for _, h := range c.Handles {
		handles = append(handles, h.handle.Handle())
		handleNames = append(handleNames, h.handle.Name())

		if h.session != nil {
			if err := sessionParams.AppendSessionForResource(h.session, h.handle.(ResourceContext)); err != nil {
				return nil, fmt.Errorf("cannot process HandleContext for command %s at index %d: %v", c.CommandCode, len(handles), err)
			}
		}
	}
	if err := sessionParams.AppendExtraSessions(c.ExtraSessions...); err != nil {
		return nil, fmt.Errorf("cannot process non-auth SessionContext parameters for command %s: %v", c.CommandCode, err)
	}

	if sessionParams.hasDecryptSession() && (len(c.Params) == 0 || !isParamEncryptable(c.Params[0])) {
		return nil, fmt.Errorf("command %s does not support command parameter encryption", c.CommandCode)
	}

	cpBytes, err := mu.MarshalToBytes(c.Params...)
	if err != nil {
		return nil, fmt.Errorf("cannot marshal parameters for command %s: %w", c.CommandCode, err)
	}

	cAuthArea, err := sessionParams.BuildCommandAuthArea(c.CommandCode, handleNames, cpBytes)
	if err != nil {
		return nil, fmt.Errorf("cannot build auth area for command %s: %w", c.CommandCode, err)
	}

	if e.pendingResponse != nil {
		e.processResponseAuth(e.pendingResponse)
	}

	rpBytes, rAuthArea, err := e.dispatcher.RunCommand(c.CommandCode, handles, cAuthArea, cpBytes, responseHandle)
	if err != nil {
		return nil, err
	}

	r := &rspContext{
		CommandCode:      c.CommandCode,
		SessionParams:    sessionParams,
		ResponseAuthArea: rAuthArea,
		RpBytes:          rpBytes}
	e.pendingResponse = r
	return r, nil
}

type tpmDeviceProperties struct {
	maxBufferSize    uint16
	minPcrSelectSize uint8
	maxNVBufferSize  uint16
}

// TODO: Implement commands from the following sections of part 3 of the TPM library spec:
// Section 14 - Asymmetric Primitives
// Section 15 - Symmetric Primitives
// Section 19 - Ephemeral EC Keys
// Section 26 - Miscellaneous Management Functions
// Section 27 - Field Upgrade

// TPMContext is the main entry point by which commands are executed on a TPM device using this
// package. It provides convenience functions for supported commands and communicates with the
// underlying device via a transmission interface, which is provided to [NewTPMContext].
// Convenience functions are wrappers around [TPMContext.StartCommand], which may be used directly
// for custom commands or commands that aren't supported directly by this package.
//
// Methods that execute commands on the TPM may return errors from the TPM where a command responds
// with a [ResponseCode] other than [ResponseSuccess]. These errors are in the form of *[TPMError],
// *[TPMWarning], *[TPMHandleError], *[TPMSessionError], *[TPMParameterError] and *[TPMVendorError]
// types.
//
// Some commands make use of resources on the TPM, and use of these resources may require
// authorization with one of 3 roles depending on the command: user, admin or duplication. The role
// determines the required authorization type (passphrase, HMAC session, or policy session), which
// is dependent on the type of the resource.
//
// Commands that make use of resources on the TPM accept command handle arguments. Convenience
// methods generally use [ResourceContext] to represent these.
//
// Convenience methods that require authorization for a [ResourceContext] provide an associated
// [SessionContext] argument to represent a session. Setting this to nil specifies passphrase
// authorization. A HMAC or policy session can be used by supplying a [SessionContext] associated
// with a session of the corresponding type.
//
// If the authorization value of a resource is required as part of the authorization (eg, for
// passphrase authorization, a HMAC session that is not bound to the specified resource, or a
// policy session that contains the TPM2_PolicyPassword or TPM2_PolicyAuthValue assertion), it is
// obtained from the [ResourceContext] supplied to the method and should be set by calling
// [ResourceContext].SetAuthValue before the method is called.
//
// Where a command requires authorization with the user role for a resource, the following
// authorization types are permitted:
//
//   - [HandleTypePCR]: passphrase or HMAC session if no auth policy is set, or a policy session if
//     an auth policy is set.
//   - [HandleTypeNVIndex]: passphrase, HMAC session or policy session depending on attributes.
//   - [HandleTypePermanent]: passphrase or HMAC session. A policy session can also be used if an
//     auth policy is set.
//   - [HandleTypeTransient] / [HandleTypePersistent]: policy session. Passphrase or HMAC session
//     can also be used if [AttrWithUserAuth] is set.
//
// Where a command requires authorization with the admin role for a resource, the following
// authorization types are permitted:
//
//   - [HandleTypeNVIndex]: policy session.
//   - [HandleTypeTransient] / [HandleTypePersistent]: policy session. Passphrase or HMAC session
//     can also be used if [AttrAdminWithPolicy] is not set.
//
// Where a command requires authorization with the duplication role for a resource, a policy
// session is required.
//
// Where a policy session is used for a resource that requires authorization with the admin or
// duplication role, the session must contain the TPM2_PolicyCommandCode assertion.
//
// Some convenience methods also accept a variable number of optional [SessionContext] arguments -
// these are for sessions that don't provide authorization for a corresponding TPM resource. These
// sessions may be used for the purposes of session based parameter encryption or command auditing.
type TPMContext struct {
	device             TPMDevice
	transport          Transport
	permanentResources map[Handle]*permanentContext
	retryParams        tpmRetryParameters
	properties         *tpmDeviceProperties
	execContext        execContext
}

// Close calls Close on the transmission interface.
func (t *TPMContext) Close() error {
	if err := t.transport.Close(); err != nil {
		return &TransportError{"close", err}
	}

	return nil
}

// RunCommandBytes is a low-level interface for executing a command. The caller is responsible for
// supplying a properly serialized command packet, which can be created with
// [MarshalCommandPacket].
//
// If successful, this function will return the response packet. No checking is performed on this
// response packet. An error will only be returned if the transmission interface returns an error.
//
// Most users will want to use one of the many convenience functions provided by TPMContext
// instead, or [TPMContext.StartCommand] if one doesn't already exist.
func (t *TPMContext) RunCommandBytes(packet CommandPacket) (ResponsePacket, error) {
	if _, err := t.transport.Write(packet); err != nil {
		return nil, &TransportError{"write", err}
	}

	resp, err := ioutil.ReadAll(t.transport)
	if err != nil {
		return nil, &TransportError{"read", err}
	}

	return ResponsePacket(resp), nil
}

// RunCommand is a low-level interface for executing a command. The caller supplies the command
// code, list of command handles, command auth area and marshalled command parameters. The caller
// should also supply a pointer to a response handle if the command returns one. On success, the
// response parameter bytes and response auth area are returned. This function does no checking of
// the auth response.
//
// If the TPM returns a response indicating that the command should be retried, this function will
// retry up to a maximum number of times defined by the number supplied to
// [TPMContext.SetMaxSubmissions], if required by the underlying [TPMDevice].
//
// A *[TransportError] will be returned if the transmission interface returns an error.
//
// One of *[TPMWarning], *[TPMError], *[TPMParameterError], *[TPMHandleError] or
// *[TPMSessionError] will be returned if the TPM returns a response code other than
// [ResponseSuccess].
//
// There's almost no need for most users to use this API directly. Most users will want to use one
// of the many convenience functions provided by TPMContext instead, or [TPMContext.StartCommand]
// if one doesn't already exist.
func (t *TPMContext) RunCommand(commandCode CommandCode, cHandles HandleList, cAuthArea []AuthCommand, cpBytes []byte, rHandle *Handle) (rpBytes []byte, rAuthArea []AuthResponse, err error) {
	cmd, err := MarshalCommandPacket(commandCode, cHandles, cAuthArea, cpBytes)
	if err != nil {
		return nil, nil, fmt.Errorf("cannot serialize command packet: %w", err)
	}

	resp, err := t.RunCommandBytes(cmd)
	if err != nil {
		return nil, nil, err
	}

	rc, rpBytes, rAuthArea, err := resp.Unmarshal(rHandle)
	if err != nil {
		return nil, nil, &InvalidResponseError{commandCode, fmt.Errorf("cannot unmarshal response packet: %w", err)}
	}

	if err := DecodeResponseCode(commandCode, rc); err != nil {
		if _, isInvalidRc := err.(InvalidResponseCodeError); isInvalidRc {
			return nil, nil, &InvalidResponseError{commandCode, err}
		}
		return nil, nil, err
	}

	return rpBytes, rAuthArea, nil
}

// StartCommand is the high-level function for beginning the process of executing a command. It
// returns a CommandContext that can be used to assemble a command, properly serialize a command
// packet and then submit the packet for execution via [TPMContext.RunCommand].
//
// Most users will want to use one of the many convenience functions provided by TPMContext,
// which are just wrappers around this.
func (t *TPMContext) StartCommand(commandCode CommandCode) *CommandContext {
	return &CommandContext{
		dispatcher: &t.execContext,
		cmd:        cmdContext{CommandCode: commandCode}}
}

// SetRetryParams customizes how commands will be retries before failing with an error. The maxRetries
// argument specifies the maximum amount of retries. The initialBackoff argument specifies the time to
// wait before submitting the first retry. The backoffRate argument specifies how much more time to wait
// for each retry. The default values are 4 for maxRetries, 20ms for initialBackoff and 2 for backoffRate.
// This means that the first retry will be attempted after a delay of 20ms, the second retry after 40ms,
// the third retry after 80ms and the fourth retry after 160ms.
func (t *TPMContext) SetRetryParameters(maxRetries uint, initialBackoff time.Duration, backoffRate uint) {
	t.retryParams.maxRetries = maxRetries
	t.retryParams.initialBackoff = initialBackoff
	t.retryParams.backoffRate = backoffRate
}

<<<<<<< HEAD
// TCTI returns the underlying transmission channel for this context.
func (t *TPMContext) TCTI() TCTI {
	return t.tcti
=======
// SetCommandTimeout sets the maximum time that the context will wait for a response before a
// command times out. Set this to [InfiniteTimeout] to disable the timeout entirely, which is
// the default value.
//
// Note that there isn't a way to reattempt to the fetch the result of a command that times out.
// If a command times out, the connection will generally be unusable for future commands.
//
// Deprecated: This always returns [ErrTimeoutNotSupported]. Timing out after a command has been
// submitted doesn't make sense for this API, as there is no mechanism to obtain a response from
// a command that previously timed out.
func (t *TPMContext) SetCommandTimeout(timeout time.Duration) error {
	return ErrTimeoutNotSupported
}

// Transport returns the underlying transmission channel for this context.
func (t *TPMContext) Transport() Transport {
	return t.transport
>>>>>>> 8483fb6d
}

// InitProperties executes one or more TPM2_GetCapability commands to initialize properties used
// internally by TPMContext. This is normally done automatically by functions that require these
// properties when they are used for the first time, but this function is provided so that the
// command can be audited, and so the exclusivity of an audit session can be preserved.
//
// Any sessions supplied should have the [AttrContinueSession] attribute set.
func (t *TPMContext) InitProperties(sessions ...SessionContext) error {
	var err error
	var properties tpmDeviceProperties

	properties.maxBufferSize, err = t.GetMaxBufferSize(sessions...)
	if err != nil {
		return fmt.Errorf("cannot obtain TPM_PT_BUFFER_MAX property: %w", err)
	}
	properties.maxNVBufferSize, err = t.GetNVMaxBufferSize(sessions...)
	if err != nil {
		return fmt.Errorf("cannot obtain TPM_PT_NV_BUFFER_MAX property: %w", err)
	}
	properties.minPcrSelectSize, err = t.GetMinPCRSelectSize(sessions...)
	if err != nil {
		return fmt.Errorf("cannot obtain TPM_PT_PCR_SELECT_MIN property: %w", err)
	}

	t.properties = &properties
	return nil
}

func (t *TPMContext) initPropertiesIfNeeded() error {
	if t.properties != nil {
		return nil
	}
	return t.InitProperties()
}

// TPMDevice corresponds a TPM device.
type TPMDevice interface {
	// Open opens a communication channel with the TPM device.
	Open() (Transport, error)

	// ShouldRetry indicates whether TPMContext should resubmit commands
	// when the TPM response indicates that a command should be retried.
	// Some backends may have already retried, in which case TPMContext
	// should not retry.
	ShouldRetry() bool

	fmt.Stringer
}

// OpenTPMDevice opens the supplied TPM device and returns a new instance of TPMContext which
// communicates with the device using the newly opened communication channel.
func OpenTPMDevice(device TPMDevice) (*TPMContext, error) {
	if device == nil {
		return nil, errors.New("no device")
	}

	transport, err := device.Open()
	if err != nil {
		return nil, err
	}

	tpm := &TPMContext{
		device:             device,
		transport:          transport,
		permanentResources: make(map[Handle]*permanentContext),
		retryParams: tpmRetryParameters{
			maxRetries:     4,
			initialBackoff: 20 * time.Millisecond,
			backoffRate:    2,
		},
	}
	tpm.execContext.dispatcher = tpm

	if device.ShouldRetry() {
		tpm.transport = newRetrierTransport(tpm.transport, &tpm.retryParams)
	}

	return tpm, nil
}

type dummyTPMDevice struct {
	transport Transport
}

func (d *dummyTPMDevice) Open() (Transport, error) {
	return d.transport, nil
}

func (d *dummyTPMDevice) ShouldRetry() bool {
	return true
}

func (d *dummyTPMDevice) String() string {
	return ""
}

// NewTPMContext creates a new instance of TPMContext, which communicates with the TPM using the
// transmission interface provided via the transport parameter. The transmission interface must not be
// nil - it is expected that the caller checks the error returned from the function that is/ used
// to create it.
//
// Deprecated: Use [OpenTPMDevice] instead.
func NewTPMContext(transport Transport) *TPMContext {
	if transport == nil {
		panic("nil transmission interface")
	}

	device := &dummyTPMDevice{transport: transport}
	tpm, err := OpenTPMDevice(device)
	if err != nil {
		panic(err)
	}

	return tpm
}<|MERGE_RESOLUTION|>--- conflicted
+++ resolved
@@ -572,29 +572,9 @@
 	t.retryParams.backoffRate = backoffRate
 }
 
-<<<<<<< HEAD
-// TCTI returns the underlying transmission channel for this context.
-func (t *TPMContext) TCTI() TCTI {
-	return t.tcti
-=======
-// SetCommandTimeout sets the maximum time that the context will wait for a response before a
-// command times out. Set this to [InfiniteTimeout] to disable the timeout entirely, which is
-// the default value.
-//
-// Note that there isn't a way to reattempt to the fetch the result of a command that times out.
-// If a command times out, the connection will generally be unusable for future commands.
-//
-// Deprecated: This always returns [ErrTimeoutNotSupported]. Timing out after a command has been
-// submitted doesn't make sense for this API, as there is no mechanism to obtain a response from
-// a command that previously timed out.
-func (t *TPMContext) SetCommandTimeout(timeout time.Duration) error {
-	return ErrTimeoutNotSupported
-}
-
 // Transport returns the underlying transmission channel for this context.
 func (t *TPMContext) Transport() Transport {
 	return t.transport
->>>>>>> 8483fb6d
 }
 
 // InitProperties executes one or more TPM2_GetCapability commands to initialize properties used
