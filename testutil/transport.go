// Copyright 2020 Canonical Ltd.
// Licensed under the LGPLv3 with static-linking exception.
// See LICENCE file for details.

package testutil

import (
	"bytes"
	"errors"
	"fmt"
	"io"
	"os"

	"github.com/canonical/go-tpm2"
	"github.com/canonical/go-tpm2/internal/transportutil"
	"github.com/canonical/go-tpm2/mu"
)

type TransportWrapper interface {
	tpm2.Transport
	Unwrap() tpm2.Transport
}

func hasDecryptSession(authArea []tpm2.AuthCommand) bool {
	for _, auth := range authArea {
		if auth.SessionAttributes&tpm2.AttrCommandEncrypt != 0 {
			return true
		}
	}
	return false
}

func hasEncryptSession(authArea []tpm2.AuthCommand) bool {
	for _, auth := range authArea {
		if auth.SessionAttributes&tpm2.AttrResponseEncrypt != 0 {
			return true
		}
	}
	return false
}

func canonicalizeSessionHandle(h tpm2.Handle) tpm2.Handle {
	if h.Type() != tpm2.HandleTypePolicySession {
		return h
	}
	return (h & 0xffffff) | (tpm2.Handle(tpm2.HandleTypeHMACSession) << 24)
}

type commandInfo struct {
	authHandles int
	cmdHandles  int
	rspHandle   bool

	nv bool
}

var commandInfoMap = map[tpm2.CommandCode]commandInfo{
	tpm2.CommandNVUndefineSpaceSpecial:     commandInfo{2, 2, false, true},
	tpm2.CommandEvictControl:               commandInfo{1, 2, false, true},
	tpm2.CommandHierarchyControl:           commandInfo{1, 1, false, true},
	tpm2.CommandNVUndefineSpace:            commandInfo{1, 2, false, true},
	tpm2.CommandClear:                      commandInfo{1, 1, false, true},
	tpm2.CommandClearControl:               commandInfo{1, 1, false, true},
	tpm2.CommandHierarchyChangeAuth:        commandInfo{1, 1, false, true},
	tpm2.CommandNVDefineSpace:              commandInfo{1, 1, false, true},
	tpm2.CommandCreatePrimary:              commandInfo{1, 1, true, false},
	tpm2.CommandNVGlobalWriteLock:          commandInfo{1, 1, false, true},
	tpm2.CommandGetCommandAuditDigest:      commandInfo{2, 2, false, true},
	tpm2.CommandNVIncrement:                commandInfo{1, 2, false, true},
	tpm2.CommandNVSetBits:                  commandInfo{1, 2, false, true},
	tpm2.CommandNVExtend:                   commandInfo{1, 2, false, true},
	tpm2.CommandNVWrite:                    commandInfo{1, 2, false, true},
	tpm2.CommandNVWriteLock:                commandInfo{1, 2, false, true},
	tpm2.CommandDictionaryAttackLockReset:  commandInfo{1, 1, false, true},
	tpm2.CommandDictionaryAttackParameters: commandInfo{1, 1, false, true},
	tpm2.CommandNVChangeAuth:               commandInfo{1, 1, false, true},
	tpm2.CommandPCREvent:                   commandInfo{1, 1, false, true},
	tpm2.CommandPCRReset:                   commandInfo{1, 1, false, true},
	tpm2.CommandSequenceComplete:           commandInfo{1, 1, false, false},
	tpm2.CommandSetCommandCodeAuditStatus:  commandInfo{1, 1, false, true},
	tpm2.CommandIncrementalSelfTest:        commandInfo{0, 0, false, true},
	tpm2.CommandSelfTest:                   commandInfo{0, 0, false, true},
	tpm2.CommandStartup:                    commandInfo{0, 0, false, true},
	tpm2.CommandShutdown:                   commandInfo{0, 0, false, true},
	tpm2.CommandStirRandom:                 commandInfo{0, 0, false, true},
	tpm2.CommandActivateCredential:         commandInfo{2, 2, false, false},
	tpm2.CommandCertify:                    commandInfo{2, 2, false, false},
	tpm2.CommandPolicyNV:                   commandInfo{1, 3, false, false},
	tpm2.CommandCertifyCreation:            commandInfo{1, 2, false, false},
	tpm2.CommandDuplicate:                  commandInfo{1, 2, false, false},
	tpm2.CommandGetTime:                    commandInfo{2, 2, false, false},
	tpm2.CommandGetSessionAuditDigest:      commandInfo{2, 3, false, false},
	tpm2.CommandNVRead:                     commandInfo{1, 2, false, false},
	tpm2.CommandNVReadLock:                 commandInfo{1, 2, false, true},
	tpm2.CommandObjectChangeAuth:           commandInfo{1, 2, false, false},
	tpm2.CommandPolicySecret:               commandInfo{1, 2, false, false},
	tpm2.CommandCreate:                     commandInfo{1, 1, false, false},
	tpm2.CommandImport:                     commandInfo{1, 1, false, false},
	tpm2.CommandLoad:                       commandInfo{1, 1, true, false},
	tpm2.CommandQuote:                      commandInfo{1, 1, false, false},
	tpm2.CommandHMACStart:                  commandInfo{1, 1, true, false},
	tpm2.CommandSequenceUpdate:             commandInfo{1, 1, false, false},
	tpm2.CommandSign:                       commandInfo{1, 1, false, false},
	tpm2.CommandUnseal:                     commandInfo{1, 1, false, false},
	tpm2.CommandPolicySigned:               commandInfo{0, 2, false, false},
	tpm2.CommandContextLoad:                commandInfo{0, 0, true, false},
	tpm2.CommandContextSave:                commandInfo{0, 1, false, false},
	tpm2.CommandFlushContext:               commandInfo{0, 0, false, false},
	tpm2.CommandLoadExternal:               commandInfo{0, 0, true, false},
	tpm2.CommandMakeCredential:             commandInfo{0, 1, false, false},
	tpm2.CommandNVReadPublic:               commandInfo{0, 1, false, false},
	tpm2.CommandPolicyAuthorize:            commandInfo{0, 1, false, false},
	tpm2.CommandPolicyAuthValue:            commandInfo{0, 1, false, false},
	tpm2.CommandPolicyCommandCode:          commandInfo{0, 1, false, false},
	tpm2.CommandPolicyCounterTimer:         commandInfo{0, 1, false, false},
	tpm2.CommandPolicyCpHash:               commandInfo{0, 1, false, false},
	tpm2.CommandPolicyNameHash:             commandInfo{0, 1, false, false},
	tpm2.CommandPolicyOR:                   commandInfo{0, 1, false, false},
	tpm2.CommandPolicyTicket:               commandInfo{0, 1, false, false},
	tpm2.CommandReadPublic:                 commandInfo{0, 1, false, false},
	tpm2.CommandStartAuthSession:           commandInfo{0, 2, true, false},
	tpm2.CommandVerifySignature:            commandInfo{0, 1, false, false},
	tpm2.CommandGetCapability:              commandInfo{0, 0, false, false},
	tpm2.CommandGetRandom:                  commandInfo{0, 0, false, false},
	tpm2.CommandGetTestResult:              commandInfo{0, 0, false, false},
	tpm2.CommandPCRRead:                    commandInfo{0, 0, false, false},
	tpm2.CommandPolicyPCR:                  commandInfo{0, 0, false, false},
	tpm2.CommandPolicyRestart:              commandInfo{0, 1, false, false},
	tpm2.CommandReadClock:                  commandInfo{0, 0, false, false},
	tpm2.CommandPCRExtend:                  commandInfo{1, 1, false, true},
	tpm2.CommandEventSequenceComplete:      commandInfo{2, 2, false, true},
	tpm2.CommandHashSequenceStart:          commandInfo{0, 0, true, false},
	tpm2.CommandPolicyDuplicationSelect:    commandInfo{0, 1, false, false},
	tpm2.CommandPolicyGetDigest:            commandInfo{0, 1, false, false},
	tpm2.CommandTestParms:                  commandInfo{0, 0, false, false},
	tpm2.CommandPolicyPassword:             commandInfo{0, 1, false, false},
	tpm2.CommandPolicyNvWritten:            commandInfo{0, 1, false, false},
	tpm2.CommandCreateLoaded:               commandInfo{1, 1, true, false},
}

type handleInfo struct {
	handle  tpm2.Handle
	created bool

	pub   *tpm2.Public
	nvPub *tpm2.NVPublic
	seq   bool
}

func (i *handleInfo) isDAExcempt() (bool, error) {
	switch i.handle.Type() {
	case tpm2.HandleTypeNVIndex:
		return i.nvPub.Attrs&tpm2.AttrNVNoDA > 0, nil
	case tpm2.HandleTypeTransient:
		if i.pub == nil && !i.seq {
			return false, errors.New("required information not available")
		}
		return i.seq || i.pub.Attrs&tpm2.AttrNoDA > 0, nil
	case tpm2.HandleTypePersistent:
		if i.pub == nil {
			return false, errors.New("required information not available")
		}
		return i.pub.Attrs&tpm2.AttrNoDA > 0, nil
	default:
		panic("invalid handle type")
	}
}

func (i *handleInfo) auth() tpm2.Handle {
	switch i.handle.Type() {
	case tpm2.HandleTypeNVIndex:
		if i.nvPub.Attrs&tpm2.AttrNVPlatformCreate > 0 {
			return tpm2.HandlePlatform
		}
		return tpm2.HandleOwner
	case tpm2.HandleTypePersistent:
		if i.handle >= 0x81800000 {
			return tpm2.HandlePlatform
		}
		return tpm2.HandleOwner
	default:
		panic("invalid handle type")
	}
}

type savedObject struct {
	data tpm2.ContextData
	pub  *tpm2.Public
	seq  bool
}

type daParams struct {
	maxTries        uint32
	recoveryTime    uint32
	lockoutRecovery uint32
}

type cmdContext struct {
	info     *commandInfo
	command  []byte
	code     tpm2.CommandCode
	handles  tpm2.HandleList
	authArea []tpm2.AuthCommand
	pBytes   []byte
	response *bytes.Buffer
}

type cmdAuditStatus struct {
	alg      tpm2.HashAlgorithmId
	commands tpm2.CommandCodeList
}

var savedObjects []*savedObject

// CommandRecord provides information about a command executed via
// the Transport interface.
type CommandRecord struct {
	cmdInfo        *commandInfo
	commandPacket  tpm2.CommandPacket
	responsePacket tpm2.ResponsePacket
}

// GetCommandCode returns the command code associated with this record.
func (r *CommandRecord) GetCommandCode() (tpm2.CommandCode, error) {
	return r.commandPacket.GetCommandCode()
}

// UnmarshalCommand unmarshals the command packet associated with this
// record, returning the handles, auth area and parameters. The parameters
// will still be in the TPM wire format.
func (r *CommandRecord) UnmarshalCommand() (handles tpm2.HandleList, authArea []tpm2.AuthCommand, parameters []byte, err error) {
	return r.commandPacket.Unmarshal(r.cmdInfo.cmdHandles)
}

// UnmarshalResponse unmarshals the response packet associated with this
// record, returning the response code, handle, parameters and auth area.
// The parameters will still be in the TPM wire format. For commands that
// don't respond with a handle, the returned handle will be
// tpm2.HandleUnassigned.
func (r *CommandRecord) UnmarshalResponse() (rc tpm2.ResponseCode, handle tpm2.Handle, parameters []byte, authArea []tpm2.AuthResponse, err error) {
	handle = tpm2.HandleUnassigned
	var pHandle *tpm2.Handle
	if r.cmdInfo.rspHandle {
		pHandle = &handle
	}
	rc, parameters, authArea, err = r.responsePacket.Unmarshal(pHandle)
	if err != nil {
		return 0, handle, nil, nil, err
	}
	return rc, handle, parameters, authArea, nil
}

// Transport is a special proxy inteface used for testing, which wraps a real interface.
// It tracks changes to the TPM state and restores it when the connection is closed,
// and also performs some permission checks to ensure that a test does not access
// functionality that it has not declared as permitted.
type Transport struct {
	transport         tpm2.Transport
	permittedFeatures TPMFeatureFlags

	w io.Writer

	restorePermanentAttrs tpm2.PermanentAttributes
	restoreStClearAttrs   tpm2.StartupClearAttributes
	restoreDaParams       daParams
	restoreCmdAuditStatus cmdAuditStatus

	currentCmd *cmdContext

	hierarchyAuths map[tpm2.Handle]tpm2.Auth
	handles        map[tpm2.Handle]*handleInfo

	didClearControl      bool
	didHierarchyControl  bool
	didSetDaParams       bool
	didSetCmdAuditStatus bool

	// CommandLog keeps a record of all of the commands executed via
	// this interface
	CommandLog            []*CommandRecord
	disableCommandLogging bool
}

func (t *Transport) processCommandDoneIfPossible() error {
	cmd := t.currentCmd

	// Decode the response header and see if we have enough bytes
	var hdr tpm2.ResponseHeader
	_, err := mu.UnmarshalFromReader(bytes.NewReader(cmd.response.Bytes()), &hdr)
	switch {
	case errors.Is(err, io.ErrUnexpectedEOF):
		return nil
	case err != nil:
		return fmt.Errorf("cannot unmarshal response header: %w", err)
	}

	if int64(cmd.response.Len()) < int64(hdr.ResponseSize) {
		// Not enough bytes
		return nil
	}

	var rHandle tpm2.Handle
	var pHandle *tpm2.Handle

	// Try to unpack the response packet
	if cmd.info.rspHandle {
		pHandle = &rHandle
	}
	rc, rpBytes, _, err := tpm2.ReadResponsePacket(bytes.NewReader(cmd.response.Bytes()), pHandle)
	if err != nil {
		return fmt.Errorf("cannot unmarshal response: %w", err)
	}

	t.currentCmd = nil

	if !t.disableCommandLogging {
		t.CommandLog = append(t.CommandLog, &CommandRecord{cmd.info, cmd.command, cmd.response.Bytes()})
	}

	if rc != tpm2.ResponseSuccess {
		return nil
	}

	// Record new transient objects or sessions
	switch rHandle.Type() {
	case tpm2.HandleTypeHMACSession, tpm2.HandleTypePolicySession:
		t.handles[canonicalizeSessionHandle(rHandle)] = &handleInfo{handle: rHandle, created: true}
	case tpm2.HandleTypeTransient:
		info := &handleInfo{handle: rHandle, created: true}

		switch cmd.code {
		case tpm2.CommandCreatePrimary:
			var inSensitive []byte
			var inPublic *tpm2.Public
<<<<<<< HEAD
			if _, err := mu.UnmarshalFromBytes(cpBytes, &inSensitive, mu.MakeSizedDest(&inPublic)); err != nil {
=======
			if _, err := mu.UnmarshalFromBytes(cmd.pBytes, &inSensitive, mu.Sized(&inPublic)); err != nil {
>>>>>>> f19ff6e9
				return fmt.Errorf("cannot unmarshal params: %w", err)
			}
			info.pub = inPublic
		case tpm2.CommandLoad:
			var inPrivate tpm2.Private
			var inPublic *tpm2.Public
<<<<<<< HEAD
			if _, err := mu.UnmarshalFromBytes(cpBytes, &inPrivate, mu.MakeSizedDest(&inPublic)); err != nil {
=======
			if _, err := mu.UnmarshalFromBytes(cmd.pBytes, &inPrivate, mu.Sized(&inPublic)); err != nil {
>>>>>>> f19ff6e9
				return fmt.Errorf("cannot unmarshal params: %w", err)
			}
			info.pub = inPublic
		case tpm2.CommandHMACStart:
			info.seq = true
		case tpm2.CommandContextLoad:
			var context tpm2.Context
			if _, err := mu.UnmarshalFromBytes(cmd.pBytes, &context); err != nil {
				return fmt.Errorf("cannot unmarshal params: %w", err)
			}
			for _, s := range savedObjects {
				if bytes.Equal(s.data, context.Blob) {
					info.pub = s.pub
					info.seq = s.seq
					break
				}
			}
		case tpm2.CommandLoadExternal:
			var inPrivate []byte
			var inPublic *tpm2.Public
<<<<<<< HEAD
			if _, err := mu.UnmarshalFromBytes(cpBytes, &inPrivate, mu.MakeSizedDest(&inPublic)); err != nil {
=======
			if _, err := mu.UnmarshalFromBytes(cmd.pBytes, &inPrivate, mu.Sized(&inPublic)); err != nil {
>>>>>>> f19ff6e9
				return fmt.Errorf("cannot unmarshal params: %w", err)
			}
			info.pub = inPublic
		case tpm2.CommandHashSequenceStart:
			info.seq = true
		case tpm2.CommandCreateLoaded:
			fmt.Fprintf(os.Stderr, "TPM2_CreateLoaded is not supported yet")
		}

		t.handles[rHandle] = info
	}

	// Command specific updates
	switch cmd.code {
	case tpm2.CommandNVUndefineSpaceSpecial:
		// Drop undefined NV index
		delete(t.handles, cmd.handles[0])
	case tpm2.CommandEvictControl:
		object := cmd.handles[1]
		var persistent tpm2.Handle
		if _, err := mu.UnmarshalFromBytes(cmd.pBytes, &persistent); err != nil {
			return fmt.Errorf("cannot unmarshal parameters: %w", err)
		}
		switch object.Type() {
		case tpm2.HandleTypeTransient:
			// Record newly persisted object
			info := &handleInfo{handle: persistent, created: true}
			if transientInfo, ok := t.handles[object]; ok {
				info.pub = transientInfo.pub
			}
			t.handles[persistent] = info
		case tpm2.HandleTypePersistent:
			// Drop evicted object
			delete(t.handles, persistent)
		default:
			panic("invalid handle type")
		}
	case tpm2.CommandHierarchyControl:
		t.didHierarchyControl = true
	case tpm2.CommandNVUndefineSpace:
		// Drop undefined NV index
		delete(t.handles, cmd.handles[1])
	case tpm2.CommandClear:
		delete(t.hierarchyAuths, tpm2.HandleOwner)
		delete(t.hierarchyAuths, tpm2.HandleEndorsement)
		delete(t.hierarchyAuths, tpm2.HandleLockout)

		for h, info := range t.handles {
			switch info.handle.Type() {
			default:
			case tpm2.HandleTypeNVIndex, tpm2.HandleTypePersistent:
				if info.auth() == tpm2.HandleOwner {
					delete(t.handles, h)
				}
			}
		}

		t.didSetDaParams = false
	case tpm2.CommandClearControl:
		t.didClearControl = true
	case tpm2.CommandHierarchyChangeAuth:
		var newAuth tpm2.Auth
		// We can only restore this if the change was made without AttrCommandEncrypt. If the
		// command is encrypted, then the test needs to manually restore. Note that the
		// auth value was changed though so that the test harness will fail if it's not restored
		// manually.
		if !hasDecryptSession(cmd.authArea) {
			if _, err := mu.UnmarshalFromBytes(cmd.pBytes, &newAuth); err != nil {
				return fmt.Errorf("cannot unmarshal parameters: %w", err)
			}
		}
		t.hierarchyAuths[cmd.handles[0]] = newAuth
	case tpm2.CommandNVDefineSpace:
		// Record newly defined NV index
		var auth tpm2.Auth
		var nvPublic *tpm2.NVPublic
<<<<<<< HEAD
		if _, err := mu.UnmarshalFromBytes(cpBytes, &auth, mu.MakeSizedDest(&nvPublic)); err != nil {
=======
		if _, err := mu.UnmarshalFromBytes(cmd.pBytes, &auth, mu.Sized(&nvPublic)); err != nil {
>>>>>>> f19ff6e9
			return fmt.Errorf("cannot unmarshal parameters: %w", err)
		}
		index := nvPublic.Index
		t.handles[index] = &handleInfo{handle: index, created: true, nvPub: nvPublic}
	case tpm2.CommandDictionaryAttackParameters:
		t.didSetDaParams = true
	case tpm2.CommandSetCommandCodeAuditStatus:
		t.didSetCmdAuditStatus = true
	case tpm2.CommandStartup:
		var startupType tpm2.StartupType
		if _, err := mu.UnmarshalFromBytes(cmd.pBytes, &startupType); err != nil {
			return fmt.Errorf("cannot unmarshal parameters: %w", err)
		}
		if startupType != tpm2.StartupState {
			delete(t.hierarchyAuths, tpm2.HandlePlatform)
			t.didHierarchyControl = false
		}
	case tpm2.CommandContextSave:
		handle := cmd.handles[0]
		switch handle.Type() {
		case tpm2.HandleTypeHMACSession, tpm2.HandleTypePolicySession:
		case tpm2.HandleTypeTransient:
			var context tpm2.Context
			if _, err := mu.UnmarshalFromBytes(rpBytes, &context); err != nil {
				return fmt.Errorf("cannot unmarshal response parameters: %w", err)
			}
			if info, ok := t.handles[handle]; ok {
				savedObjects = append(savedObjects, &savedObject{data: context.Blob, pub: info.pub, seq: info.seq})
			}
		default:
			panic("invalid handle type")
		}
	case tpm2.CommandNVReadPublic:
		if !hasEncryptSession(cmd.authArea) {
			nvIndex := cmd.handles[0]
			var nvPublic *tpm2.NVPublic
			if _, err := mu.UnmarshalFromBytes(rpBytes, mu.MakeSizedDest(&nvPublic)); err != nil {
				return fmt.Errorf("cannot unmarshal response parameters: %w", err)
			}
			if _, ok := t.handles[nvIndex]; !ok {
				t.handles[nvIndex] = &handleInfo{handle: nvIndex}
			}
			t.handles[nvIndex].nvPub = nvPublic
		}
	case tpm2.CommandReadPublic:
		if !hasEncryptSession(cmd.authArea) {
			object := cmd.handles[0]
			var outPublic *tpm2.Public
			if _, err := mu.UnmarshalFromBytes(rpBytes, mu.MakeSizedDest(&outPublic)); err != nil {
				return fmt.Errorf("cannot unmarshal response parameters: %w", err)
			}
			if _, ok := t.handles[object]; !ok {
				t.handles[object] = &handleInfo{handle: object}
			}
			t.handles[object].pub = outPublic
		}
	}

	return nil
}

func (t *Transport) Read(data []byte) (int, error) {
	r := io.TeeReader(t.transport, t.currentCmd.response)
	n, err := r.Read(data)

	if err := t.processCommandDoneIfPossible(); err != nil {
		return n, err
	}

	return n, err
}

func (t *Transport) isDAExcempt(handle tpm2.Handle) (bool, error) {
	switch handle.Type() {
	case tpm2.HandleTypePCR:
		return true, nil
	case tpm2.HandleTypeNVIndex, tpm2.HandleTypePersistent, tpm2.HandleTypeTransient:
		info, ok := t.handles[handle]
		if !ok {
			return false, fmt.Errorf("cannot determine if %v is DA excempt: handle unknown to the test fixture", handle)
		}
		excempt, err := info.isDAExcempt()
		if err != nil {
			return false, fmt.Errorf("cannot determine if %v is DA excempt: %v", handle, err)
		}
		return excempt, nil
	case tpm2.HandleTypePermanent:
		if handle == tpm2.HandleLockout {
			return false, nil
		}
		return true, nil
	default:
		// This is really an error, but just pass the command to the
		// TPM and let it fail.
		return true, nil
	}
}

func (t *Transport) sendCommand(data []byte) (int, error) {
	var hdr tpm2.CommandHeader
	if _, err := mu.UnmarshalFromBytes(data, &hdr); err != nil {
		return 0, fmt.Errorf("cannot decode command header: %w", err)
	}

	cmdInfo, ok := commandInfoMap[hdr.CommandCode]
	if !ok {
		return 0, errors.New("unsupported command")
	}

	_, handles, authArea, pBytes, err := tpm2.ReadCommandPacket(bytes.NewReader(data), cmdInfo.cmdHandles)
	if err != nil {
		return 0, fmt.Errorf("invalid command payload: %w", err)
	}

	var commandFeatures TPMFeatureFlags

	if cmdInfo.nv {
		commandFeatures |= TPMFeatureNV
	}

	switch hdr.CommandCode {
	case tpm2.CommandNVUndefineSpaceSpecial:
		nvIndex := handles[0]
		if info, ok := t.handles[nvIndex]; !ok || !info.created {
			commandFeatures |= TPMFeaturePersistent
		}
	case tpm2.CommandEvictControl:
		object := handles[1]
		if object.Type() == tpm2.HandleTypePersistent {
			if info, ok := t.handles[object]; !ok || !info.created {
				commandFeatures |= TPMFeaturePersistent
			}
		}
	case tpm2.CommandHierarchyControl:
		var enable tpm2.Handle
		var state bool
		if _, err := mu.UnmarshalFromBytes(pBytes, &enable, &state); err != nil {
			return 0, fmt.Errorf("cannot unmarshal parameters: %w", err)
		}
		switch {
		case t.permittedFeatures&TPMFeaturePlatformHierarchy == 0:
			// We can't reenable hierarchies so this change will require a restart or reset.
			commandFeatures |= TPMFeatureStClearChange
		case enable == tpm2.HandlePlatform:
			// We won't be able to reenable hierarchies because the platform hierarchy is
			// being disabled. This change will require a restart or reset.
			commandFeatures |= TPMFeatureStClearChange
		}
	case tpm2.CommandNVUndefineSpace:
		nvIndex := handles[1]
		if info, ok := t.handles[nvIndex]; !ok || !info.created {
			commandFeatures |= TPMFeaturePersistent
		}
	case tpm2.CommandClear:
		commandFeatures |= TPMFeatureClear
		// Permitting TPMFeatureClear should imply TPMFeatureNV is permitted for this command.
		commandFeatures &^= TPMFeatureNV
	case tpm2.CommandClearControl:
		if t.permittedFeatures&TPMFeaturePlatformHierarchy == 0 {
			// We can't revert changes to disableClear.
			commandFeatures |= TPMFeatureClearControl
		}
		if t.permittedFeatures&TPMFeatureClearControl > 0 {
			// Permitting TPMFeatureClearControl should imply TPMFeatureNV is permitted for this command.
			commandFeatures &^= TPMFeatureNV
		}
	case tpm2.CommandNVGlobalWriteLock:
		commandFeatures |= TPMFeatureNVGlobalWriteLock
		// Permitting TPMFeatureNVGlobalWriteLock should imply TPMFeatureNV is permitted for this command.
		commandFeatures &^= TPMFeatureNV
	case tpm2.CommandNVIncrement:
		nvIndex := handles[1]
		if info, ok := t.handles[nvIndex]; !ok || !info.created {
			commandFeatures |= TPMFeaturePersistent
		}
	case tpm2.CommandNVSetBits:
		nvIndex := handles[1]
		if info, ok := t.handles[nvIndex]; !ok || !info.created {
			commandFeatures |= TPMFeaturePersistent
		}
	case tpm2.CommandNVWrite:
		nvIndex := handles[1]
		if info, ok := t.handles[nvIndex]; !ok || !info.created {
			commandFeatures |= TPMFeaturePersistent
		}
	case tpm2.CommandNVWriteLock:
		nvIndex := handles[1]
		if info, ok := t.handles[nvIndex]; !ok {
			commandFeatures |= (TPMFeatureStClearChange | TPMFeaturePersistent)
		} else if !info.created {
			if info.nvPub.Attrs&tpm2.AttrNVWriteDefine > 0 {
				commandFeatures |= TPMFeaturePersistent
			}
			if info.nvPub.Attrs&tpm2.AttrNVWriteStClear > 0 {
				commandFeatures |= TPMFeatureStClearChange
			}
		}
	case tpm2.CommandSetCommandCodeAuditStatus:
		if t.permittedFeatures&TPMFeatureEndorsementHierarchy == 0 {
			// We can't revert changes to this because the endorsement hierarchy was required
			// to  read the initial settings.
			commandFeatures |= TPMFeatureSetCommandCodeAuditStatus
		}
		if t.permittedFeatures&TPMFeatureSetCommandCodeAuditStatus > 0 {
			// Permitting TPMFeatureSetCommandCodeAuditStatus should imply TPMFeatureNV is permitted for this command.
			commandFeatures &^= TPMFeatureNV
		}
	case tpm2.CommandShutdown:
		commandFeatures |= TPMFeatureShutdown
		// Permitting TPMFeatureShutdown should imply TPMFeatureNV is permitted for this command.
		commandFeatures &^= TPMFeatureNV
	case tpm2.CommandNVReadLock:
		nvIndex := handles[1]
		if info, ok := t.handles[nvIndex]; !ok || (!info.created && info.nvPub.Attrs&tpm2.AttrNVReadStClear != 0) {
			commandFeatures |= TPMFeatureStClearChange
		}
	}

	for _, h := range handles[:cmdInfo.authHandles] {
		switch {
		case h == tpm2.HandleOwner:
			commandFeatures |= TPMFeatureOwnerHierarchy
		case h == tpm2.HandleLockout:
			commandFeatures |= TPMFeatureLockoutHierarchy
		case h == tpm2.HandleEndorsement:
			commandFeatures |= TPMFeatureEndorsementHierarchy
		case h == tpm2.HandlePlatform || h == tpm2.HandlePlatformNV:
			commandFeatures |= TPMFeaturePlatformHierarchy
		case h.Type() == tpm2.HandleTypePCR:
			commandFeatures |= TPMFeaturePCR
		}

		daExcempt, err := t.isDAExcempt(h)
		if err != nil {
			return 0, err
		}
		if !daExcempt && t.permittedFeatures&TPMFeatureLockoutHierarchy == 0 {
			// We can't reset the DA counter in the event of an auth failure.
			commandFeatures |= TPMFeatureDAProtectedCapability
		}
	}

	if ^t.permittedFeatures&commandFeatures != 0 {
		return 0, fmt.Errorf("command %v is trying to use a non-requested feature (missing: 0x%08x)", hdr.CommandCode, uint32(^t.permittedFeatures&commandFeatures))
	}

	t.currentCmd = &cmdContext{
		info:     &cmdInfo,
		command:  data,
		code:     hdr.CommandCode,
		handles:  handles,
		authArea: authArea,
		pBytes:   pBytes,
		response: new(bytes.Buffer),
	}

	n, err := t.transport.Write(data)
	if err != nil {
		t.currentCmd = nil
	}
	return n, err
}

func (t *Transport) Write(data []byte) (int, error) {
	return t.w.Write(data)
}

func (t *Transport) restorePlatformHierarchyAuth(tpm *tpm2.TPMContext) error {
	auth, changed := t.hierarchyAuths[tpm2.HandlePlatform]
	if !changed {
		return nil
	}
	delete(t.hierarchyAuths, tpm2.HandlePlatform)

	platform := tpm.PlatformHandleContext()
	platform.SetAuthValue(auth)
	if err := tpm.HierarchyChangeAuth(platform, nil, nil); err != nil {
		if tpm2.IsTPMHandleError(err, tpm2.ErrorHierarchy, tpm2.CommandHierarchyChangeAuth, 1) {
			// Platform hierarchy was disabled which was already checked to be permitted via
			// TPMFeatureStClearChange. The auth value will be restored on the next
			// TPM2_Startup(CLEAR).
			return nil
		}
		return fmt.Errorf("cannot clear auth value for %v: %w", tpm2.HandlePlatform, err)
	}
	return nil
}

func (t *Transport) restoreHierarchies(errs []error, tpm *tpm2.TPMContext) []error {
	if !t.didHierarchyControl {
		return errs
	}

	if t.permittedFeatures&TPMFeaturePlatformHierarchy == 0 {
		// TPM2_HierarchyControl was already checked to be permitted via TPMFeatureStClearChange.
		// The hierarchies will be restored on the next TPM2_Startup(CLEAR).
		return errs
	}

	for _, hierarchy := range []tpm2.Handle{tpm2.HandleOwner, tpm2.HandleEndorsement, tpm2.HandlePlatformNV} {
		var state bool
		switch hierarchy {
		case tpm2.HandleOwner:
			state = t.restoreStClearAttrs&tpm2.AttrShEnable > 0
		case tpm2.HandleEndorsement:
			state = t.restoreStClearAttrs&tpm2.AttrEhEnable > 0
		case tpm2.HandlePlatformNV:
			state = t.restoreStClearAttrs&tpm2.AttrPhEnableNV > 0
		}

		if err := tpm.HierarchyControl(tpm.PlatformHandleContext(), hierarchy, state, nil); err != nil {
			if tpm2.IsTPMHandleError(err, tpm2.ErrorHierarchy, tpm2.CommandHierarchyControl, 1) {
				// The platform hierarchy was disabled which already checked to be permitted via
				// TPMFeatureStClearChange. The hierarchies will be restored on the next
				// TPM2_Startup(CLEAR).
				break
			}
			errs = append(errs, fmt.Errorf("cannot restore hierarchy %v: %w", hierarchy, err))
		}
	}

	return errs
}

func (t *Transport) restoreHierarchyAuths(errs []error, tpm *tpm2.TPMContext) []error {
	for hierarchy, auth := range t.hierarchyAuths {
		rc := tpm.GetPermanentContext(hierarchy)
		rc.SetAuthValue(auth)
		if err := tpm.HierarchyChangeAuth(rc, nil, nil); err != nil {
			errs = append(errs, fmt.Errorf("cannot clear auth value for %v: %w", hierarchy, err))
		}
	}

	return errs
}

func (t *Transport) restoreDisableClear(tpm *tpm2.TPMContext) error {
	if !t.didClearControl {
		return nil
	}

	if t.permittedFeatures&TPMFeaturePlatformHierarchy == 0 {
		// TPM2_ClearControl was already checked to be permitted via TPMFeatureClearControl. The
		// state of disableClear can only be restored with the platform hierarchy.
		return nil
	}

	disable := t.restorePermanentAttrs&tpm2.AttrDisableClear > 0
	if err := tpm.ClearControl(tpm.PlatformHandleContext(), disable, nil); err != nil {
		if t.permittedFeatures&TPMFeatureClearControl > 0 {
			return nil
		}
		return fmt.Errorf("cannot restore disableClear: %w", err)
	}

	return nil
}

func (t *Transport) restoreDA(errs []error, tpm *tpm2.TPMContext) []error {
	if t.permittedFeatures&TPMFeatureLockoutHierarchy == 0 {
		// If the test is not permitted to use the lockout hierarchy, it was not permitted to
		// make changes to the DA settings.
		return errs
	}

	if err := tpm.DictionaryAttackLockReset(tpm.LockoutHandleContext(), nil); err != nil {
		errs = append(errs, fmt.Errorf("cannot reset DA counter: %w", err))
	}
	if !t.didSetDaParams {
		return errs
	}
	if err := tpm.DictionaryAttackParameters(tpm.LockoutHandleContext(), t.restoreDaParams.maxTries, t.restoreDaParams.recoveryTime, t.restoreDaParams.lockoutRecovery, nil); err != nil {
		errs = append(errs, fmt.Errorf("cannot restore DA parameters: %w", err))
	}

	return errs
}

func (t *Transport) removeResources(errs []error, tpm *tpm2.TPMContext) []error {
	for _, info := range t.handles {
		if !info.created {
			continue
		}

		switch info.handle.Type() {
		case tpm2.HandleTypeNVIndex:
			if info.nvPub.Attrs&tpm2.AttrNVPolicyDelete > 0 {
				errs = append(errs, fmt.Errorf("the test needs to undefine index %v which has the TPMA_NV_POLICY_DELETE attribute set", info.handle))
				continue
			}

			auth := tpm.GetPermanentContext(info.auth())
			index, err := tpm2.NewNVIndexResourceContextFromPub(info.nvPub)
			if err != nil {
				errs = append(errs, fmt.Errorf("cannot create ResourceContext for %v: %w", info.handle, err))
				continue
			}

			if err := tpm.NVUndefineSpace(auth, index, nil); err != nil {
				errs = append(errs, fmt.Errorf("cannot undefine %v: %w", info.handle, err))
			}
		case tpm2.HandleTypeHMACSession, tpm2.HandleTypePolicySession, tpm2.HandleTypeTransient:
			tpm.FlushContext(tpm2.NewLimitedHandleContext(info.handle))
		case tpm2.HandleTypePersistent:
			auth := tpm.GetPermanentContext(info.auth())
			object, err := tpm2.NewObjectResourceContextFromPub(info.handle, info.pub)
			if err != nil {
				errs = append(errs, fmt.Errorf("cannot create ResourceContext for %v: %w", info.handle, err))
				continue
			}

			if _, err := tpm.EvictControl(auth, object, object.Handle(), nil); err != nil {
				errs = append(errs, fmt.Errorf("cannot evict %v: %w", info.handle, err))
			}
		}
	}

	return errs
}

func (t *Transport) restoreCommandCodeAuditStatus(tpm *tpm2.TPMContext) error {
	if !t.didSetCmdAuditStatus {
		return nil
	}

	if t.permittedFeatures&TPMFeatureEndorsementHierarchy == 0 {
		// TPM2_SetCommandCodeAuthStatus was already checked to be permitted via
		// TPMFeatureSetCommandCodeAuditStatus
		return nil
	}

	var auth tpm2.ResourceContext
	switch {
	case t.permittedFeatures&TPMFeatureOwnerHierarchy > 0:
		auth = tpm.OwnerHandleContext()
	case t.permittedFeatures&TPMFeaturePlatformHierarchy > 0:
		auth = tpm.PlatformHandleContext()
	default:
		panic("no appropriate permssion for TPM2_SetCommandCodeAuditStatus")
	}

	if err := tpm.SetCommandCodeAuditStatus(auth, t.restoreCmdAuditStatus.alg, nil, nil, nil); err != nil {
		if t.permittedFeatures&TPMFeatureSetCommandCodeAuditStatus > 0 {
			return nil
		}
		return fmt.Errorf("cannot restore command code audit alg: %w", err)
	}

	clearList, err := tpm.GetCapabilityAuditCommands(tpm2.CommandFirst, tpm2.CapabilityMaxProperties)
	if err != nil {
		if t.permittedFeatures&TPMFeatureSetCommandCodeAuditStatus > 0 {
			return nil
		}
		return fmt.Errorf("cannot obtain current audit commands: %w", err)
	}

	if err := tpm.SetCommandCodeAuditStatus(auth, tpm2.HashAlgorithmNull, nil, clearList, nil); err != nil {
		if t.permittedFeatures&TPMFeatureSetCommandCodeAuditStatus > 0 {
			return nil
		}
		return fmt.Errorf("cannot clear audit commands: %w", err)
	}

	if err := tpm.SetCommandCodeAuditStatus(auth, tpm2.HashAlgorithmNull, t.restoreCmdAuditStatus.commands, nil, nil); err != nil {
		if t.permittedFeatures&TPMFeatureSetCommandCodeAuditStatus > 0 {
			return nil
		}
		return fmt.Errorf("cannot restore audit commands: %w", err)
	}

	return nil
}

// Close will attempt to restore the state of the TPM and then close the connection.
//
// If any hierarchies were disabled by a test, they will be re-enabled if
// TPMFeaturePlatformHierarchy is permitted and the platform hierarchy hasn't been
// disabled. If TPMFeaturePlatformHierarchy isn't permitted or the platform hierarchy
// has been disabled, then disabled hierarchies cannot be re-enabled. Note that
// TPMFeatureStClearChange must be permitted in order to disable hierarchies
// without being able to reenable them again.
//
// If any hierarchy authorization values are set by a test, they will be cleared.
// If the authorization value for the owner or endorsement hierarchy cannot be
// cleared because the test disabled the hierarchy and it cannot be re-enabled, an
// error will be returned. If an authorization value cannot be cleared because it
// was set by a command using command parameter encryption, an error will be returned.
// The test must clear the authorization value itself in this case.
//
// If the TPM2_ClearControl command was used to disable the TPM2_Clear command, it
// will be re-enabled if TPMFeaturePlatformHierarchy is permitted. If
// TPMFeaturePlatformHierarchy isn't permitted, then the TPM2_Clear command won't be
// re-enabled. The TPMFeatureClearControl must be permitted in order to use the
// TPM2_ClearControl command in this case. If TPMFeaturePlatformHierarchy is permitted
// and TPMFeatureClearControl is not permitted, but the TPM2_Clear command cannot be
// re-enabled (eg, because the platform hierarchy was disabled), then an error will
// be returned.
//
// If TPMFeatureLockoutHierarchy is permitted, the DA counter will be reset. If
// TPMFeatureLockoutHierarchy is not permitted then the DA counter will not be reset.
// In this case, TPMFeatureDAProtectedCapability must be permitted in order to use any
// DA protected resource which might cause the DA counter to be incremented.
//
// Changes made by the TPM2_DictionaryAttackParameters command will be reverted.
//
// Any transient objects or sessions loaded into the TPM will be flushed.
//
// Any persistent resources created by the test will be evicted or undefined. If a
// persistent resource cannot be evicted or undefined (eg, because the corresponding
// hierarchy has been disabled and cannot be re-enabled), an error will be returned.
// If a NV index is defined with the TPMA_NV_POLICY_DELETE attribute set, an error
// will be returned. The test must undefine the index itself in this case. It is not
// possible for resources created by a test to remain in the TPM after calling this
// function without returning an error.
//
// If the TPM2_SetCommandCodeAuditStatus command was used and
// TPMFeatureEndorsementHierarchy is permitted, changes made by that command will
// be undone. If TPMFeatureEndorsementHierarchy is not permitted, then
// TPMFeatureSetCommandCodeAuditStatus must be permitted in order to use that
// command and in this case, changes made by it won't be undone. If changes
// can't be undone because, eg, the endorsement hierarchy was disabled and cannot
// be reenabled, and TPMFeatureSetCommandCodeAuditStatus is not permitted, then an
// error will be returned.
func (t *Transport) Close() error {
	tpm := tpm2.NewTPMContext(t.transport)

	var errs []error

	// First, restore the auth value for the platform hierarchy
	if err := t.restorePlatformHierarchyAuth(tpm); err != nil {
		errs = append(errs, err)
	}

	// ...then use the platform hierarchy, if permitted, to reenable disabled
	// hierarchies.
	errs = t.restoreHierarchies(errs, tpm)

	errs = t.restoreHierarchyAuths(errs, tpm)

	if err := t.restoreDisableClear(tpm); err != nil {
		errs = append(errs, err)
	}

	errs = t.restoreDA(errs, tpm)

	errs = t.removeResources(errs, tpm)

	if err := t.restoreCommandCodeAuditStatus(tpm); err != nil {
		errs = append(errs, err)
	}

	if err := t.transport.Close(); err != nil {
		return err
	}

	if len(errs) > 0 {
		err := "cannot cleanup TPM state because of the following errors:\n"
		for _, e := range errs {
			err += "- " + e.Error() + "\n"
		}
		return errors.New(err)
	}

	return nil
}

// Unwrap returns the real interface that this one wraps.
func (t *Transport) Unwrap() tpm2.Transport {
	return t.transport
}

<<<<<<< HEAD
=======
type commandSender struct {
	t *Transport
}

func (s *commandSender) Write(data []byte) (int, error) {
	return s.t.sendCommand(data)
}

// WrapTCTI wraps the supplied transport and authorizes it to use the specified features. If
// the supplied Transport corresponds to a real TPM device, the caller should verify that the
// specified features are permitted by the current test environment by checking the value
// of the PermittedTPMFeatures variable before calling this, and should skip the current
// test if it needs to use features that are not permitted.
//
// Deprecated: Use [WrapTransport].
func WrapTCTI(transport tpm2.Transport, permittedFeatures TPMFeatureFlags) (*Transport, error) {
	return WrapTransport(transport, permittedFeatures)
}

>>>>>>> f19ff6e9
// WrapTransport wraps the supplied transport and authorizes it to use the specified features. If
// the supplied Transport corresponds to a real TPM device, the caller should verify that the
// specified features are permitted by the current test environment by checking the value
// of the PermittedTPMFeatures variable before calling this, and should skip the current
// test if it needs to use features that are not permitted.
func WrapTransport(transport tpm2.Transport, permittedFeatures TPMFeatureFlags) (*Transport, error) {
	tpm := tpm2.NewTPMContext(transport)

	props, err := tpm.GetCapabilityTPMProperties(tpm2.PropertyPermanent, tpm2.CapabilityMaxProperties)
	if err != nil {
		return nil, fmt.Errorf("cannot request properties from TPM: %w", err)
	}

	var daParams daParams
	var permanentAttrs tpm2.PermanentAttributes
	var stClearAttrs tpm2.StartupClearAttributes

	for _, prop := range props {
		switch prop.Property {
		case tpm2.PropertyPermanent:
			permanentAttrs = tpm2.PermanentAttributes(prop.Value)
		case tpm2.PropertyStartupClear:
			stClearAttrs = tpm2.StartupClearAttributes(prop.Value)
		case tpm2.PropertyMaxAuthFail:
			daParams.maxTries = prop.Value
		case tpm2.PropertyLockoutInterval:
			daParams.recoveryTime = prop.Value
		case tpm2.PropertyLockoutRecovery:
			daParams.lockoutRecovery = prop.Value
		}
	}

	var cmdAuditStatus cmdAuditStatus
	if permittedFeatures&TPMFeatureEndorsementHierarchy > 0 {
		commands, err := tpm.GetCapabilityAuditCommands(tpm2.CommandFirst, tpm2.CapabilityMaxProperties)
		if err != nil {
			return nil, fmt.Errorf("cannot request audit commands from TPM: %w", err)
		}
		auditInfo, _, err := tpm.GetCommandAuditDigest(tpm.EndorsementHandleContext(), nil, nil, nil, nil, nil)
		if err != nil {
			return nil, fmt.Errorf("cannot request audit info from TPM: %w", err)
		}
		cmdAuditStatus.alg = tpm2.HashAlgorithmId(auditInfo.Attested.CommandAudit().DigestAlg)
		cmdAuditStatus.commands = commands
	}

	out := &Transport{
		transport:             transport,
		permittedFeatures:     permittedFeatures,
		restorePermanentAttrs: permanentAttrs,
		restoreStClearAttrs:   stClearAttrs,
		restoreDaParams:       daParams,
		restoreCmdAuditStatus: cmdAuditStatus,
		hierarchyAuths:        make(map[tpm2.Handle]tpm2.Auth),
		handles:               make(map[tpm2.Handle]*handleInfo)}
	out.w = transportutil.BufferCommands(&commandSender{t: out}, 4096)
	return out, nil

}<|MERGE_RESOLUTION|>--- conflicted
+++ resolved
@@ -332,22 +332,14 @@
 		case tpm2.CommandCreatePrimary:
 			var inSensitive []byte
 			var inPublic *tpm2.Public
-<<<<<<< HEAD
-			if _, err := mu.UnmarshalFromBytes(cpBytes, &inSensitive, mu.MakeSizedDest(&inPublic)); err != nil {
-=======
-			if _, err := mu.UnmarshalFromBytes(cmd.pBytes, &inSensitive, mu.Sized(&inPublic)); err != nil {
->>>>>>> f19ff6e9
+			if _, err := mu.UnmarshalFromBytes(cmd.pBytes, &inSensitive, mu.MakeSizedDest(&inPublic)); err != nil {
 				return fmt.Errorf("cannot unmarshal params: %w", err)
 			}
 			info.pub = inPublic
 		case tpm2.CommandLoad:
 			var inPrivate tpm2.Private
 			var inPublic *tpm2.Public
-<<<<<<< HEAD
-			if _, err := mu.UnmarshalFromBytes(cpBytes, &inPrivate, mu.MakeSizedDest(&inPublic)); err != nil {
-=======
-			if _, err := mu.UnmarshalFromBytes(cmd.pBytes, &inPrivate, mu.Sized(&inPublic)); err != nil {
->>>>>>> f19ff6e9
+			if _, err := mu.UnmarshalFromBytes(cmd.pBytes, &inPrivate, mu.MakeSizedDest(&inPublic)); err != nil {
 				return fmt.Errorf("cannot unmarshal params: %w", err)
 			}
 			info.pub = inPublic
@@ -368,11 +360,7 @@
 		case tpm2.CommandLoadExternal:
 			var inPrivate []byte
 			var inPublic *tpm2.Public
-<<<<<<< HEAD
-			if _, err := mu.UnmarshalFromBytes(cpBytes, &inPrivate, mu.MakeSizedDest(&inPublic)); err != nil {
-=======
-			if _, err := mu.UnmarshalFromBytes(cmd.pBytes, &inPrivate, mu.Sized(&inPublic)); err != nil {
->>>>>>> f19ff6e9
+			if _, err := mu.UnmarshalFromBytes(cmd.pBytes, &inPrivate, mu.MakeSizedDest(&inPublic)); err != nil {
 				return fmt.Errorf("cannot unmarshal params: %w", err)
 			}
 			info.pub = inPublic
@@ -449,11 +437,7 @@
 		// Record newly defined NV index
 		var auth tpm2.Auth
 		var nvPublic *tpm2.NVPublic
-<<<<<<< HEAD
-		if _, err := mu.UnmarshalFromBytes(cpBytes, &auth, mu.MakeSizedDest(&nvPublic)); err != nil {
-=======
-		if _, err := mu.UnmarshalFromBytes(cmd.pBytes, &auth, mu.Sized(&nvPublic)); err != nil {
->>>>>>> f19ff6e9
+		if _, err := mu.UnmarshalFromBytes(cmd.pBytes, &auth, mu.MakeSizedDest(&nvPublic)); err != nil {
 			return fmt.Errorf("cannot unmarshal parameters: %w", err)
 		}
 		index := nvPublic.Index
@@ -1025,8 +1009,6 @@
 	return t.transport
 }
 
-<<<<<<< HEAD
-=======
 type commandSender struct {
 	t *Transport
 }
@@ -1035,18 +1017,6 @@
 	return s.t.sendCommand(data)
 }
 
-// WrapTCTI wraps the supplied transport and authorizes it to use the specified features. If
-// the supplied Transport corresponds to a real TPM device, the caller should verify that the
-// specified features are permitted by the current test environment by checking the value
-// of the PermittedTPMFeatures variable before calling this, and should skip the current
-// test if it needs to use features that are not permitted.
-//
-// Deprecated: Use [WrapTransport].
-func WrapTCTI(transport tpm2.Transport, permittedFeatures TPMFeatureFlags) (*Transport, error) {
-	return WrapTransport(transport, permittedFeatures)
-}
-
->>>>>>> f19ff6e9
 // WrapTransport wraps the supplied transport and authorizes it to use the specified features. If
 // the supplied Transport corresponds to a real TPM device, the caller should verify that the
 // specified features are permitted by the current test environment by checking the value
