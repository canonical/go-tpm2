--- conflicted
+++ resolved
@@ -558,45 +558,6 @@
 	}, nil
 }
 
-<<<<<<< HEAD
-func newTransport(features TPMFeatureFlags) (*Transport, error) {
-	switch TPMBackend {
-	case TPMBackendNone:
-		return nil, nil
-	case TPMBackendDevice:
-		if features&PermittedTPMFeatures != features {
-			return nil, nil
-		}
-		transport, err := linux.OpenDevice(TPMDevicePath)
-		if err != nil {
-			return nil, err
-		}
-		return WrapTransport(transport, features)
-	case TPMBackendMssim:
-		transport, err := mssim.OpenConnection("", MssimPort)
-		if err != nil {
-			return nil, err
-		}
-		return WrapTransport(transport, features)
-	}
-	panic("not reached")
-=======
-// NewTCTI returns a new Transport for testing, for integration with test suites that might have a custom way to create a
-// TPMContext. If TPMBackend is TPMBackendNone then the current test will be skipped. If TPMBackend is TPMBackendMssim,
-// the returned Transport will wrap a *mssim.Transport and will correspond to a connection to the TPM simulator on the port
-// specified by the MssimPort variable. If TPMBackend is TPMBackendDevice, the returned Transport will wrap a
-// *linux.Transport if the requested features are permitted, as defined by the [PermittedTPMFeatures] variable. In
-// this case, the Transport will correspond to a connection to the Linux character device at the path specified by the
-// TPMDevicePath variable. If the test requires features that are not permitted, the test will be skipped.
-//
-// The returned Transport must be closed when it is no longer required.
-//
-// Deprecated: Use [NewDevice].
-func NewTCTI(c *C, features TPMFeatureFlags) *Transport {
-	return NewTransport(c, features)
->>>>>>> d02f1caf
-}
-
 // NewTransport returns a new Transport for testing, for integration with test suites that might have a custom way to create a
 // TPMContext. If TPMBackend is TPMBackendNone then the current test will be skipped. If TPMBackend is TPMBackendMssim,
 // the returned Transport will wrap a *mssim.Transport and will correspond to a connection to the TPM simulator on the port
@@ -618,24 +579,6 @@
 	return transport.(*Transport)
 }
 
-<<<<<<< HEAD
-=======
-// NewTCTIT returns a new Transport for testing, for integration with test suites that might have a custom way to create a
-// TPMContext. If TPMBackend is TPMBackendNone then the current test will be skipped. If TPMBackend is TPMBackendMssim,
-// the returned Transport will wrap a *mssim.Transport and will correspond to a connection to the TPM simulator on the port
-// specified by the MssimPort variable. If TPMBackend is TPMBackendDevice, the returned Transport will wrap a
-// *linux.Transport if the requested features are permitted, as defined by the [PermittedTPMFeatures] variable. In
-// this case, the Transport will correspond to a connection to the Linux character device at the path specified by the
-// TPMDevicePath variable. If the test requires features that are not permitted, the test will be skipped.
-//
-// The returned Transport must be closed when it is no longer required.
-//
-// Deprecated: Use [NewDeviceT].
-func NewTCTIT(t *testing.T, features TPMFeatureFlags) *Transport {
-	return NewTransportT(t, features)
-}
-
->>>>>>> d02f1caf
 // NewTransportT returns a new Transport for testing, for integration with test suites that might have a custom way to create a
 // TPMContext. If TPMBackend is TPMBackendNone then the current test will be skipped. If TPMBackend is TPMBackendMssim,
 // the returned Transport will wrap a *mssim.Transport and will correspond to a connection to the TPM simulator on the port
@@ -842,20 +785,6 @@
 	return wrapMssimTransport(mssim, TPMFeatureFlags(math.MaxUint32))
 }
 
-<<<<<<< HEAD
-=======
-// NewSimulatorTCTI returns a new Transport for testing that corresponds to a connection to the TPM simulator
-// on the port specified by the MssimPort variable. If TPMBackend is not TPMBackendMssim then the test
-// will be skipped.
-//
-// The returned Transport must be closed when it is no longer required.
-//
-// Deprecated: Use [NewSimulatorDevice].
-func NewSimulatorTCTI(c *C) *Transport {
-	return NewSimulatorTransport(c)
-}
-
->>>>>>> d02f1caf
 // NewSimulatorTransport returns a new Transport for testing that corresponds to a connection to the TPM simulator
 // on the port specified by the MssimPort variable. If TPMBackend is not TPMBackendMssim then the test
 // will be skipped.
